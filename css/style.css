--- conflicted
+++ resolved
@@ -235,12 +235,8 @@
 .lu-tooltip {
     background-color: white;
     min-width: 200px;
-<<<<<<< HEAD
-    position: absolute;
-=======
-    position: fixed;
+    position: absolute;
     z-index: 3;
->>>>>>> 97ddbcde
 }
 .lu-tooltip table {
     width: 100%;
