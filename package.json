{
  "name": "lineupjs",
  "description": "LineUp is an interactive technique designed to create, visualize and explore rankings of items based on a set of heterogeneous attributes.",
  "version": "4.3.0",
  "author": {
    "name": "Samuel Gratzl",
    "email": "sam@sgratzl.com",
    "url": "https://www.sgratzl.com"
  },
  "contributors": [
    {
      "name": "Caleydo Team",
      "email": "contact@caleydo.org",
      "url": "https://caleydo.org"
    },
    {
      "name": "Holger Stitz",
      "email": "kontakt@holgerstitz.de"
    },
    {
      "name": "Marc Streit",
      "email": "marc@streit.com"
    }
  ],
  "license": "BSD-3-Clause",
  "bugs": {
    "url": "https://github.com/lineupjs/lineupjs/issues"
  },
  "homepage": "https://lineup.js.org",
  "repository": {
    "type": "git",
    "url": "https://github.com/lineupjs/lineupjs.git"
  },
  "global": "LineUpJS",
  "main": "build/LineUpJS.js",
  "unpkg": "build/LineUpJS.js",
  "jsdelivr": "build/LineUpJS.js",
  "module": "build/src/index.js",
  "types": "build/src/index.d.ts",
  "exports": {
    ".": {
      "import": "./build/src/index.js",
      "require": "./build/LineUpJS.js",
      "style": "./build/LineUpJS.css",
      "sass": "./src/style.scss",
      "types": "./build/src/index.d.ts"
    },
    "./*": "./build/src/*.js",
    "./.pnp.cjs": "./.pnp.cjs",
    "./build/*": "./build/*",
    "./src/*": "./src/*"
  },
  "styles": "build/LineUpJS.css",
  "sideEffects": [
    "*.scss",
    "*.css"
  ],
  "browserslist": [
    "Firefox ESR",
    "last 2 Firefox versions",
    "last 2 Chrome versions"
  ],
  "files": [
    "build",
    "src",
    "!build/tests",
    "!build/demo"
  ],
  "scripts": {
    "clean": "rimraf build dist docs \"*.tgz\" && yarn run clean:compile",
    "clean:compile": "rimraf build/src \"build/*.tsbuildinfo\" \"*.tsbuildinfo\" ",
    "compile": "tsc -b ./tsconfig.json",
    "compile:dev": "tsc -b ./tsconfig.dev.json",
    "fix": "yarn run eslint:fix && yarn run prettier:write",
    "prettier:write": "prettier \"*\" \"*/**\" --write",
    "prettier": "prettier \"*\" \"*/**\" --check",
    "eslint": "eslint src --ext .ts,.tsx",
    "eslint:fix": "yarn run eslint --fix",
    "stylelint": "stylelint \"src/**/*.scss\"",
    "lint": "yarn run eslint && yarn run prettier && yarn run stylelint",
    "docs": "yarn run clean:compile && typedoc --tsconfig tsconfig.dev.json --out ./docs/ src tsd.d.ts",
    "test": "jest --passWithNoTests",
    "test:watch": "jest --passWithNoTests --watch",
    "test:coverage": "jest --passWithNoTests --coverage",
    "build:dev": "webpack --mode development --devtool source-map",
    "build": "webpack --mode production --devtool source-map",
    "dev": "yarn run clean && yarn run compile:dev && yarn run build:dev",
    "watch": "webpack --mode development --watch --devtool source-map",
    "start": "webpack serve --mode development --devtool source-map",
    "prepare": "echo 'dummy prepare since prepack has no dev dependencies'",
    "prepack": "yarn run clean && yarn run compile && yarn run build",
    "cy:compile": "yarn run compile && cd cypress && tsc",
    "cy:clean": "rimraf \"cypress/*.tsbuildinfo\" \"cypress/integration/**/*.+(js|d.ts)\"",
    "cy:open": "cypress open",
    "cy:start": "cypress open --config baseUrl=http://localhost:8080",
    "cy:run": "yarn run cy:compile && cypress run",
    "cy:junit": "yarn run cy:compile && cypress run --reporter junit --reporter-options 'mochaFile=junit-results/my-test-output.xml'"
  },
  "devDependencies": {
<<<<<<< HEAD
    "@fortawesome/fontawesome-free": "^5.15.4",
    "@types/jest": "^27.0.1",
    "@types/lodash": "4.14.172",
    "@types/node": "^16.7.1",
    "@typescript-eslint/eslint-plugin": "^4.29.3",
    "@typescript-eslint/parser": "^4.29.3",
    "@yarnpkg/sdks": "^2.4.2-rc.1",
    "css-loader": "^6.2.0",
    "cypress": "^8.3.0",
    "eslint": "^7.32.0",
=======
    "@types/jest": "^27.0.3",
    "@types/lodash": "4.14.177",
    "@types/node": "^16.11.8",
    "@typescript-eslint/eslint-plugin": "^5.4.0",
    "@typescript-eslint/parser": "^5.4.0",
    "@yarnpkg/sdks": "^2.5.1-rc.2",
    "css-loader": "^6.5.1",
    "cypress": "^9.0.0",
    "eslint": "^8.2.0",
>>>>>>> 65040f4b
    "eslint-config-prettier": "^8.3.0",
    "eslint-config-react-app": "^6.0.0",
    "eslint-plugin-flowtype": "^8.0.3",
    "eslint-plugin-import": "^2.25.3",
    "eslint-plugin-jsx-a11y": "^6.5.1",
    "eslint-plugin-prettier": "^4.0.0",
    "eslint-plugin-react": "^7.27.0",
    "eslint-plugin-react-hooks": "^4.3.0",
    "file-loader": "^6.2.0",
<<<<<<< HEAD
    "fork-ts-checker-webpack-plugin": "^6.3.2",
    "jest": "^27.0.6",
    "mini-css-extract-plugin": "^2.2.0",
=======
    "font-awesome": "^4.7.0",
    "fork-ts-checker-webpack-plugin": "^6.4.0",
    "jest": "^27.3.1",
    "mini-css-extract-plugin": "^2.4.5",
>>>>>>> 65040f4b
    "mkdirp": "^1.0.4",
    "mocha-junit-reporter": "^2.0.2",
    "prettier": "^2.4.1",
    "rimraf": "^3.0.2",
    "sass": "^1.43.4",
    "sass-loader": "^12.3.0",
    "style-loader": "^3.3.1",
    "stylelint": "^13",
    "stylelint-config-standard": "^22",
    "stylelint-prettier": "^1",
    "stylelint-scss": "^3",
    "thread-loader": "^3.0.4",
<<<<<<< HEAD
    "ts-jest": "^27.0.5",
    "ts-loader": "^9.2.5",
    "typedoc": "^0.21.6",
    "typedoc-plugin-as-member-of": "^1.0.2",
    "typescript": "~4.3.5",
    "webpack": "^5.51.1",
    "webpack-cli": "^4.8.0",
    "webpack-dev-server": "^4.0.0"
=======
    "ts-jest": "^27.0.7",
    "ts-loader": "^9.2.6",
    "typedoc": "^0.22.9",
    "typescript": "~4.4",
    "url-loader": "^4.1.1",
    "webpack": "^5.64.1",
    "webpack-cli": "^4.9.1",
    "webpack-dev-server": "^4.5.0"
>>>>>>> 65040f4b
  },
  "dependencies": {
    "@popperjs/core": "^2.10.2",
    "@types/d3-color": "^2.0.1",
    "@types/d3-dispatch": "^2.0.0",
    "@types/d3-format": "^2.0.0",
    "@types/d3-scale": "^3.2.3",
    "@types/d3-scale-chromatic": "^2.0.0",
    "@types/d3-time": "^2.0.0",
    "@types/d3-time-format": "^3.0.0",
    "@types/lodash.get": "4.4.6",
    "d3-color": "^2.0.0",
    "d3-dispatch": "^2.0.0",
    "d3-format": "^2.0.0",
    "d3-scale": "^3.3.0",
    "d3-scale-chromatic": "^2.0.0",
    "d3-time": "^2.1.1",
    "d3-time-format": "^3.0.0",
    "detect-browser": "^5.2.1",
    "fast-deep-equal": "^3.1.3",
    "lineupengine": "^2.4.0",
    "lodash.get": "^4.4.2",
    "reflect-metadata": "^0.1.13"
  },
  "packageManager": "yarn@3.1.0"
}<|MERGE_RESOLUTION|>--- conflicted
+++ resolved
@@ -97,18 +97,7 @@
     "cy:junit": "yarn run cy:compile && cypress run --reporter junit --reporter-options 'mochaFile=junit-results/my-test-output.xml'"
   },
   "devDependencies": {
-<<<<<<< HEAD
     "@fortawesome/fontawesome-free": "^5.15.4",
-    "@types/jest": "^27.0.1",
-    "@types/lodash": "4.14.172",
-    "@types/node": "^16.7.1",
-    "@typescript-eslint/eslint-plugin": "^4.29.3",
-    "@typescript-eslint/parser": "^4.29.3",
-    "@yarnpkg/sdks": "^2.4.2-rc.1",
-    "css-loader": "^6.2.0",
-    "cypress": "^8.3.0",
-    "eslint": "^7.32.0",
-=======
     "@types/jest": "^27.0.3",
     "@types/lodash": "4.14.177",
     "@types/node": "^16.11.8",
@@ -118,7 +107,6 @@
     "css-loader": "^6.5.1",
     "cypress": "^9.0.0",
     "eslint": "^8.2.0",
->>>>>>> 65040f4b
     "eslint-config-prettier": "^8.3.0",
     "eslint-config-react-app": "^6.0.0",
     "eslint-plugin-flowtype": "^8.0.3",
@@ -128,16 +116,9 @@
     "eslint-plugin-react": "^7.27.0",
     "eslint-plugin-react-hooks": "^4.3.0",
     "file-loader": "^6.2.0",
-<<<<<<< HEAD
-    "fork-ts-checker-webpack-plugin": "^6.3.2",
-    "jest": "^27.0.6",
-    "mini-css-extract-plugin": "^2.2.0",
-=======
-    "font-awesome": "^4.7.0",
     "fork-ts-checker-webpack-plugin": "^6.4.0",
     "jest": "^27.3.1",
     "mini-css-extract-plugin": "^2.4.5",
->>>>>>> 65040f4b
     "mkdirp": "^1.0.4",
     "mocha-junit-reporter": "^2.0.2",
     "prettier": "^2.4.1",
@@ -150,16 +131,6 @@
     "stylelint-prettier": "^1",
     "stylelint-scss": "^3",
     "thread-loader": "^3.0.4",
-<<<<<<< HEAD
-    "ts-jest": "^27.0.5",
-    "ts-loader": "^9.2.5",
-    "typedoc": "^0.21.6",
-    "typedoc-plugin-as-member-of": "^1.0.2",
-    "typescript": "~4.3.5",
-    "webpack": "^5.51.1",
-    "webpack-cli": "^4.8.0",
-    "webpack-dev-server": "^4.0.0"
-=======
     "ts-jest": "^27.0.7",
     "ts-loader": "^9.2.6",
     "typedoc": "^0.22.9",
@@ -168,7 +139,6 @@
     "webpack": "^5.64.1",
     "webpack-cli": "^4.9.1",
     "webpack-dev-server": "^4.5.0"
->>>>>>> 65040f4b
   },
   "dependencies": {
     "@popperjs/core": "^2.10.2",
