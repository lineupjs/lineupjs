{
  "name": "lineupjs",
  "description": "LineUp is an interactive technique designed to create, visualize and explore rankings of items based on a set of heterogeneous attributes.",
  "version": "4.0.0-alpha.11",
  "author": {
    "name": "Samuel Gratzl",
    "email": "sam@sgratzl.com",
    "url": "https://www.sgratzl.com"
  },
  "contributors": [
    {
      "name": "Caleydo Team",
      "email": "contact@caleydo.org",
      "url": "https://caleydo.org"
    },
    {
      "name": "Holger Stitz",
      "email": "kontakt@holgerstitz.de"
    },
    {
      "name": "Marc Streit",
      "email": "marc@streit.com"
    }
  ],
  "license": "BSD-3-Clause",
  "bugs": {
    "url": "https://github.com/lineupjs/lineupjs/issues"
  },
  "homepage": "https://lineup.js.org",
  "main": "build/LineUpJS.js",
  "unpkg": "build/LineUpJS.js",
  "module": "src/index.js",
  "types": "build/types/2.7/index.d.ts",
  "typesVersions": {
    ">=3.1": {
      "build/types/2.7/*": [
        "src/*"
      ]
    }
  },
  "sideEffects": [
    "*.scss",
    "*.css"
  ],
  "browserslist": [
    "Firefox >= 57",
    "Firefox ESR",
    "Edge >= 16",
    "Chrome >= 64"
  ],
  "files": [
    "build",
    "!build/docs",
    "!build/demo",
    "src/**/*.js",
    "src/**/*.d.ts",
    "src/assets",
    "src/**/*.scss"
  ],
  "scripts": {
    "clean": "rimraf build dist && npm run clean:compile",
<<<<<<< HEAD
    "clean:compile": "rimraf *.tsbuildinfo .cache-loader src/**/*.map src/**/*.js src/**/*.d.ts tests/**/*.js tests/**/*.map tests/**/*.d.ts demo/*.js demo/*.map demo/*.d.ts",
=======
    "clean:compile": "rimraf node_modules/.cache/cache-loader *.tsbuildinfo src/**/*.map src/**/*.js src/**/*.d.ts tests/**/*.js tests/**/*.map tests/**/*.d.ts demo/*.js demo/*.map demo/*.d.ts",
>>>>>>> 9275da67
    "compile": "tsc",
    "compile:dev": "tsc -p ./tsconfig.dev.json",
    "lint": "tslint -p tsconfig.json -c tslint.json && stylelint src/**/*.scss",
    "docs": "npm run clean:compile && typedoc --tsconfig tsconfig.dev.json --out ./build/docs/ --plugin typedoc-plugin-as-member-of src tsd.d.ts",
    "pretest": "npm run clean && npm run compile",
    "test": "jest",
    "test:watch": "jest --watch",
    "posttest": "npm run lint",
    "prebuild": "npm run clean && npm run test",
    "build:dev": "webpack --mode development --devtool source-map",
    "build:prod": "webpack --mode production --devtool source-map",
    "build": "npm run build:prod",
    "dev": "npm run clean && npm run compile:dev && npm run build:dev",
    "watch": "webpack --mode development --watch --devtool source-map",
    "start": "webpack-dev-server --mode development --devtool source-map",
    "types:27": "cd typeGen/ts27 && npm i && npm run compile",
    "predist": "npm run build && npm run types:27",
    "dist": "mkdirp dist && cross-zip ./build ./dist/lineupjs.zip",
    "postdist": "npm run docs && cross-zip ./build/docs ../dist/lineupjs_docs.zip",
    "preversion": "npm test",
    "prepare": "echo 'dummy prepare since prepack has no dev dependencies'",
    "prepack": "npm run clean && npm run compile && npm run build:prod && npm run types:27",
    "release:major": "release-it major",
    "release:minor": "release-it minor",
    "release:patch": "release-it patch",
    "release:pre": "release-it --preRelease=alpha --npm.tag=next"
  },
  "repository": {
    "type": "git",
    "url": "https://github.com/lineupjs/lineupjs.git"
  },
  "devDependencies": {
    "@types/jest": "^24.0.14",
    "cache-loader": "^4.0.0",
    "css-loader": "^3.0.0",
    "cross-zip-cli": "^1.0.0",
    "extract-loader": "^3.1.0",
    "file-loader": "^4.0.0",
    "font-awesome": "^4.7.0",
    "fork-ts-checker-webpack-plugin": "^1.3.7",
    "jest": "^24.8.0",
    "json-loader": "^0.5.7",
    "mini-css-extract-plugin": "^0.7.0",
    "mkdirp": "^0.5.1",
    "node-sass": "^4.12.0",
    "raw-loader": "^3.0.0",
    "release-it": "^12.3.0",
    "rimraf": "^2.6.3",
    "sass-loader": "^7.1.0",
    "style-loader": "^0.23.1",
    "stylelint": "^10.1.0",
    "stylelint-config-standard": "^18.3.0",
    "stylelint-scss": "^3.8.0",
    "thread-loader": "^2.1.2",
    "ts-jest": "^24.0.2",
    "ts-loader": "^6.0.2",
    "tslint": "^5.17.0",
    "tslint-consistent-codestyle": "^1.15.1",
    "tslint-eslint-rules": "^5.4.0",
    "typedoc": "^0.14.2",
    "typedoc-plugin-as-member-of": "^1.0.2",
    "typescript": "^3.5.2",
    "url-loader": "^2.0.0",
    "webpack": "^4.34.0",
    "webpack-cli": "^3.3.4",
    "webpack-dev-server": "^3.7.1"
  },
  "dependencies": {
    "@types/d3-color": "^1.2.2",
    "@types/d3-dispatch": "^1.0.7",
    "@types/d3-scale": "^2.1.1",
    "@types/d3-scale-chromatic": "^1.3.1",
    "@types/d3-time": "^1.0.10",
    "@types/d3-time-format": "^2.1.1",
    "@types/detect-browser": "^4.0.0",
    "@types/d3-format": "^1.3.1",
    "d3-color": "^1.2.3",
    "d3-dispatch": "^1.0.5",
    "d3-format": "^1.3.2",
    "d3-scale": "^3.0.0",
    "d3-scale-chromatic": "^1.3.3",
    "d3-time": "^1.0.11",
    "d3-time-format": "^2.1.3",
    "detect-browser": "^4.5.1",
    "fast-deep-equal": "^2.0.1",
    "popper.js": "^1.15.0",
    "lineupengine": "^2.1.0",
    "reflect-metadata": "^0.1.13"
  }
}<|MERGE_RESOLUTION|>--- conflicted
+++ resolved
@@ -59,11 +59,7 @@
   ],
   "scripts": {
     "clean": "rimraf build dist && npm run clean:compile",
-<<<<<<< HEAD
-    "clean:compile": "rimraf *.tsbuildinfo .cache-loader src/**/*.map src/**/*.js src/**/*.d.ts tests/**/*.js tests/**/*.map tests/**/*.d.ts demo/*.js demo/*.map demo/*.d.ts",
-=======
     "clean:compile": "rimraf node_modules/.cache/cache-loader *.tsbuildinfo src/**/*.map src/**/*.js src/**/*.d.ts tests/**/*.js tests/**/*.map tests/**/*.d.ts demo/*.js demo/*.map demo/*.d.ts",
->>>>>>> 9275da67
     "compile": "tsc",
     "compile:dev": "tsc -p ./tsconfig.dev.json",
     "lint": "tslint -p tsconfig.json -c tslint.json && stylelint src/**/*.scss",
