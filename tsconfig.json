--- conflicted
+++ resolved
@@ -1,10 +1,6 @@
 {
   "compilerOptions": {
-<<<<<<< HEAD
-    "module": "es6",
-=======
     "module": "esnext",
->>>>>>> de8c2346
     "target": "es5",
     "importHelpers": true,
     "sourceMap": true,
