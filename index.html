<!DOCTYPE html>
<html>
<head lang="en">
    <meta charset="UTF-8">
    <title>LineUp alpha</title>

    <!--standard inclusions and require function-->
    <script src="libs/jquery-1.10.2.js"></script>
    <script src="libs/d3.v3.js"></script>
    <script src="libs/underscore-min.js"></script>

    <!--LineUp inclusions-->
    <script src="src/lineup_datastructure.js"></script>
    <script src="src/lineup_storage.js"></script>

    <link href='http://fonts.googleapis.com/css?family=Lato:400,700' rel='stylesheet' type='text/css'>
    <link href="css/font-awesome.min.css" rel="stylesheet">
    <link href="css/style.css" rel="stylesheet">
</head>
<body>
    <div class="lu" >
        <div id="lugui-menu">
        <!--<div id="lugui-dataset-selector"></div>-->
        <!--<div class="text-left">-->
        <!--LineUp.JS-->

        <div style="display: inline-block; float: left; padding-left:5px; padding-top:2px;">
            LineUp.js
            &nbsp;
            &nbsp;
            &nbsp;

            <span id="lugui-menu-rendering"> </span>
            <span id="lugui-menu-actions"> </span>
        </div>

        <!--<div style="display: inline-block; float: left; padding-left:5px; padding-top:2px;">-->
        <!--<a href="#">test</a>-->
        <!--</div>-->

        <!--<div style="display: inline-block; float: left">-->
        <!--LineUp.js2-->
        <!--</div>-->
        <div style="display: inline-block; float: right; padding-right:5px; padding-top:2px;">
            <select id="lugui-dataset-selector" ></select>
            <i class="fa fa-info-circle" style="color: #555555;"></i>
            <!--position: relative;top: 2px;-->
        </div>
        <!--</div>-->
        <!--class="form-control input-sm"-->
        <!--<div id="lugui-info" class="text-right" > <i class="fa fa-info-circle" style="color: #555555;"></i></div>-->
    </div>
<<<<<<< HEAD
    <!--</div>-->
    <!--class="form-control input-sm"-->
    <!--<div id="lugui-info" class="text-right" > <i class="fa fa-info-circle" style="color: #555555;"></i></div>-->


</div>
<div id="lugui-table-header"></div>
<div id="lugui-table-body-wrapper">
    <div id="lugui-table-body"></div>
</div>


<script src="src/lineup.js"></script>


<script>
    (function(i,s,o,g,r,a,m){i['GoogleAnalyticsObject']=r;i[r]=i[r]||function(){
        (i[r].q=i[r].q||[]).push(arguments)},i[r].l=1*new Date();a=s.createElement(o),
            m=s.getElementsByTagName(o)[0];a.async=1;a.src=g;m.parentNode.insertBefore(a,m)
    })(window,document,'script','//www.google-analytics.com/analytics.js','ga');

    ga('create', 'UA-53191758-1', 'auto');
    ga('send', 'pageview');

</script>

=======
        <div id="lugui-table-header">
            <svg id="lugui-table-header-svg">
                <g class="main">

                </g>
                <g class="overlay">

                </g>
            </svg>
        </div>
        <div id="lugui-table-body-wrapper">
            <div id="lugui-table-body">
                <svg id="lugui-table-body-svg">
                    <defs></defs>
                </svg>
            </div>
        </div>
    </div>
    <script src="src/lineup.js"></script>
    <script src="src/lineup_tableheader.js"></script>
    <script src="src/lineup_tablebody.js"></script>
    <script src="src/lineup_layout.js"></script>
    <script src="src/lineup_gui_helper.js"></script>
    <script src="src/lineup_mappingeditor.js"></script>
>>>>>>> f16243be
</body>
</html><|MERGE_RESOLUTION|>--- conflicted
+++ resolved
@@ -50,34 +50,6 @@
         <!--class="form-control input-sm"-->
         <!--<div id="lugui-info" class="text-right" > <i class="fa fa-info-circle" style="color: #555555;"></i></div>-->
     </div>
-<<<<<<< HEAD
-    <!--</div>-->
-    <!--class="form-control input-sm"-->
-    <!--<div id="lugui-info" class="text-right" > <i class="fa fa-info-circle" style="color: #555555;"></i></div>-->
-
-
-</div>
-<div id="lugui-table-header"></div>
-<div id="lugui-table-body-wrapper">
-    <div id="lugui-table-body"></div>
-</div>
-
-
-<script src="src/lineup.js"></script>
-
-
-<script>
-    (function(i,s,o,g,r,a,m){i['GoogleAnalyticsObject']=r;i[r]=i[r]||function(){
-        (i[r].q=i[r].q||[]).push(arguments)},i[r].l=1*new Date();a=s.createElement(o),
-            m=s.getElementsByTagName(o)[0];a.async=1;a.src=g;m.parentNode.insertBefore(a,m)
-    })(window,document,'script','//www.google-analytics.com/analytics.js','ga');
-
-    ga('create', 'UA-53191758-1', 'auto');
-    ga('send', 'pageview');
-
-</script>
-
-=======
         <div id="lugui-table-header">
             <svg id="lugui-table-header-svg">
                 <g class="main">
@@ -102,6 +74,5 @@
     <script src="src/lineup_layout.js"></script>
     <script src="src/lineup_gui_helper.js"></script>
     <script src="src/lineup_mappingeditor.js"></script>
->>>>>>> f16243be
 </body>
 </html>