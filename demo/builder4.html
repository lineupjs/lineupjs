--- conflicted
+++ resolved
@@ -22,12 +22,8 @@
         d: 'Row ' + i,
         cat: cats[Math.floor(Math.random() * 3)],
         cat2: cats[Math.floor(Math.random() * 3)],
-<<<<<<< HEAD
-        as: l.map(() => Math.random() * 10)
-=======
         as: template.map((d) => Math.random() * 10),
         date: new Date(Date.now() - Math.floor(Math.random() * 1000000000000))
->>>>>>> 52c00778
       })
     }
     const builder = LineUpJS.builder(arr);
