--- conflicted
+++ resolved
@@ -1,6 +1,5 @@
 
-.lu #lugui-menu {
-    position: fixed;
+#lugui-menu {
     background-color: lightgray;
     /*padding-left: 5px;*/
     /*padding-right: 5px;*/
@@ -12,9 +11,11 @@
     font-weight: normal;
     font-size: 11pt;
     white-space: nowrap;
+    padding: 5;
+    width: 100%;
 }
 
-.lu a {
+#lugui-menu a {
     font-size: 10pt;
     font-weight: normal;
     font-style: normal;
@@ -23,23 +24,12 @@
 
 }
 
-.lu a:hover {
+#lugui-menu a:hover {
     /*font-size: 11pt;*/
     font-weight: bold;
 }
 
-.lu #lugui-table-header {
-    position: fixed;
-    background-color: lightgray;
-}
-
-.lu #lugui-table-body-wrapper {
-    position: fixed;
-    overflow-x: auto;
-    overflow-y: scroll;
-}
-
-.lu #lugui-menu-actions span, form span {
+#lugui-menu-actions span, form span {
     font-size: 10pt;
     font-weight: normal;
     font-style: normal;
@@ -54,12 +44,10 @@
     cursor: pointer;
 }
 
-.lu #lugui-menu-actions span:hover {
+#lugui-menu-actions span:hover {
     background-color: darkgrey;
 }
 
-<<<<<<< HEAD
-=======
 #lugui-menu {
 }
 
@@ -118,7 +106,6 @@
 }
 
 
->>>>>>> 97ddbcde
 form {
     display: inline;
 }
