--- conflicted
+++ resolved
@@ -150,13 +150,8 @@
         autoRotateLabels: true
       },
       body: {
-<<<<<<< HEAD
         renderer: 'svg',
-        freezeCols: 3
-=======
-        renderer: 'canvas',
         freezeCols: 0
->>>>>>> f9764b9f
       },
       header: {
         rankingButtons: function ($node) {
