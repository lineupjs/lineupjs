--- conflicted
+++ resolved
@@ -87,7 +87,30 @@
     });
   }
 
-<<<<<<< HEAD
+  function loadDataset(ds) {
+    function loadDesc(desc, baseUrl) {
+      if (desc.data) {
+        loadDataImpl(name, desc, desc.data);
+      } else if (desc.file) {
+        d3.dsv(desc.separator || '\t', 'text/plain')(baseUrl + '/' + desc.file, function (_data) {
+          loadDataImpl(name, desc, _data);
+        });
+      }
+    }
+
+    document.title = 'LineUp - ' + (ds.name || 'Custom');
+    history.pushState(ds, 'LineUp - ' + (ds.name || 'Custom'), '#' + (ds.id || 'custom'));
+
+    if (ds.descriptionFile) {
+      var name = ds.descriptionFile.substring(0, ds.descriptionFile.length - 5);
+      d3.json(ds.baseURL + '/' + ds.descriptionFile, function (desc) {
+        loadDesc(desc, ds.baseURL);
+      })
+    } else {
+      loadDesc(ds, '');
+    }
+  }
+
   function loadDataImpl(name, desc, _data) {
     fixMissing(desc.columns, _data);
     var provider = LineUpJS.createLocalStorage(_data, LineUpJS.deriveColors(desc.columns));
@@ -102,6 +125,7 @@
       lineup.restore(desc);
     }
     provider.deriveDefault();
+    lineup.update();
 
     var cols = provider.getRankings();
     cols.forEach(function (rankCol) {
@@ -113,50 +137,6 @@
     updateMenu();
   }
 
-=======
->>>>>>> f3ce989b
-  function loadDataset(ds) {
-    function loadDesc(desc, baseUrl) {
-      if (desc.data) {
-        loadDataImpl(name, desc, desc.data);
-      } else if (desc.file) {
-        d3.dsv(desc.separator || '\t', 'text/plain')(baseUrl + '/' + desc.file, function (_data) {
-          loadDataImpl(name, desc, _data);
-        });
-      }
-    }
-
-    document.title = 'LineUp - ' + (ds.name || 'Custom');
-    history.pushState(ds, 'LineUp - ' + (ds.name || 'Custom'), '#' + (ds.id || 'custom'));
-
-    if (ds.descriptionFile) {
-      var name = ds.descriptionFile.substring(0, ds.descriptionFile.length - 5);
-      d3.json(ds.baseURL + '/' + ds.descriptionFile, function (desc) {
-        loadDesc(desc, ds.baseURL);
-      })
-    } else {
-      loadDesc(ds, '');
-    }
-  }
-
-  function loadDataImpl(name, desc, _data) {
-    fixMissing(desc.columns, _data);
-    var provider = LineUpJS.createLocalStorage(_data, LineUpJS.deriveColors(desc.columns));
-    lineUpDemoConfig.name = name;
-    if (lineup) {
-      lineup.changeDataStorage(provider, desc);
-    } else {
-      lineup = LineUpJS.create(provider, d3.select('#lugui-wrapper'), lineUpDemoConfig);
-      lineup.addPool(d3.select('#pool').node(), {
-        hideUsed: false
-      }).update();
-      lineup.restore(desc);
-    }
-    provider.deriveDefault();
-    lineup.update();
-    updateMenu();
-  }
-
   function uploadUI(dropFileCallback, dropURLCallback) {
     function handleFileSelect(evt) {
       evt.stopPropagation();
@@ -173,20 +153,15 @@
       evt.dataTransfer.dropEffect = 'copy'; // Explicitly show this is a copy.
     }
 
-<<<<<<< HEAD
-
-=======
->>>>>>> f3ce989b
     var $file = d3.select('#lugui-menu input[type="file"]');
     $file.node().addEventListener('change', handleFileSelect, false);
     var $drop = d3.select('#drop_zone');
     var drop = $drop.node();
-<<<<<<< HEAD
-=======
+
     drop.addEventListener('click', function(){
       document.getElementById('fileselect').click();
     })
->>>>>>> f3ce989b
+
     drop.addEventListener('dragenter', function () {
       $drop.classed('dragging', true);
     }, false);
