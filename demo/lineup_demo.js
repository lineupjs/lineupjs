--- conflicted
+++ resolved
@@ -4,30 +4,6 @@
 
 (function (LineUpJS) {
   var menuActions = [
-<<<<<<< HEAD
-    {name: " Add combined column", icon: "fa-plus", action: function () {
-      lineup.addNewStackedColumnDialog();
-    }},
-    {name: " Add columns", icon: "fa-plus", action: function () {
-      lineup.addNewSingleColumnDialog();
-    }},
-    {name: " Save layout", icon: "fa-floppy-o", action: saveLayout},
-    {name: " Upload file", icon: "fa-file-o", action: function () {
-      $('#fileselect').click();
-    }}
-  ];
-  var lineUpDemoConfig = {
-    svgLayout: {
-      mode: 'separate',
-      plusSigns: {
-        addStackedColumn: {
-          title: "Add combined column",
-          action: "addNewEmptyStackedColumn",
-          x: 0, y: 2,
-          w: 21, h: 21 // LineUpGlobal.htmlLayout.headerHeight/2-4
-        }
-      }
-=======
     {name: ' new combined', icon: 'fa-plus', action: function () {
       var r = lineup.data.getRankings();
       r = r[r.length-1];
@@ -44,7 +20,6 @@
   var lineUpDemoConfig = {
     htmlLayout: {
       autoRotateLabels: true
->>>>>>> e7c77e66
     },
     renderingOptions: {
       stacked: true,
@@ -72,11 +47,7 @@
       updateMenu();
     });
     kvNodes.html(function (d) {
-<<<<<<< HEAD
-      return '<a href="#"> <i class="fa ' + (d.value ? 'fa-check-square-o' : 'fa-square-o') + '" ></i> ' + upperCaseFirstChar(d.key) + '</a>&nbsp;&nbsp;'
-=======
       return '<a href="#"> <i class="fa ' + (config.renderingOptions[d] ? 'fa-check-square-o' : 'fa-square-o') + '" ></i> ' + d + '</a>&nbsp;&nbsp;'
->>>>>>> e7c77e66
     });
 
     d3.select('#lugui-menu-actions').selectAll('span').data(menuActions)
@@ -87,14 +58,6 @@
     ).on('click', function (d) {
       d.action.call(d);
     })
-<<<<<<< HEAD
-  }
-
-  function upperCaseFirstChar (text)
-  {
-    return text.charAt(0).toUpperCase() + text.substr(1);
-=======
->>>>>>> e7c77e66
   }
 
   function fixMissing(columns, data) {
