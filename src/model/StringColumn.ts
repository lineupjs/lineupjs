--- conflicted
+++ resolved
@@ -188,11 +188,6 @@
     return aValue.toLowerCase().localeCompare(bValue.toLowerCase());
   }
 
-<<<<<<< HEAD
-  toCompareValue(row: IDataRow) {
-    const v = this.getValue(row);
-    return v === '' ? null : v.toLowerCase();
-=======
   group(row: IDataRow): IGroup {
     if (this.isMissing(row)) {
       return missingGroup;
@@ -217,6 +212,11 @@
       };
     }
     return defaultGroup;
->>>>>>> 675a0748
+  }
+
+
+  toCompareValue(row: IDataRow) {
+    const v = this.getValue(row);
+    return v === '' ? null : v.toLowerCase();
   }
 }
