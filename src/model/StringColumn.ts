import {Category, toolbar, dialogAddons} from './annotations';
import Column, {widthChanged, labelChanged, metaDataChanged, dirty, dirtyHeader, dirtyValues, rendererTypeChanged, groupRendererChanged, summaryRendererChanged, visibilityChanged, dirtyCaches} from './Column';
import {defaultGroup, IDataRow, IGroup, ECompareValueType, IValueColumnDesc, othersGroup, ITypeFactory} from './interfaces';
import {missingGroup, isMissingValue} from './missing';
import ValueColumn, {dataLoaded} from './ValueColumn';
<<<<<<< HEAD
import {equal, IEventListener} from '../internal';
import {integrateDefaults} from './internal';
=======
import {equal, IEventListener, ISequence, isSeqEmpty} from '../internal';
>>>>>>> b5229900

export enum EAlignment {
  left = 'left',
  center = 'center',
  right = 'right'
}

export enum EStringGroupCriteriaType {
  value = 'value',
  startsWith = 'startsWith',
  regex = 'regex'
}

export interface IStringGroupCriteria {
  type: EStringGroupCriteriaType;
  values: (string | RegExp)[];
}

export interface IStringDesc {
  /**
   * column alignment: left, center, right
   * @default left
   */
  alignment?: EAlignment;

  /**
   * escape html tags
   */
  escape?: boolean;
}


export declare type IStringColumnDesc = IStringDesc & IValueColumnDesc<string>;

export interface IStringFilter {
  filter: string | RegExp | null;
  filterMissing: boolean;
}

/**
 * emitted when the filter property changes
 * @asMemberOf StringColumn
 * @event
 */
export declare function filterChanged_SC(previous: string | RegExp | null, current: string | RegExp | null): void;


/**
 * emitted when the grouping property changes
 * @asMemberOf StringColumn
 * @event
 */
export declare function groupingChanged_SC(previous: (RegExp | string)[][], current: (RegExp | string)[][]): void;

/**
 * a string column with optional alignment
 */
@toolbar('search', 'groupBy', 'sortGroupBy', 'filterString')
@dialogAddons('group', 'groupString')
@Category('string')
export default class StringColumn extends ValueColumn<string> {
  static readonly EVENT_FILTER_CHANGED = 'filterChanged';
  static readonly EVENT_GROUPING_CHANGED = 'groupingChanged';

  //magic key for filtering missing ones
  private static readonly FILTER_MISSING = '__FILTER_MISSING';
  private currentFilter: IStringFilter | null = null;

  readonly alignment: EAlignment;
  readonly escape: boolean;

  private currentGroupCriteria: IStringGroupCriteria = {
    type: EStringGroupCriteriaType.startsWith,
    values: []
  };

  constructor(id: string, desc: Readonly<IStringColumnDesc>) {
    super(id, integrateDefaults(desc, {
      width: 200
    }));
    this.alignment = <any>desc.alignment || EAlignment.left;
    this.escape = desc.escape !== false;
  }


  protected createEventList() {
    return super.createEventList().concat([StringColumn.EVENT_GROUPING_CHANGED, StringColumn.EVENT_FILTER_CHANGED]);
  }

  on(type: typeof StringColumn.EVENT_FILTER_CHANGED, listener: typeof filterChanged_SC | null): this;
  on(type: typeof ValueColumn.EVENT_DATA_LOADED, listener: typeof dataLoaded | null): this;
  on(type: typeof StringColumn.EVENT_GROUPING_CHANGED, listener: typeof groupingChanged_SC | null): this;
  on(type: typeof Column.EVENT_WIDTH_CHANGED, listener: typeof widthChanged | null): this;
  on(type: typeof Column.EVENT_LABEL_CHANGED, listener: typeof labelChanged | null): this;
  on(type: typeof Column.EVENT_METADATA_CHANGED, listener: typeof metaDataChanged | null): this;
  on(type: typeof Column.EVENT_DIRTY, listener: typeof dirty | null): this;
  on(type: typeof Column.EVENT_DIRTY_HEADER, listener: typeof dirtyHeader | null): this;
  on(type: typeof Column.EVENT_DIRTY_VALUES, listener: typeof dirtyValues | null): this;
  on(type: typeof Column.EVENT_DIRTY_CACHES, listener: typeof dirtyCaches | null): this;
  on(type: typeof Column.EVENT_RENDERER_TYPE_CHANGED, listener: typeof rendererTypeChanged | null): this;
  on(type: typeof Column.EVENT_GROUP_RENDERER_TYPE_CHANGED, listener: typeof groupRendererChanged | null): this;
  on(type: typeof Column.EVENT_SUMMARY_RENDERER_TYPE_CHANGED, listener: typeof summaryRendererChanged | null): this;
  on(type: typeof Column.EVENT_VISIBILITY_CHANGED, listener: typeof visibilityChanged | null): this;
  on(type: string | string[], listener: IEventListener | null): this; // required for correct typings in *.d.ts
  on(type: string | string[], listener: IEventListener | null): this {
    return super.on(<any>type, listener);
  }

  getValue(row: IDataRow): string | null {
    const v: any = super.getValue(row);
    return isMissingValue(v) ? null : String(v);
  }

  getLabel(row: IDataRow) {
    return this.getValue(row) || '';
  }

  dump(toDescRef: (desc: any) => any): any {
    const r = super.dump(toDescRef);
    if (this.currentFilter instanceof RegExp) {
      r.filter = `REGEX:${(<RegExp>this.currentFilter).source}`;
    } else {
      r.filter = this.currentFilter;
    }
    if (this.currentGroupCriteria) {
      const {type, values} = this.currentGroupCriteria;
      r.groupCriteria = {
        type,
        values: values.map((value) => `${type}:${value instanceof RegExp && type === EStringGroupCriteriaType.regex ? value.source : value}`)
      };
    }
    return r;
  }

  restore(dump: any, factory: ITypeFactory) {
    super.restore(dump, factory);
    if (dump.filter) {
      const filter = dump.filter;
      if (typeof filter === 'string') {
        // compatibility case
        if ((<string>filter).startsWith('REGEX:')) {
          this.currentFilter = {
            filter: new RegExp(filter.slice(6), 'gm'),
            filterMissing: false
          };
        } else if (filter === StringColumn.FILTER_MISSING) {
          this.currentFilter = {
            filter: null,
            filterMissing: true
          };
        } else {
          this.currentFilter = {
            filter,
            filterMissing: false
          };
        }
      } else {
        this.currentFilter = {
          filter: filter.filter && (<string>filter.filter).startsWith('REGEX:') ? new RegExp(filter.slice(6), 'gm') : filter.filter || '',
          filterMissing: filter.filterMissing === true
        };
      }
    } else {
      this.currentFilter = null;
    }

    // tslint:disable-next-line: early-exit
    if (dump.groupCriteria) {
      const {type, values} = <IStringGroupCriteria>dump.groupCriteria;
      this.currentGroupCriteria = {
        type,
        values: values.map((value) => type === EStringGroupCriteriaType.regex ? new RegExp(<string>value, 'gm') : value)
      };
    }
  }

  isFiltered() {
    return this.currentFilter != null;
  }

  filter(row: IDataRow) {
    if (!this.isFiltered()) {
      return true;
    }
    const r = this.getLabel(row);
    const filter = this.currentFilter!;
    const ff = filter.filter;

    if (r == null || r.trim() === '') {
      return !filter.filterMissing;
    }
    if (!ff) {
      return true;
    }
    if (ff instanceof RegExp) {
      return r !== '' && r.match(ff) != null; // You can not use RegExp.test(), because of https://stackoverflow.com/a/6891667
    }
    return r !== '' && r.toLowerCase().includes(ff.toLowerCase());
  }

  getFilter() {
    return this.currentFilter;
  }

  setFilter(filter: IStringFilter | null) {
    if (filter === this.currentFilter) {
      return;
    }
    const current = this.currentFilter || {filter: null, filterMissing: false};
    const target = filter || {filter: null, filterMissing: false};
    if (current.filterMissing === target.filterMissing && (current.filter === target.filter ||
      (current.filter instanceof RegExp && target.filter instanceof RegExp && current.filter.source === target.filter.source))) {
      return;
    }
    this.fire([StringColumn.EVENT_FILTER_CHANGED, Column.EVENT_DIRTY_VALUES, Column.EVENT_DIRTY], this.currentFilter, this.currentFilter = filter);
  }

  clearFilter() {
    const was = this.isFiltered();
    this.setFilter(null);
    return was;
  }

  getGroupCriteria(): IStringGroupCriteria {
    return this.currentGroupCriteria;
  }

  setGroupCriteria(value: IStringGroupCriteria) {
    if (equal(this.currentGroupCriteria, value) || value == null) {
      return;
    }
    const bak = this.getGroupCriteria();
    this.currentGroupCriteria = value;
    this.fire([StringColumn.EVENT_GROUPING_CHANGED, Column.EVENT_DIRTY_VALUES, Column.EVENT_DIRTY], bak, value);
  }

  group(row: IDataRow): IGroup {
    if (this.getValue(row) == null) {
      return Object.assign({}, missingGroup);
    }

    if (!this.currentGroupCriteria) {
      return Object.assign({}, othersGroup);
    }
    const value = this.getLabel(row);

    if (!value) {
      return Object.assign({}, missingGroup);
    }

    const {type, values} = this.currentGroupCriteria;
    if (type === EStringGroupCriteriaType.value) {
      return {
        name: value,
        color: defaultGroup.color
      };
    }
    for (const groupValue of values) {
      if (type === EStringGroupCriteriaType.startsWith && typeof groupValue === 'string' && value.startsWith(groupValue)) {
        return {
          name: groupValue,
          color: defaultGroup.color
        };
      }
      // tslint:disable-next-line: early-exit
      if (type === EStringGroupCriteriaType.regex && groupValue instanceof RegExp && groupValue.test(value)) {
        return {
          name: groupValue.source,
          color: defaultGroup.color
        };
      }
    }
    return Object.assign({}, othersGroup);
  }


  toCompareValue(row: IDataRow) {
    const v = this.getValue(row);
    return v === '' || v == null ? null : v.toLowerCase();
  }

  toCompareValueType() {
    return ECompareValueType.STRING;
  }

  toCompareGroupValue(rows: ISequence<IDataRow>, _group: IGroup, valueCache?: ISequence<any>) {
    if (isSeqEmpty(rows)) {
      return null;
    }
    // take the smallest one
    if (valueCache) {
      return valueCache.reduce((acc, v) => acc == null || v < acc ? v : acc, <null |string>null);
    }
    return rows.reduce((acc, d) => {
      const v = this.getValue(d);
      return acc == null || (v != null && v < acc) ? v : acc;
    }, <null | string>null);
  }

  toCompareGroupValueType() {
    return ECompareValueType.STRING;
  }
}
<|MERGE_RESOLUTION|>--- conflicted
+++ resolved
@@ -3,12 +3,8 @@
 import {defaultGroup, IDataRow, IGroup, ECompareValueType, IValueColumnDesc, othersGroup, ITypeFactory} from './interfaces';
 import {missingGroup, isMissingValue} from './missing';
 import ValueColumn, {dataLoaded} from './ValueColumn';
-<<<<<<< HEAD
-import {equal, IEventListener} from '../internal';
+import {equal, IEventListener, ISequence, isSeqEmpty} from '../internal';
 import {integrateDefaults} from './internal';
-=======
-import {equal, IEventListener, ISequence, isSeqEmpty} from '../internal';
->>>>>>> b5229900
 
 export enum EAlignment {
   left = 'left',
