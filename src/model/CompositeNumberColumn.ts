/**
 * Created by sam on 04.11.2016.
 */

import {format} from 'd3';
import Column, {IColumnDesc} from './Column';
import CompositeColumn from './CompositeColumn';
import NumberColumn, {INumberColumn} from './NumberColumn';
import {isMissingValue} from './missing';
import {IGroupData} from '../ui/engine/interfaces';

export interface ICompositeNumberDesc extends IColumnDesc {
  /**
   * d3 format number Format
   * @default 0.3n
   */
  numberFormat?: string;

  /**
   * missing value to use
   * @default 0
   */
  missingValue?: number;
}

export declare type ICompositeNumberColumnDesc = ICompositeNumberDesc & IColumnDesc;

/**
 * implementation of a combine column, standard operations how to select
 */
export default class CompositeNumberColumn extends CompositeColumn implements INumberColumn {
  missingValue = NaN;

  private numberFormat: (n: number) => string = format('.3n');

  constructor(id: string, desc: ICompositeNumberColumnDesc) {
    super(id, desc);

    if (desc.numberFormat) {
      this.numberFormat = format(desc.numberFormat);
    }

    if (desc.missingValue !== undefined) {
      this.missingValue = desc.missingValue;
    }

<<<<<<< HEAD
    this.setRendererType('number');
    this.setGroupRenderer('boxplot');
=======
    if (this.getRendererType() === desc.type) {
      this.setRendererType('compositenumber');
    }
>>>>>>> 983d6811
  }


  dump(toDescRef: (desc: any) => any) {
    const r = super.dump(toDescRef);
    r.missingValue = this.missingValue;
    return r;
  }

  restore(dump: any, factory: (dump: any) => Column | null) {
    if (dump.missingValue !== undefined) {
      this.missingValue = dump.missingValue;
    }
    if (dump.numberFormat) {
      this.numberFormat = format(dump.numberFormat);
    }
    super.restore(dump, factory);
  }

  getLabel(row: any, index: number) {
    if (!this.isLoaded()) {
      return '';
    }
    const v = this.getValue(row, index);
    //keep non number if it is not a number else convert using formatter
    return String(typeof v === 'number' && !isNaN(v) && isFinite(v) ? this.numberFormat(v) : v);
  }

  getValue(row: any, index: number) {
    if (!this.isLoaded()) {
      return null;
    }
    //weighted sum
    const v = this.compute(row, index);
    if (isMissingValue(v)) {
      return this.missingValue;
    }
    return v;
  }

  protected compute(_row: any, _index: number) {
    return NaN;
  }

  getNumber(row: any, index: number) {
    const r = this.getValue(row, index);
    return r === null ? NaN : r;
  }

  getRawNumber(row: any, index: number) {
    return this.getNumber(row, index);
  }

  isMissing(row: any, index: number) {
    return isMissingValue(this.compute(row, index));
  }

  compare(a: any, b: any, aIndex: number, bIndex: number) {
    return NumberColumn.prototype.compare.call(this, a, b, aIndex, bIndex);
  }

  groupCompare(a: IGroupData, b: IGroupData) {
    return NumberColumn.prototype.groupCompare.call(this, a, b);
  }

  getRendererType(): string {
    return NumberColumn.prototype.getRendererType.call(this);
  }
}<|MERGE_RESOLUTION|>--- conflicted
+++ resolved
@@ -44,14 +44,10 @@
       this.missingValue = desc.missingValue;
     }
 
-<<<<<<< HEAD
-    this.setRendererType('number');
+    if (this.getRendererType() === desc.type) {
+      this.setRendererType('number');
+    }
     this.setGroupRenderer('boxplot');
-=======
-    if (this.getRendererType() === desc.type) {
-      this.setRendererType('compositenumber');
-    }
->>>>>>> 983d6811
   }
 
 
