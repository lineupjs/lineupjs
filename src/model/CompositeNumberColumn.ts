/**
 * Created by sam on 04.11.2016.
 */

import {format} from 'd3';
import Column, {IColumnDesc} from './Column';
import CompositeColumn from './CompositeColumn';
import NumberColumn, {INumberColumn, isNumberColumn, numberCompare} from './NumberColumn';
import ValueColumn from './ValueColumn';


export interface ICompositeNumberDesc extends IColumnDesc {
  /**
   * d3 format number Format
   * @default 0.3n
   */
  numberFormat?: string;

  /**
   * missing value to use
   * @default 0
   */
  missingValue?: number;
}

/**
 * implementation of a combine column, standard operations how to select
 */
export default class CompositeNumberColumn extends CompositeColumn implements INumberColumn {
  missingValue = 0;

  private numberFormat: (n: number) => string = format('.3n');

  constructor(id: string, desc: ICompositeNumberDesc) {
    super(id, desc);

    if (desc.numberFormat) {
      this.numberFormat = format(desc.numberFormat);
    }

    if (desc.missingValue !== undefined) {
      this.missingValue = desc.missingValue;
    }
  }


  dump(toDescRef: (desc: any) => any) {
    const r = super.dump(toDescRef);
    r.missingValue = this.missingValue;
    return r;
  }

  restore(dump: any, factory: (dump: any) => Column|null) {
    if (dump.missingValue !== undefined) {
      this.missingValue = dump.missingValue;
    }
    if (dump.numberFormat) {
      this.numberFormat = format(dump.numberFormat);
    }
    super.restore(dump, factory);
  }

  getLabel(row: any, index: number) {
    if (!this.isLoaded()) {
      return '';
    }
    const v = this.getValue(row, index);
    //keep non number if it is not a number else convert using formatter
    return String(typeof v === 'number' ? this.numberFormat(v) : v);
  }

  getValue(row: any, index: number) {
    if (!this.isLoaded()) {
      return null;
    }
    //weighted sum
    const v = this.compute(row, index);
    if (typeof(v) === 'undefined' || v == null || isNaN(v)) {
      return this.missingValue;
    }
    return v;
  }

  protected compute(row: any, index: number) {
    return NaN;
  }

  getNumber(row: any, index: number) {
    const r = this.getValue(row, index);
    return r === null ? NaN : r;
  }

  getRawNumber(row: any, index: number) {
<<<<<<< HEAD
    const r = this.getValue(row, index);
    return r === null ? NaN : r;
=======
    return this.getNumber(row, index);
>>>>>>> 988cf9d8
  }

  compare(a: any, b: any, aIndex: number, bIndex: number) {
    return numberCompare(this.getNumber(a, aIndex), this.getNumber(b, bIndex));
  }

  getRendererType(): string {
    return NumberColumn.prototype.getRendererType.call(this);
  }
}<|MERGE_RESOLUTION|>--- conflicted
+++ resolved
@@ -91,12 +91,7 @@
   }
 
   getRawNumber(row: any, index: number) {
-<<<<<<< HEAD
-    const r = this.getValue(row, index);
-    return r === null ? NaN : r;
-=======
     return this.getNumber(row, index);
->>>>>>> 988cf9d8
   }
 
   compare(a: any, b: any, aIndex: number, bIndex: number) {
