--- conflicted
+++ resolved
@@ -160,7 +160,6 @@
     return av.getTime() - bv.getTime();
   }
 
-<<<<<<< HEAD
   toCompareValue(row: IDataRow) {
     const v = this.getValue(row);
     if (!(v instanceof Date)) {
@@ -168,7 +167,7 @@
     }
     return v.getTime();
   }
-=======
+
   getDateGrouper() {
     return Object.assign({}, this.currentGrouper);
   }
@@ -226,5 +225,4 @@
   // to avoid interpolating between the centers do it manually
   const s = dates.slice().sort((a, b) => a.getTime() - b.getTime());
   return s[Math.floor(s.length / 2)].getTime();
->>>>>>> 4912e8a3
 }