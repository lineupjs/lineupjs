/**
 * Created by sam on 04.11.2016.
 */

import CompositeColumn, {IMultiLevelColumn} from './CompositeColumn';
import Column, {IFlatColumn} from './Column';
import StackColumn from './StackColumn';

export default class MultiLevelCompositeColumn extends CompositeColumn implements IMultiLevelColumn {
<<<<<<< HEAD
  static EVENT_COLLAPSE_CHANGED = StackColumn.EVENT_COLLAPSE_CHANGED;
=======
  static COLLAPSED_RENDERER = 'string';
>>>>>>> a6b97c98

  private adaptChange;

  /**
   * whether this stack column is collapsed i.e. just looks like an ordinary number column
   * @type {boolean}
   * @private
   */
  private collapsed = false;

  constructor(id: string, desc: any) {
    super(id, desc);
    const that = this;
    this.adaptChange = function (old, new_) {
      that.adaptWidthChange(this.source, old, new_);
    };
  }

  protected createEventList() {
    return super.createEventList().concat([MultiLevelCompositeColumn.EVENT_COLLAPSE_CHANGED]);
  }

  setCollapsed(value: boolean) {
    if (this.collapsed === value) {
      return;
    }
    this.fire([StackColumn.EVENT_COLLAPSE_CHANGED, Column.EVENT_DIRTY_HEADER, Column.EVENT_DIRTY_VALUES, Column.EVENT_DIRTY], this.collapsed, this.collapsed = value);
  }

  getCollapsed() {
    return this.collapsed;
  }

  dump(toDescRef: (desc: any) => any) {
    const r = super.dump(toDescRef);
    r.collapsed = this.collapsed;
    return r;
  }

  restore(dump: any, factory: (dump: any) => Column) {
    this.collapsed = dump.collapsed === true;
    super.restore(dump, factory);
  }

  flatten(r: IFlatColumn[], offset: number, levelsToGo = 0, padding = 0) {
    return StackColumn.prototype.flatten.call(this, r, offset, levelsToGo, padding);
  }

  /**
   * inserts a column at a the given position
   * @param col
   * @param index
   * @param weight
   * @returns {any}
   */
  insert(col: Column, index: number) {
    col.on(Column.EVENT_WIDTH_CHANGED + '.stack', this.adaptChange);
    //increase my width
    super.setWidth(this.length === 0 ? col.getWidth() : (this.getWidth() + col.getWidth()));

    return super.insert(col, index);
  }

  /**
   * adapts weights according to an own width change
   * @param col
   * @param old
   * @param new_
   */
  private adaptWidthChange(col: Column, old: number, new_: number) {
    if (old === new_) {
      return;
    }
    super.setWidth(this.getWidth() + (new_ - old));
  }

  removeImpl(child: Column) {
    child.on(Column.EVENT_WIDTH_CHANGED + '.stack', null);
    super.setWidth(this.length === 1 ? 100 : this.getWidth() - child.getWidth());
    return super.removeImpl(child);
  }

  setWidth(value: number) {
    const factor = this.length / this.getWidth();
    this._children.forEach((child) => {
      //disable since we change it
      child.setWidthImpl(child.getWidth() * factor);
    });
    super.setWidth(value);
  }

  rendererType() {
    if (this.getCollapsed()) {
      return MultiLevelCompositeColumn.COLLAPSED_RENDERER;
    }
    return super.rendererType();
  }
}<|MERGE_RESOLUTION|>--- conflicted
+++ resolved
@@ -7,11 +7,7 @@
 import StackColumn from './StackColumn';
 
 export default class MultiLevelCompositeColumn extends CompositeColumn implements IMultiLevelColumn {
-<<<<<<< HEAD
   static EVENT_COLLAPSE_CHANGED = StackColumn.EVENT_COLLAPSE_CHANGED;
-=======
-  static COLLAPSED_RENDERER = 'string';
->>>>>>> a6b97c98
 
   private adaptChange;
 
@@ -105,7 +101,7 @@
 
   rendererType() {
     if (this.getCollapsed()) {
-      return MultiLevelCompositeColumn.COLLAPSED_RENDERER;
+      return MultiLevelCompositeColumn.EVENT_COLLAPSE_CHANGED;
     }
     return super.rendererType();
   }
