import {LazyBoxPlotData} from '../internal';
import {toolbar} from './annotations';
import ArrayColumn, {IArrayColumnDesc, IArrayDesc} from './ArrayColumn';
import Column from './Column';
import {IDataRow} from './interfaces';
import {isDummyNumberFilter, restoreFilter} from './internal';
import {
  compareBoxPlot, DEFAULT_FORMATTER, EAdvancedSortMethod, getBoxPlotNumber, INumberFilter, INumbersColumn,
  noNumberFilter
} from './INumberColumn';
import {
  createMappingFunction, IMapAbleDesc, IMappingFunction, restoreMapping,
  ScaleMappingFunction
} from './MappingFunction';
import {isMissingValue} from './missing';
import NumberColumn from './NumberColumn';
import {IAdvancedBoxPlotData} from '../internal/math';


export interface INumbersDesc extends IArrayDesc, IMapAbleDesc {
  readonly sort?: EAdvancedSortMethod;
}


<<<<<<< HEAD
export declare type INumbersColumnDesc = INumbersDesc & IValueColumnDesc<number[]>;

export interface ISplicer {
  length: number;

  splice(values: number[]): number[];
}
=======
export declare type INumbersColumnDesc = INumbersDesc & IArrayColumnDesc<number>;
>>>>>>> de8c2346

@toolbar('sortNumbers', 'filterMapped')
export default class NumbersColumn extends ArrayColumn<number> implements INumbersColumn {
  static readonly EVENT_MAPPING_CHANGED = NumberColumn.EVENT_MAPPING_CHANGED;
  static readonly CENTER = 0;

  private sort: EAdvancedSortMethod;
  private mapping: IMappingFunction;
  private original: IMappingFunction;
  /**
   * currently active filter
   * @type {{min: number, max: number}}
   * @private
   */
  private currentFilter: INumberFilter = noNumberFilter();

  constructor(id: string, desc: Readonly<INumbersColumnDesc>) {
    super(id, desc);
    this.mapping = restoreMapping(desc);
    this.original = this.mapping.clone();

    this.sort = desc.sort || EAdvancedSortMethod.median;

    // better initialize the default with based on the data length
<<<<<<< HEAD
    this.setWidth(Math.min(Math.max(100, this.dataLength * 10), 500));

    this.splicer = {
      length: this.dataLength,
      splice: (v) => v
    };
  }

  setSplicer(splicer: ISplicer) {
    this.fire([NumbersColumn.EVENT_SPLICE_CHANGED, Column.EVENT_DIRTY_VALUES, Column.EVENT_DIRTY_HEADER, Column.EVENT_DIRTY], this.splicer, this.splicer = splicer);
  }

  getSplicer() {
    return this.splicer;
  }

  compare(a: any, b: any, aIndex: number, bIndex: number): number {
    return compareBoxPlot(this, a, b, aIndex, bIndex);
  }

  getColorRange() {
    return this.colorRange.slice();
  }

  getRawColorScale() {
    const colorScale = d3scale.linear<string, string>();
    const domain = this.mapping.domain;
    if (domain[0] < 0 && domain[1] > 0) { // diverging
      colorScale
        .domain([domain[0], 0, domain[1]])
        .range([this.colorRange[0], (this.colorRange.length > 2 ? this.colorRange[1] : 'white'), this.colorRange[this.colorRange.length - 1]]);

    } else {
      colorScale
        .domain([domain[0], domain[1]])
        .range([this.colorRange[0], this.colorRange[this.colorRange.length - 1]]);
=======
    if (this.dataLength) {
      this.setDefaultWidth(Math.min(Math.max(100, this.dataLength! * 10), 500));
>>>>>>> de8c2346
    }
    this.setDefaultRenderer('heatmap');
    this.setDefaultGroupRenderer('heatmap');
    this.setDefaultSummaryRenderer('histogram');
  }

  compare(a: IDataRow, b: IDataRow): number {
    return compareBoxPlot(this, a, b);
  }

  getRawNumbers(row: IDataRow) {
    return this.getRawValue(row);
  }

  getBoxPlotData(row: IDataRow): IAdvancedBoxPlotData | null {
    const data = this.getRawValue(row);
    if (data == null) {
      return null;
    }
    return new LazyBoxPlotData(data, this.mapping);
  }

  getRange() {
    return this.mapping.getRange(DEFAULT_FORMATTER);
  }

  getRawBoxPlotData(row: IDataRow): IAdvancedBoxPlotData | null {
    const data = this.getRawValue(row);
    if (data == null) {
      return null;
    }
    return new LazyBoxPlotData(data);
  }

  getNumbers(row: IDataRow) {
    return this.getValue(row);
  }

  getNumber(row: IDataRow): number {
    return getBoxPlotNumber(this, row, 'normalized');
  }

  getRawNumber(row: IDataRow): number {
    return getBoxPlotNumber(this, row, 'raw');
  }

  getValue(row: IDataRow) {
    const values = this.getRawValue(row);
    return values.map((d) => isMissingValue(d) ? NaN : this.mapping.apply(d));
  }

  getRawValue(row: IDataRow) {
    const r = super.getValue(row);
    return r == null ? [] : r;
  }

  getLabels(row: IDataRow) {
    return this.getValue(row).map(DEFAULT_FORMATTER);
  }

  getSortMethod() {
    return this.sort;
  }

  setSortMethod(sort: EAdvancedSortMethod) {
    if (this.sort === sort) {
      return;
    }
    this.fire([Column.EVENT_SORTMETHOD_CHANGED], this.sort, this.sort = sort);
    // sort by me if not already sorted by me
    if (!this.isSortedByMe().asc) {
      this.sortByMe();
    }
  }

  dump(toDescRef: (desc: any) => any): any {
    const r = super.dump(toDescRef);
    r.sortMethod = this.getSortMethod();
    r.filter = !isDummyNumberFilter(this.currentFilter) ? this.currentFilter : null;
    r.map = this.mapping.dump();
    return r;
  }

  restore(dump: any, factory: (dump: any) => Column | null) {
    super.restore(dump, factory);
    if (dump.sortMethod) {
      this.sort = dump.sortMethod;
    }
    if (dump.filter) {
      this.currentFilter = restoreFilter(dump.filter);
    }
    if (dump.map) {
      this.mapping = createMappingFunction(dump.map);
    } else if (dump.domain) {
      this.mapping = new ScaleMappingFunction(dump.domain, 'linear', dump.range || [0, 1]);
    }
  }

  protected createEventList() {
    return super.createEventList().concat([NumbersColumn.EVENT_MAPPING_CHANGED]);
  }

  getOriginalMapping() {
    return this.original.clone();
  }

  getMapping() {
    return this.mapping.clone();
  }

  setMapping(mapping: IMappingFunction) {
    if (this.mapping.eq(mapping)) {
      return;
    }
    this.fire([NumbersColumn.EVENT_MAPPING_CHANGED, Column.EVENT_DIRTY_VALUES, Column.EVENT_DIRTY], this.mapping.clone(), this.mapping = mapping);
  }

  isFiltered() {
    return NumberColumn.prototype.isFiltered.call(this);
  }

  getFilter(): INumberFilter {
    return NumberColumn.prototype.getFilter.call(this);
  }

  setFilter(value: INumberFilter = {min: -Infinity, max: +Infinity, filterMissing: false}) {
    NumberColumn.prototype.setFilter.call(this, value);
  }

  filter(row: IDataRow) {
    return NumberColumn.prototype.filter.call(this, row);
  }
}
<|MERGE_RESOLUTION|>--- conflicted
+++ resolved
@@ -22,17 +22,7 @@
 }
 
 
-<<<<<<< HEAD
-export declare type INumbersColumnDesc = INumbersDesc & IValueColumnDesc<number[]>;
-
-export interface ISplicer {
-  length: number;
-
-  splice(values: number[]): number[];
-}
-=======
 export declare type INumbersColumnDesc = INumbersDesc & IArrayColumnDesc<number>;
->>>>>>> de8c2346
 
 @toolbar('sortNumbers', 'filterMapped')
 export default class NumbersColumn extends ArrayColumn<number> implements INumbersColumn {
@@ -57,47 +47,8 @@
     this.sort = desc.sort || EAdvancedSortMethod.median;
 
     // better initialize the default with based on the data length
-<<<<<<< HEAD
-    this.setWidth(Math.min(Math.max(100, this.dataLength * 10), 500));
-
-    this.splicer = {
-      length: this.dataLength,
-      splice: (v) => v
-    };
-  }
-
-  setSplicer(splicer: ISplicer) {
-    this.fire([NumbersColumn.EVENT_SPLICE_CHANGED, Column.EVENT_DIRTY_VALUES, Column.EVENT_DIRTY_HEADER, Column.EVENT_DIRTY], this.splicer, this.splicer = splicer);
-  }
-
-  getSplicer() {
-    return this.splicer;
-  }
-
-  compare(a: any, b: any, aIndex: number, bIndex: number): number {
-    return compareBoxPlot(this, a, b, aIndex, bIndex);
-  }
-
-  getColorRange() {
-    return this.colorRange.slice();
-  }
-
-  getRawColorScale() {
-    const colorScale = d3scale.linear<string, string>();
-    const domain = this.mapping.domain;
-    if (domain[0] < 0 && domain[1] > 0) { // diverging
-      colorScale
-        .domain([domain[0], 0, domain[1]])
-        .range([this.colorRange[0], (this.colorRange.length > 2 ? this.colorRange[1] : 'white'), this.colorRange[this.colorRange.length - 1]]);
-
-    } else {
-      colorScale
-        .domain([domain[0], domain[1]])
-        .range([this.colorRange[0], this.colorRange[this.colorRange.length - 1]]);
-=======
     if (this.dataLength) {
       this.setDefaultWidth(Math.min(Math.max(100, this.dataLength! * 10), 500));
->>>>>>> de8c2346
     }
     this.setDefaultRenderer('heatmap');
     this.setDefaultGroupRenderer('heatmap');
