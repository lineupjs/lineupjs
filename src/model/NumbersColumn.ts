--- conflicted
+++ resolved
@@ -134,10 +134,6 @@
 export declare type INumbersColumnDesc = INumbersDesc & IValueColumnDesc<number[]>;
 
 export interface ISplicer {
-<<<<<<< HEAD
-  name: string;
-=======
->>>>>>> 0b38b0ca
   length: number;
   splice(values: number[]): number[];
 }
@@ -198,10 +194,6 @@
     this.setWidth(Math.min(Math.max(100, this.dataLength * 10), 500));
 
     this.splicer = {
-<<<<<<< HEAD
-      name: 'Default',
-=======
->>>>>>> 0b38b0ca
       length: this.dataLength,
       splice: (v) => v
     };
