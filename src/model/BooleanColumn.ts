--- conflicted
+++ resolved
@@ -24,12 +24,9 @@
  * a string column with optional alignment
  */
 export default class BooleanColumn extends ValueColumn<boolean> implements ICategoricalColumn {
-<<<<<<< HEAD
   static readonly GROUP_TRUE = { name: 'True', color: 'black'};
   static readonly GROUP_FALSE = { name: 'False', color: 'white'};
 
-=======
->>>>>>> 9f7315be
   private currentFilter: boolean = null;
   private trueMarker = 'X';
   private falseMarker = '';
@@ -62,14 +59,11 @@
     return v ? [this.trueMarker] : [this.falseMarker];
   }
 
-<<<<<<< HEAD
-=======
   getColor(row: any, index: number) {
     const flagged = this.getValue(row, index);
     return flagged ? 'green': 'red';
   }
 
->>>>>>> 9f7315be
   getLabel(row: any, index: number) {
     const v = this.getValue(row, index);
     return v ? this.trueMarker : this.falseMarker;
