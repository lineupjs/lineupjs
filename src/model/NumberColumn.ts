--- conflicted
+++ resolved
@@ -312,17 +312,9 @@
       this.missingValue = desc.missingValue;
     }
 
-<<<<<<< HEAD
     this.setRendererList(
-      [{type: 'number', label: 'Bar'}, {type: 'circle', label: 'Circle'}],
+      [{type: 'number', label: 'Bar'}, {type: 'circle', label: 'Circle'}, {type: 'string', label: 'String'}],
       [{type: 'number', label: 'Histogram'}, {type: 'boxplot', label: 'BoxPlot'}]);
-=======
-    const rendererList = [{type: 'number', label: 'Bar'},
-      {type: 'circle', label: 'Circle'},
-      {type: 'string', label: 'String'}];
-
-    this.setRendererList(rendererList);
->>>>>>> 3e5efa5e
   }
 
   dump(toDescRef: (desc: any) => any) {
