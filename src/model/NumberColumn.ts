--- conflicted
+++ resolved
@@ -1,12 +1,7 @@
 import {format} from 'd3-format';
 import {equalArrays} from '../internal';
-<<<<<<< HEAD
-import {Category, toolbar} from './annotations';
+import {Category, toolbar, SortByDefault, dialogAddons} from './annotations';
 import Column, {widthChanged, labelChanged, metaDataChanged, dirty, dirtyHeader, dirtyValues, rendererTypeChanged, groupRendererChanged, summaryRendererChanged, visibilityChanged} from './Column';
-=======
-import {Category, toolbar, SortByDefault, dialogAddons} from './annotations';
-import Column from './Column';
->>>>>>> 8920a32f
 import {IDataRow, IGroup, IGroupData} from './interfaces';
 import {groupCompare, isDummyNumberFilter, restoreFilter} from './internal';
 import {
@@ -267,15 +262,9 @@
     if (equalArrays(this.currentGroupThresholds, value)) {
       return;
     }
-<<<<<<< HEAD
-    const bak = this.getStratifyThresholds();
-    this.currentStratifyThresholds = value.slice();
-    this.fire([NumberColumn.EVENT_GROUPING_CHANGED, Column.EVENT_DIRTY_VALUES, Column.EVENT_DIRTY], bak, value);
-=======
     const bak = this.getGroupThresholds();
     this.currentGroupThresholds = value.slice();
-    this.fire([Column.EVENT_GROUPING_CHANGED, Column.EVENT_DIRTY_VALUES, Column.EVENT_DIRTY], bak, value);
->>>>>>> 8920a32f
+    this.fire([NumberColumn.EVENT_GROUPING_CHANGED, Column.EVENT_DIRTY_VALUES, Column.EVENT_DIRTY], bak, value);
   }
 
 
