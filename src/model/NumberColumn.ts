/**
 * Created by sam on 04.11.2016.
 */

import {scale, format} from 'd3';
import Column, {IColumnDesc} from './Column';
import ValueColumn, {IValueColumnDesc} from './ValueColumn';
import {equalArrays} from '../utils';


/**
 * checks whether the given column or description is a number column, i.e. the value is a number
 * @param col
 * @returns {boolean}
 */
export function isNumberColumn(col: Column | IColumnDesc) {
  return (col instanceof Column && typeof (<any>col).getNumber === 'function' || (!(col instanceof Column) && (<IColumnDesc>col).type.match(/(number|stack|ordinal)/) != null));
}

export function isMissingValue(v: any) {
  return typeof(v) === 'undefined' || v == null || isNaN(v) || v === '' || v === 'NA' || (typeof(v) === 'string' && (v.toLowerCase() === 'na'));
}

/**
 * save number comparison
 * @param a
 * @param b
 * @return {number}
 */
export function numberCompare(a: number|null, b: number|null) {
  if (a === null || isNaN(a)) { //NaN are smaller
    return (b === null || isNaN(b)) ? 0 : -1;
  }
  if (b === null || isNaN(b)) {
    return +1;
  }
  return a - b;
}


export interface INumberColumn {

  getNumber(row: any, index: number): number;

  getRawNumber(row: any, index: number): number;
}

/**
 * interface of a d3 scale
 */
export interface IScale {
  (v: number): number;

  domain(): number[];

  domain(domain: number[]): this;

  range(): number[];

  range(range: number[]): this;
}

export interface IMappingFunction {
  //new(domain: number[]);

  apply(v: number): number;

  dump(): any;

  restore(dump: any): void;

  domain: number[];

  clone(): IMappingFunction;

  eq(other: IMappingFunction): boolean;

}

export interface INumberFilter {
  min: number;
  max: number;
  filterMissing: boolean;
}

function toScale(type = 'linear'): IScale {
  switch (type) {
    case 'log':
      return scale.log().clamp(true);
    case 'sqrt':
      return scale.sqrt().clamp(true);
    case 'pow1.1':
      return scale.pow().exponent(1.1).clamp(true);
    case 'pow2':
      return scale.pow().exponent(2).clamp(true);
    case 'pow3':
      return scale.pow().exponent(3).clamp(true);
    default:
      return scale.linear().clamp(true);
  }
}

function isSame(a: number[], b: number[]) {
  if (a.length !== b.length) {
    return false;
  }
  return a.every((ai, i) => ai === b[i]);
}


function fixDomain(domain: number[], type: string) {
  if (type === 'log' && domain[0] === 0) {
    domain[0] = 0.0000001; //0 is bad
  }
  return domain;
}

/**
 * a mapping function based on a d3 scale (linear, sqrt, log)
 */
export class ScaleMappingFunction implements IMappingFunction {
  private s: IScale;

  constructor(domain: number[] = [0, 1], private type = 'linear', range: number[] = [0, 1]) {

    this.s = toScale(type).domain(fixDomain(domain, this.type)).range(range);
  }

  get domain() {
    return this.s.domain();
  }

  set domain(domain: number[]) {
    this.s.domain(fixDomain(domain, this.type));
  }

  get range() {
    return this.s.range();
  }

  set range(range: number[]) {
    this.s.range(range);
  }

  apply(v: number): number {
    return this.s(v);
  }

  get scaleType() {
    return this.type;
  }

  dump(): any {
    return {
      type: this.type,
      domain: this.domain,
      range: this.range
    };
  }

  eq(other: IMappingFunction): boolean {
    if (!(other instanceof ScaleMappingFunction)) {
      return false;
    }
    const that = <ScaleMappingFunction>other;
    return that.type === this.type && isSame(this.domain, that.domain) && isSame(this.range, that.range);
  }

  restore(dump: any) {
    this.type = dump.type;
    this.s = toScale(dump.type).domain(dump.domain).range(dump.range);
  }

  clone() {
    return new ScaleMappingFunction(this.domain, this.type, this.range);
  }
}

/**
 * a mapping function based on a custom user function using 'value' as the current value
 */
export class ScriptMappingFunction implements IMappingFunction {
  private f: Function;

  constructor(public domain: number[] = [0, 1], private _code: string = 'return this.linear(value,this.value_min,this.value_max);') {
    this.f = new Function('value', _code);
  }

  get code() {
    return this._code;
  }

  set code(code: string) {
    if (this._code === code) {
      return;
    }
    this._code = code;
    this.f = new Function('value', code);
  }

  apply(v: number): number {
    const min = this.domain[0],
      max = this.domain[this.domain.length - 1];
    const r = this.f.call({
      value_min: min,
      value_max: max,
      value_range: max - min,
      value_domain: this.domain.slice(),
      linear: (v: number, mi: number, ma: number) => (v - mi) / (ma - mi)
    }, v);

    if (typeof r === 'number') {
      return Math.max(Math.min(r, 1), 0);
    }
    return NaN;
  }

  dump(): any {
    return {
      type: 'script',
      code: this.code
    };
  }

  eq(other: IMappingFunction): boolean {
    if (!(other instanceof ScriptMappingFunction)) {
      return false;
    }
    const that = <ScriptMappingFunction>other;
    return that.code === this.code;
  }

  restore(dump: any) {
    this.code = dump.code;
  }

  clone() {
    return new ScriptMappingFunction(this.domain, this.code);
  }
}

export function createMappingFunction(dump: any): IMappingFunction {
  if (dump.type === 'script') {
    const s = new ScriptMappingFunction();
    s.restore(dump);
    return s;
  }
  const l = new ScaleMappingFunction();
  l.restore(dump);
  return l;
}

export interface INumberDesc  {
  /**
   * dump of mapping function
   */
  readonly map?: any;
  /**
   * either map or domain should be available
   */
  readonly domain?: [number, number];
  /**
   * @default [0,1]
   */
  readonly range?: [number, number];
  /**
   * d3 formatting option
   * @default .3n
   */
  readonly numberFormat?: string;

  /**
   * missing value to use
   * @default 0
   */
  readonly missingValue?: number;
}

export declare type INumberColumnDesc = INumberDesc & IValueColumnDesc<number>;

export interface IMapAbleColumn {
  getOriginalMapping(): IMappingFunction;

  getMapping(): IMappingFunction;

  setMapping(mapping: IMappingFunction): void;

  getFilter(): INumberFilter;

  setFilter(value?: INumberFilter): void;
}


export function noNumberFilter() {
  return ({min: -Infinity, max: Infinity, filterMissing: false});
}

/**
 * a number column mapped from an original input scale to an output range
 */
export default class NumberColumn extends ValueColumn<number> implements INumberColumn, IMapAbleColumn {
  static readonly EVENT_MAPPING_CHANGED = 'mappingChanged';
  static readonly COMPRESSED_RENDERER = 'heatmap';


  missingValue = 0;

  private mapping: IMappingFunction;

  private original: IMappingFunction;

  /**
   * currently active filter
   * @type {{min: number, max: number}}
   * @private
   */
  private currentFilter: INumberFilter = noNumberFilter();

  private numberFormat: (n: number) => string = format('.3n');

  private currentStratifyThresholds: number[] = [];

  constructor(id: string, desc: INumberColumnDesc) {
    super(id, desc);

    if (desc.map) {
      this.mapping = createMappingFunction(desc.map);
    } else if (desc.domain) {
      this.mapping = new ScaleMappingFunction(desc.domain, 'linear', desc.range || [0, 1]);
    }
    this.original = this.mapping.clone();

    if (desc.numberFormat) {
      this.numberFormat = format(desc.numberFormat);
    }

    if (desc.missingValue !== undefined) {
      this.missingValue = desc.missingValue;
    }

<<<<<<< HEAD
    const rendererList = [{type: 'number', label: 'Bar'},
      {type: 'circle', label: 'Circle'},
      {type: 'default', label: 'String'}];

    this.setRendererList(rendererList);
=======
    this.setRendererList(
      [{type: 'number', label: 'Bar'}, {type: 'circle', label: 'Circle'}, {type: 'default', label: 'String'}],
      [{type: 'histogram', label: 'Histogram'}, {type: 'boxplot', label: 'BoxPlot'}, {type: 'number', label: 'Median Bar'}, {type: 'circle', label: 'Median Circle'}]);
>>>>>>> 980035b9
  }

  dump(toDescRef: (desc: any) => any) {
    const r = super.dump(toDescRef);
    r.map = this.mapping.dump();
    r.filter = this.currentFilter;
    r.missingValue = this.missingValue;
    if (this.currentStratifyThresholds) {
      r.stratifyThreshholds = this.currentStratifyThresholds;
    }
    return r;
  }

  restore(dump: any, factory: (dump: any) => Column|null) {
    super.restore(dump, factory);
    if (dump.map) {
      this.mapping = createMappingFunction(dump.map);
    } else if (dump.domain) {
      this.mapping = new ScaleMappingFunction(dump.domain, 'linear', dump.range || [0, 1]);
    }
    if (dump.filter) {
      this.currentFilter = dump.filter;
    }
    if (dump.stratifyThreshholds) {
      this.currentStratifyThresholds = dump.stratifyThresholds;
    }
    if (dump.missingValue !== undefined) {
      this.missingValue = dump.missingValue;
    }
    if (dump.numberFormat) {
      this.numberFormat = format(dump.numberFormat);
    }
  }

  protected createEventList() {
    return super.createEventList().concat([NumberColumn.EVENT_MAPPING_CHANGED]);
  }

  getLabel(row: any, index: number) {
    if ((<any>this.desc).numberFormat) {
      const raw = this.getRawValue(row, index);
      //if a dedicated format and a number use the formatter in any case
      if (isNaN(raw)) {
        return 'NaN';
      }
      return this.numberFormat(raw);
    }
    const v = super.getValue(row, index);
    //keep non number if it is not a number else convert using formatter
    if (typeof v === 'number') {
      return this.numberFormat(+v);
    }
    return String(v);
  }

  getRawValue(row: any, index: number, missingValue = this.missingValue) {
    const v: any = super.getValue(row, index);
    if (isMissingValue(v)) {
      return missingValue;
    }
    return +v;
  }

  getValue(row: any, index: number) {
    const v = this.getRawValue(row, index);
    if (isNaN(v)) {
      return v;
    }
    return this.mapping.apply(v);
  }

  getNumber(row: any, index: number) {
    return this.getValue(row, index);
  }

  getRawNumber(row: any, index: number, missingValue = this.missingValue) {
    return this.getRawValue(row, index, missingValue);
  }

  compare(a: any, b: any, aIndex: number, bIndex: number) {
    return numberCompare(this.getValue(a, aIndex), this.getValue(b, bIndex));
  }

  getOriginalMapping() {
    return this.original.clone();
  }

  getMapping() {
    return this.mapping.clone();
  }

  setMapping(mapping: IMappingFunction) {
    if (this.mapping.eq(mapping)) {
      return;
    }
    this.fire([NumberColumn.EVENT_MAPPING_CHANGED, Column.EVENT_DIRTY_VALUES, Column.EVENT_DIRTY], this.mapping.clone(), this.mapping = mapping);
  }

  isFiltered() {
    return this.currentFilter.filterMissing || isFinite(this.currentFilter.min) || isFinite(this.currentFilter.max);
  }

  get filterMin() {
    return this.currentFilter.min;
  }

  get filterMax() {
    return this.currentFilter.max;
  }

  get filterMissing() {
    return this.currentFilter.filterMissing;
  }

  getFilter(): INumberFilter {
    return {
      min: this.currentFilter.min,
      max: this.currentFilter.max,
      filterMissing: this.currentFilter.filterMissing
    };
  }

  set filterMin(min: number) {
    const bak = this.getFilter();
    this.currentFilter.min = isNaN(min) ? -Infinity : min;
    this.fire([Column.EVENT_FILTER_CHANGED, Column.EVENT_DIRTY_VALUES, Column.EVENT_DIRTY], bak, this.getFilter());
  }

  set filterMax(max: number) {
    const bak = this.getFilter();
    this.currentFilter.max = isNaN(max) ? Infinity : max;
    this.fire([Column.EVENT_FILTER_CHANGED, Column.EVENT_DIRTY_VALUES, Column.EVENT_DIRTY], bak, this.getFilter());
  }

  set filterMissing(filterMissing: boolean) {
    const bak = this.getFilter();
    this.currentFilter.filterMissing = filterMissing;
    this.fire([Column.EVENT_FILTER_CHANGED, Column.EVENT_DIRTY_VALUES, Column.EVENT_DIRTY], bak, this.getFilter());
  }

  setFilter(value: INumberFilter = {min: -Infinity, max: +Infinity, filterMissing: false}) {
    if (this.currentFilter.min === value.min && this.currentFilter.max === value.max && this.currentFilter.filterMissing === value.filterMissing) {
      return;
    }
    const bak = this.getFilter();
    this.currentFilter.min = isNaN(value.min) ? -Infinity : value.min;
    this.currentFilter.max = isNaN(value.max) ? Infinity : value.max;
    this.currentFilter.filterMissing = value.filterMissing;
    this.fire([Column.EVENT_FILTER_CHANGED, Column.EVENT_DIRTY_VALUES, Column.EVENT_DIRTY], bak, this.getFilter());
  }

  /**
   * filter the current row if any filter is set
   * @param row
   * @param index row index
   * @returns {boolean}
   */
  filter(row: any, index: number) {
    if (!this.isFiltered()) {
      return true;
    }
    //force a known missing value
    const v: any = this.getRawNumber(row, index, NaN);
    if (isNaN(v)) {
      return !this.filterMissing;
    }
    const vn = +v;
    return !((isFinite(this.currentFilter.min) && vn < this.currentFilter.min) || (isFinite(this.currentFilter.max) && vn > this.currentFilter.max));
  }

  getStratifyTresholds() {
    return this.currentStratifyThresholds.slice();
  }

  setStratifyThresholds(value: number[]) {
    if (equalArrays(this.currentStratifyThresholds, value)) {
      return;
    }
    const bak = this.getStratifyTresholds();
    this.currentStratifyThresholds = value.slice();
    this.fire([Column.EVENT_GROUPING_CHANGED, Column.EVENT_DIRTY_VALUES, Column.EVENT_DIRTY], bak, value);
  }

  group(row: any, index: number) {
    if (this.currentStratifyThresholds.length === 0) {
      return super.group(row, index);
    }
    const value = this.getRawNumber(row, index);
    const treshholdIndex = this.currentStratifyThresholds.findIndex((t) => t <= value);
    // group by thresholds / bins
    switch(treshholdIndex) {
      case -1:
        //bigger than the last threshold
        return {name: `v > ${this.currentStratifyThresholds[this.currentStratifyThresholds.length-1]}`, color: 'gray'};
      case 0:
        //smallest
        return {name: `v <= ${this.currentStratifyThresholds[0]}`, color: 'gray'};
      default:
        return {name: `${this.currentStratifyThresholds[index-1]} <= v <= ${this.currentStratifyThresholds[index]}`, color: 'gray'};
    }
  }

  getRendererType(): string {
    if (this.getCompressed()) {
      return NumberColumn.COMPRESSED_RENDERER;
    }
    return super.getRendererType();
  }
}<|MERGE_RESOLUTION|>--- conflicted
+++ resolved
@@ -338,17 +338,9 @@
       this.missingValue = desc.missingValue;
     }
 
-<<<<<<< HEAD
-    const rendererList = [{type: 'number', label: 'Bar'},
-      {type: 'circle', label: 'Circle'},
-      {type: 'default', label: 'String'}];
-
-    this.setRendererList(rendererList);
-=======
     this.setRendererList(
       [{type: 'number', label: 'Bar'}, {type: 'circle', label: 'Circle'}, {type: 'default', label: 'String'}],
       [{type: 'histogram', label: 'Histogram'}, {type: 'boxplot', label: 'BoxPlot'}, {type: 'number', label: 'Median Bar'}, {type: 'circle', label: 'Median Circle'}]);
->>>>>>> 980035b9
   }
 
   dump(toDescRef: (desc: any) => any) {
