--- conflicted
+++ resolved
@@ -38,11 +38,7 @@
 
 
 export interface INumberColumn {
-<<<<<<< HEAD
-  isLoaded(): boolean;
-
-=======
->>>>>>> 988cf9d8
+
   getNumber(row: any, index: number): number;
 
   getRawNumber(row: any, index: number): number;
