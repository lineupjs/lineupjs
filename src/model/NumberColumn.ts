import {format} from 'd3-format';
import {equalArrays} from '../internal';
import {Category, toolbar} from './annotations';
import Column from './Column';
import {IDataRow, IGroup, IGroupData} from './interfaces';
import {groupCompare, isDummyNumberFilter, restoreFilter} from './internal';
import {
  default as INumberColumn, EAdvancedSortMethod, INumberDesc, INumberFilter, isEqualNumberFilter,
  isNumberIncluded, noNumberFilter, numberCompare
} from './INumberColumn';
<<<<<<< HEAD
import CompositeNumberColumn from './CompositeNumberColumn';

export {default as INumberColumn, isNumberColumn} from './INumberColumn';
/**
 * interface of a d3 scale
 */
export interface IScale {
  (v: number): number;

  invert(r: number): number;

  domain(): number[];

  domain(domain: number[]): this;

  range(): number[];

  range(range: number[]): this;
}

export interface IMappingFunction {
  //new(domain: number[]);

  apply(v: number): number;

  dump(): any;

  restore(dump: any): void;

  domain: number[];

  clone(): IMappingFunction;

  eq(other: IMappingFunction): boolean;

  getRange(formatter: (v: number) => string): [string, string];

}

function toScale(type = 'linear'): IScale {
  switch (type) {
    case 'log':
      return scale.log().clamp(true);
    case 'sqrt':
      return scale.sqrt().clamp(true);
    case 'pow1.1':
      return scale.pow().exponent(1.1).clamp(true);
    case 'pow2':
      return scale.pow().exponent(2).clamp(true);
    case 'pow3':
      return scale.pow().exponent(3).clamp(true);
    default:
      return scale.linear().clamp(true);
  }
}

function isSame(a: number[], b: number[]) {
  if (a.length !== b.length) {
    return false;
  }
  return a.every((ai, i) => similar(ai, b[i], 0.0001));
}


function fixDomain(domain: number[], type: string) {
  if (type === 'log' && domain[0] === 0) {
    domain[0] = 0.0000001; //0 is bad
  }
  return domain;
}

/**
 * a mapping function based on a d3 scale (linear, sqrt, log)
 */
export class ScaleMappingFunction implements IMappingFunction {
  private s: IScale;

  constructor(domain: number[] = [0, 1], private type = 'linear', range: number[] = [0, 1]) {

    this.s = toScale(type).domain(fixDomain(domain, this.type)).range(range);
  }

  get domain() {
    return this.s.domain();
  }

  set domain(domain: number[]) {
    this.s.domain(fixDomain(domain, this.type));
  }

  get range() {
    return this.s.range();
  }

  set range(range: number[]) {
    this.s.range(range);
  }

  getRange(format: (v: number) => string): [string, string] {
    return [format(this.invert(0)), format(this.invert(1))];
  }

  apply(v: number): number {
    return this.s(v);
  }

  invert(r: number) {
    return this.s.invert(r);
  }

  get scaleType() {
    return this.type;
  }

  dump(): any {
    return {
      type: this.type,
      domain: this.domain,
      range: this.range
    };
  }

  eq(other: IMappingFunction): boolean {
    if (!(other instanceof ScaleMappingFunction)) {
      return false;
    }
    const that = <ScaleMappingFunction>other;
    return that.type === this.type && isSame(this.domain, that.domain) && isSame(this.range, that.range);
  }

  restore(dump: any) {
    this.type = dump.type;
    this.s = toScale(dump.type).domain(dump.domain).range(dump.range);
  }

  clone() {
    return new ScaleMappingFunction(this.domain, this.type, this.range);
  }
}

/**
 * a mapping function based on a custom user function using 'value' as the current value
 */
export class ScriptMappingFunction implements IMappingFunction {
  private f: Function;

  constructor(public domain: number[] = [0, 1], private _code: string = 'return this.linear(value,this.value_min,this.value_max);') {
    this.f = new Function('value', _code);
  }

  get code() {
    return this._code;
  }

  set code(code: string) {
    if (this._code === code) {
      return;
    }
    this._code = code;
    this.f = new Function('value', code);
  }

  getRange(): [string, string] {
    return ['?', '?'];
  }

  apply(v: number): number {
    const min = this.domain[0],
      max = this.domain[this.domain.length - 1];
    const r = this.f.call({
      value_min: min,
      value_max: max,
      value_range: max - min,
      value_domain: this.domain.slice(),
      linear: (v: number, mi: number, ma: number) => (v - mi) / (ma - mi)
    }, v);

    if (typeof r === 'number') {
      return Math.max(Math.min(r, 1), 0);
    }
    return NaN;
  }

  dump(): any {
    return {
      type: 'script',
      code: this.code
    };
  }

  eq(other: IMappingFunction): boolean {
    if (!(other instanceof ScriptMappingFunction)) {
      return false;
    }
    const that = <ScriptMappingFunction>other;
    return that.code === this.code;
  }

  restore(dump: any) {
    this.code = dump.code;
  }

  clone() {
    return new ScriptMappingFunction(this.domain, this.code);
  }
}

export function createMappingFunction(dump: any): IMappingFunction {
  if (dump.type === 'script') {
    const s = new ScriptMappingFunction();
    s.restore(dump);
    return s;
  }
  const l = new ScaleMappingFunction();
  l.restore(dump);
  return l;
}
=======
import {
  createMappingFunction, IMapAbleColumn, IMappingFunction, restoreMapping,
  ScaleMappingFunction
} from './MappingFunction';
import {isMissingValue, isUnknown, missingGroup} from './missing';
import ValueColumn, {IValueColumnDesc} from './ValueColumn';

export {default as INumberColumn, isNumberColumn} from './INumberColumn';
>>>>>>> de8c2346


export declare type INumberColumnDesc = INumberDesc & IValueColumnDesc<number>;


/**
 * a number column mapped from an original input scale to an output range
 */
@toolbar('stratifyThreshold', 'sortNumbersGroup', 'filterMapped')
@Category('number')
export default class NumberColumn extends ValueColumn<number> implements INumberColumn, IMapAbleColumn {
  static readonly EVENT_MAPPING_CHANGED = 'mappingChanged';

  private readonly missingValue: number;

  private mapping: IMappingFunction;
  private original: IMappingFunction;

  /**
   * currently active filter
   * @type {{min: number, max: number}}
   * @private
   */
  private currentFilter: INumberFilter = noNumberFilter();

  private numberFormat: (n: number) => string = format('.2f');

  private currentStratifyThresholds: number[] = [];
  private groupSortMethod: EAdvancedSortMethod = EAdvancedSortMethod.median;

  constructor(id: string, desc: INumberColumnDesc) {
    super(id, desc);

    this.mapping = restoreMapping(desc);
    this.original = this.mapping.clone();

    if (desc.numberFormat) {
      this.numberFormat = format(desc.numberFormat);
    }
    this.missingValue = desc.missingValue != null ? desc.missingValue : NaN;

    this.setGroupRenderer('boxplot');
    this.setDefaultSummaryRenderer('histogram');
  }

  dump(toDescRef: (desc: any) => any) {
    const r = super.dump(toDescRef);
    r.map = this.mapping.dump();
    r.filter = isDummyNumberFilter(this.currentFilter) ? null : this.currentFilter;
    r.groupSortMethod = this.groupSortMethod;
    if (this.currentStratifyThresholds) {
      r.stratifyThreshholds = this.currentStratifyThresholds;
    }
    return r;
  }

  restore(dump: any, factory: (dump: any) => Column | null) {
    super.restore(dump, factory);
    if (dump.map) {
      this.mapping = createMappingFunction(dump.map);
    } else if (dump.domain) {
      this.mapping = new ScaleMappingFunction(dump.domain, 'linear', dump.range || [0, 1]);
    }
    if (dump.groupSortMethod) {
      this.groupSortMethod = dump.groupSortMethod;
    }
    if (dump.filter) {
      this.currentFilter = restoreFilter(dump.filter);
    }
    if (dump.stratifyThreshholds) {
      this.currentStratifyThresholds = dump.stratifyThresholds;
    }
    if (dump.numberFormat) {
      this.numberFormat = format(dump.numberFormat);
    }
  }

  protected createEventList() {
    return super.createEventList().concat([NumberColumn.EVENT_MAPPING_CHANGED]);
  }

  getLabel(row: IDataRow) {
    if ((<any>this.desc).numberFormat) {
      const raw = this.getRawValue(row);
      //if a dedicated format and a number use the formatter in any case
      if (isNaN(raw)) {
        return 'NaN';
      }
      if (!isFinite(raw)) {
        return raw.toString();
      }
      return this.numberFormat(raw);
    }
    const v = super.getValue(row);
    //keep non number if it is not a number else convert using formatter
    if (typeof v === 'number') {
      return this.numberFormat(+v);
    }
    return String(v);
  }

  getRendererType(): string {
    // enforce number renderer in case of stack, min, max, ...
    if (this.parent instanceof CompositeNumberColumn) {
      return 'number';
    }
    return super.getRendererType();
  }

  getRange() {
    return this.mapping.getRange(this.numberFormat);
  }

  getRawValue(row: IDataRow, missingValue = this.missingValue) {
    const v: any = super.getValue(row);
    if (isMissingValue(v)) {
      return missingValue;
    }
    return +v;
  }

  isMissing(row: IDataRow) {
    return isMissingValue(super.getValue(row));
  }

  getValue(row: IDataRow) {
    const v = this.getRawValue(row);
    if (isNaN(v)) {
      return v;
    }
    return this.mapping.apply(v);
  }

  getNumber(row: IDataRow) {
    return this.getValue(row);
  }

  getRawNumber(row: IDataRow, missingValue = this.missingValue) {
    return this.getRawValue(row, missingValue);
  }

  compare(a: IDataRow, b: IDataRow) {
    return numberCompare(this.getNumber(a), this.getNumber(b), this.isMissing(a), this.isMissing(b));
  }

  groupCompare(a: IGroupData, b: IGroupData): number {
    return groupCompare(a.rows, b.rows, this, <any>this.groupSortMethod);
  }

  getOriginalMapping() {
    return this.original.clone();
  }

  getMapping() {
    return this.mapping.clone();
  }

  setMapping(mapping: IMappingFunction) {
    if (this.mapping.eq(mapping)) {
      return;
    }
    this.fire([NumberColumn.EVENT_MAPPING_CHANGED, Column.EVENT_DIRTY_VALUES, Column.EVENT_DIRTY], this.mapping.clone(), this.mapping = mapping);
  }

  isFiltered() {
    return !isDummyNumberFilter(this.currentFilter);
  }

  getFilter(): INumberFilter {
    return Object.assign({}, this.currentFilter);
  }

  setFilter(value: INumberFilter = {min: -Infinity, max: +Infinity, filterMissing: false}) {
    if (isEqualNumberFilter(value, this.currentFilter)) {
      return;
    }
    const bak = this.getFilter();
    this.currentFilter.min = isUnknown(value.min) ? -Infinity : value.min;
    this.currentFilter.max = isUnknown(value.max) ? Infinity : value.max;
    this.currentFilter.filterMissing = value.filterMissing;
    this.fire([Column.EVENT_FILTER_CHANGED, Column.EVENT_DIRTY_VALUES, Column.EVENT_DIRTY], bak, this.getFilter());
  }

  /**
   * filter the current row if any filter is set
   * @param row
   * @returns {boolean}
   */
  filter(row: IDataRow) {
    return isNumberIncluded(this.currentFilter, this.getRawNumber(row, NaN));
  }

  getStratifyThresholds() {
    return this.currentStratifyThresholds.slice();
  }

  setStratifyThresholds(value: number[]) {
    if (equalArrays(this.currentStratifyThresholds, value)) {
      return;
    }
    const bak = this.getStratifyThresholds();
    this.currentStratifyThresholds = value.slice();
    this.fire([Column.EVENT_GROUPING_CHANGED, Column.EVENT_DIRTY_VALUES, Column.EVENT_DIRTY], bak, value);
  }


  group(row: IDataRow): IGroup {
    if (this.currentStratifyThresholds.length === 0) {
      return super.group(row);
    }
    if (this.isMissing(row)) {
      return missingGroup;
    }
    const value = this.getRawNumber(row);
    const treshholdIndex = this.currentStratifyThresholds.findIndex((t) => value <= t);
    // group by thresholds / bins
    switch (treshholdIndex) {
      case -1:
        //bigger than the last threshold
        return {
          name: `${this.label} > ${this.currentStratifyThresholds[this.currentStratifyThresholds.length - 1]}`,
          color: 'gray'
        };
      case 0:
        //smallest
        return {name: `${this.label} <= ${this.currentStratifyThresholds[0]}`, color: 'gray'};
      default:
        return {
          name: `${this.currentStratifyThresholds[treshholdIndex - 1]} <= ${this.label} <= ${this.currentStratifyThresholds[treshholdIndex]}`,
          color: 'gray'
        };
    }
  }

  getSortMethod() {
    return this.groupSortMethod;
  }

  setSortMethod(sortMethod: EAdvancedSortMethod) {
    if (this.groupSortMethod === sortMethod) {
      return;
    }
    this.fire([Column.EVENT_SORTMETHOD_CHANGED], this.groupSortMethod, this.groupSortMethod = sortMethod);
    // sort by me if not already sorted by me
    if (!this.isGroupSortedByMe().asc) {
      this.toggleMyGroupSorting();
    }
  }
}<|MERGE_RESOLUTION|>--- conflicted
+++ resolved
@@ -8,225 +8,6 @@
   default as INumberColumn, EAdvancedSortMethod, INumberDesc, INumberFilter, isEqualNumberFilter,
   isNumberIncluded, noNumberFilter, numberCompare
 } from './INumberColumn';
-<<<<<<< HEAD
-import CompositeNumberColumn from './CompositeNumberColumn';
-
-export {default as INumberColumn, isNumberColumn} from './INumberColumn';
-/**
- * interface of a d3 scale
- */
-export interface IScale {
-  (v: number): number;
-
-  invert(r: number): number;
-
-  domain(): number[];
-
-  domain(domain: number[]): this;
-
-  range(): number[];
-
-  range(range: number[]): this;
-}
-
-export interface IMappingFunction {
-  //new(domain: number[]);
-
-  apply(v: number): number;
-
-  dump(): any;
-
-  restore(dump: any): void;
-
-  domain: number[];
-
-  clone(): IMappingFunction;
-
-  eq(other: IMappingFunction): boolean;
-
-  getRange(formatter: (v: number) => string): [string, string];
-
-}
-
-function toScale(type = 'linear'): IScale {
-  switch (type) {
-    case 'log':
-      return scale.log().clamp(true);
-    case 'sqrt':
-      return scale.sqrt().clamp(true);
-    case 'pow1.1':
-      return scale.pow().exponent(1.1).clamp(true);
-    case 'pow2':
-      return scale.pow().exponent(2).clamp(true);
-    case 'pow3':
-      return scale.pow().exponent(3).clamp(true);
-    default:
-      return scale.linear().clamp(true);
-  }
-}
-
-function isSame(a: number[], b: number[]) {
-  if (a.length !== b.length) {
-    return false;
-  }
-  return a.every((ai, i) => similar(ai, b[i], 0.0001));
-}
-
-
-function fixDomain(domain: number[], type: string) {
-  if (type === 'log' && domain[0] === 0) {
-    domain[0] = 0.0000001; //0 is bad
-  }
-  return domain;
-}
-
-/**
- * a mapping function based on a d3 scale (linear, sqrt, log)
- */
-export class ScaleMappingFunction implements IMappingFunction {
-  private s: IScale;
-
-  constructor(domain: number[] = [0, 1], private type = 'linear', range: number[] = [0, 1]) {
-
-    this.s = toScale(type).domain(fixDomain(domain, this.type)).range(range);
-  }
-
-  get domain() {
-    return this.s.domain();
-  }
-
-  set domain(domain: number[]) {
-    this.s.domain(fixDomain(domain, this.type));
-  }
-
-  get range() {
-    return this.s.range();
-  }
-
-  set range(range: number[]) {
-    this.s.range(range);
-  }
-
-  getRange(format: (v: number) => string): [string, string] {
-    return [format(this.invert(0)), format(this.invert(1))];
-  }
-
-  apply(v: number): number {
-    return this.s(v);
-  }
-
-  invert(r: number) {
-    return this.s.invert(r);
-  }
-
-  get scaleType() {
-    return this.type;
-  }
-
-  dump(): any {
-    return {
-      type: this.type,
-      domain: this.domain,
-      range: this.range
-    };
-  }
-
-  eq(other: IMappingFunction): boolean {
-    if (!(other instanceof ScaleMappingFunction)) {
-      return false;
-    }
-    const that = <ScaleMappingFunction>other;
-    return that.type === this.type && isSame(this.domain, that.domain) && isSame(this.range, that.range);
-  }
-
-  restore(dump: any) {
-    this.type = dump.type;
-    this.s = toScale(dump.type).domain(dump.domain).range(dump.range);
-  }
-
-  clone() {
-    return new ScaleMappingFunction(this.domain, this.type, this.range);
-  }
-}
-
-/**
- * a mapping function based on a custom user function using 'value' as the current value
- */
-export class ScriptMappingFunction implements IMappingFunction {
-  private f: Function;
-
-  constructor(public domain: number[] = [0, 1], private _code: string = 'return this.linear(value,this.value_min,this.value_max);') {
-    this.f = new Function('value', _code);
-  }
-
-  get code() {
-    return this._code;
-  }
-
-  set code(code: string) {
-    if (this._code === code) {
-      return;
-    }
-    this._code = code;
-    this.f = new Function('value', code);
-  }
-
-  getRange(): [string, string] {
-    return ['?', '?'];
-  }
-
-  apply(v: number): number {
-    const min = this.domain[0],
-      max = this.domain[this.domain.length - 1];
-    const r = this.f.call({
-      value_min: min,
-      value_max: max,
-      value_range: max - min,
-      value_domain: this.domain.slice(),
-      linear: (v: number, mi: number, ma: number) => (v - mi) / (ma - mi)
-    }, v);
-
-    if (typeof r === 'number') {
-      return Math.max(Math.min(r, 1), 0);
-    }
-    return NaN;
-  }
-
-  dump(): any {
-    return {
-      type: 'script',
-      code: this.code
-    };
-  }
-
-  eq(other: IMappingFunction): boolean {
-    if (!(other instanceof ScriptMappingFunction)) {
-      return false;
-    }
-    const that = <ScriptMappingFunction>other;
-    return that.code === this.code;
-  }
-
-  restore(dump: any) {
-    this.code = dump.code;
-  }
-
-  clone() {
-    return new ScriptMappingFunction(this.domain, this.code);
-  }
-}
-
-export function createMappingFunction(dump: any): IMappingFunction {
-  if (dump.type === 'script') {
-    const s = new ScriptMappingFunction();
-    s.restore(dump);
-    return s;
-  }
-  const l = new ScaleMappingFunction();
-  l.restore(dump);
-  return l;
-}
-=======
 import {
   createMappingFunction, IMapAbleColumn, IMappingFunction, restoreMapping,
   ScaleMappingFunction
@@ -235,7 +16,6 @@
 import ValueColumn, {IValueColumnDesc} from './ValueColumn';
 
 export {default as INumberColumn, isNumberColumn} from './INumberColumn';
->>>>>>> de8c2346
 
 
 export declare type INumberColumnDesc = INumberDesc & IValueColumnDesc<number>;
@@ -335,14 +115,6 @@
       return this.numberFormat(+v);
     }
     return String(v);
-  }
-
-  getRendererType(): string {
-    // enforce number renderer in case of stack, min, max, ...
-    if (this.parent instanceof CompositeNumberColumn) {
-      return 'number';
-    }
-    return super.getRendererType();
   }
 
   getRange() {
