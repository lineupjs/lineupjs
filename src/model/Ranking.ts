import {equalArrays, fixCSS} from '../internal';
import AEventDispatcher, {suffix} from '../internal/AEventDispatcher';
<<<<<<< HEAD
import {isSupportType} from './annotations';
import Column, {IColumnParent, IFlatColumn, visibilityChanged, dirtyValues, dirtyHeader, labelChanged, widthChanged, dirty} from './Column';
=======
import {isSortingAscByDefault} from './annotations';
import Column, {IColumnParent, IFlatColumn} from './Column';
>>>>>>> 8920a32f
import {defaultGroup, IOrderedGroup} from './Group';
import {IDataRow, IGroup, IGroupData} from './interfaces';
import {joinGroups} from './internal';
<<<<<<< HEAD
import StringColumn from './StringColumn';
import NumberColumn, {filterChanged} from './NumberColumn';
import CompositeColumn from './CompositeColumn';
import {IEventListener} from '../internal/AEventDispatcher';
=======
>>>>>>> 8920a32f

export interface ISortCriteria {
  readonly col: Column;
  readonly asc: boolean;
}


/**
 * emitted when a column has been added
 * @asMemberOf Ranking
 * @event
 */
export declare function addColumn(col: Column, index: number): void;

/**
 * emitted when a column has been moved within this composite columm
 * @asMemberOf Ranking
 * @event
 */
export declare function moveColumn(col: Column, index: number, oldIndex: number): void;

/**
 * emitted when a column has been removed
 * @asMemberOf Ranking
 * @event
 */
export declare function removeColumn(col: Column, index: number): void;
/**
 * emitted when the sort criteria propery changes
 * @asMemberOf Ranking
 * @event
 */
export declare function sortCriteriaChanged(previous: ISortCriteria[], current: ISortCriteria[]): void;
/**
 * emitted when the sort criteria propery changes
 * @asMemberOf Ranking
 * @event
 */
export declare function groupCriteriaChanged(previous: Column[], current: Column[]): void;
/**
 * emitted when the sort criteria propery changes
 * @asMemberOf Ranking
 * @event
 */
export declare function groupSortCriteriaChanged(previous: ISortCriteria[], current: ISortCriteria[]): void;
/**
 * emitted when the sort criteria propery changes
 * @asMemberOf Ranking
 * @event
 */
export declare function dirtyOrder(): void;
/**
 * @asMemberOf Ranking
 * @event
 */
export declare function orderChanged(previous: number[], current: number[], previousGroups: IOrderedGroup[], currentGroups: IOrderedGroup[]): void;
/**
 * @asMemberOf Ranking
 * @event
 */
export declare function groupsChanged(previous: number[], current: number[], previousGroups: IOrderedGroup[], currentGroups: IOrderedGroup[]): void;

/**
 * a ranking
 */
export default class Ranking extends AEventDispatcher implements IColumnParent {
  static readonly EVENT_WIDTH_CHANGED = Column.EVENT_WIDTH_CHANGED;
  static readonly EVENT_FILTER_CHANGED = NumberColumn.EVENT_FILTER_CHANGED;
  static readonly EVENT_LABEL_CHANGED = Column.EVENT_LABEL_CHANGED;
  static readonly EVENT_ADD_COLUMN = CompositeColumn.EVENT_ADD_COLUMN;
  static readonly EVENT_MOVE_COLUMN = CompositeColumn.EVENT_MOVE_COLUMN;
  static readonly EVENT_REMOVE_COLUMN = CompositeColumn.EVENT_REMOVE_COLUMN;
  static readonly EVENT_DIRTY = Column.EVENT_DIRTY;
  static readonly EVENT_DIRTY_HEADER = Column.EVENT_DIRTY_HEADER;
  static readonly EVENT_DIRTY_VALUES = Column.EVENT_DIRTY_VALUES;
  static readonly EVENT_COLUMN_VISIBILITY_CHANGED = Column.EVENT_VISIBILITY_CHANGED;
  static readonly EVENT_SORT_CRITERIA_CHANGED = 'sortCriteriaChanged';
  static readonly EVENT_GROUP_CRITERIA_CHANGED = 'groupCriteriaChanged';
  static readonly EVENT_GROUP_SORT_CRITERIA_CHANGED = 'groupSortCriteriaChanged';
  static readonly EVENT_DIRTY_ORDER = 'dirtyOrder';
  static readonly EVENT_ORDER_CHANGED = 'orderChanged';
  static readonly EVENT_GROUPS_CHANGED = 'groupsChanged';


  /**
   * the list of sort criteria
   * @type {Array}
   */
  private readonly sortCriteria: ISortCriteria[] = [];
  private readonly groupSortCriteria: ISortCriteria[] = [];

  private readonly groupColumns: Column[] = [];

  /**
   * columns of this ranking
   * @type {Array}
   * @private
   */
  private readonly columns: Column[] = [];

  readonly comparator = (a: IDataRow, b: IDataRow) => {
    if (this.sortCriteria.length === 0) {
      return a.i - b.i;
    }
    for (const sort of this.sortCriteria) {
      const r = sort.col!.compare(a, b);
      if (r !== 0) {
        return sort.asc ? r : -r;
      }
    }
    return a.i - b.i; //to have a deterministic order
  };

  readonly groupComparator = (a: IGroupData, b: IGroupData) => {
    if (this.groupSortCriteria.length === 0) {
      return a.name.toLowerCase().localeCompare(b.name.toLowerCase());
    }
    for (const sort of this.groupSortCriteria) {
      const r = sort.col!.groupCompare(a, b);
      if (r !== 0) {
        return sort.asc ? r : -r;
      }
    }
    return a.name.localeCompare(b.name);
  };

  readonly grouper = (row: IDataRow): IGroup => {
    const g = this.groupColumns;
    switch (g.length) {
      case 0:
        return defaultGroup;
      case 1:
        return g[0].group(row);
      default:
        const groups = g.map((gi) => gi.group(row));
        return joinGroups(groups);
    }
  };

  readonly dirtyOrder = () => {
    this.fire([Ranking.EVENT_DIRTY_ORDER, Ranking.EVENT_DIRTY_VALUES, Ranking.EVENT_DIRTY], this.getSortCriteria(), this.getGroupSortCriteria(), this.getGroupCriteria());
  };

  /**
   * the current ordering as an sorted array of indices
   * @type {Array}
   */
  private groups: IOrderedGroup[] = [Object.assign({order: <number[]>[]}, defaultGroup)];

  constructor(public id: string, private maxSortCriteria = 2, private maxGroupColumns = 1) {
    super();
    this.id = fixCSS(id);
  }

  protected createEventList() {
    return super.createEventList().concat([
      Ranking.EVENT_WIDTH_CHANGED, Ranking.EVENT_FILTER_CHANGED,
      Ranking.EVENT_LABEL_CHANGED, Ranking.EVENT_GROUPS_CHANGED,
      Ranking.EVENT_ADD_COLUMN, Ranking.EVENT_REMOVE_COLUMN, Ranking.EVENT_GROUP_CRITERIA_CHANGED, Ranking.EVENT_MOVE_COLUMN,
      Ranking.EVENT_DIRTY, Ranking.EVENT_DIRTY_HEADER, Ranking.EVENT_DIRTY_VALUES,
      Ranking.EVENT_GROUP_SORT_CRITERIA_CHANGED, Ranking.EVENT_COLUMN_VISIBILITY_CHANGED,
      Ranking.EVENT_SORT_CRITERIA_CHANGED, Ranking.EVENT_DIRTY_ORDER, Ranking.EVENT_ORDER_CHANGED]);
  }

  on(type: typeof Ranking.EVENT_WIDTH_CHANGED, listener: typeof widthChanged | null): this;
  on(type: typeof Ranking.EVENT_FILTER_CHANGED, listener: typeof filterChanged | null): this;
  on(type: typeof Ranking.EVENT_LABEL_CHANGED, listener: typeof labelChanged | null): this;
  on(type: typeof Ranking.EVENT_ADD_COLUMN, listener: typeof addColumn | null): this;
  on(type: typeof Ranking.EVENT_MOVE_COLUMN, listener: typeof moveColumn | null): this;
  on(type: typeof Ranking.EVENT_REMOVE_COLUMN, listener: typeof removeColumn | null): this;
  on(type: typeof Ranking.EVENT_DIRTY, listener: typeof dirty | null): this;
  on(type: typeof Ranking.EVENT_DIRTY_HEADER, listener: typeof dirtyHeader | null): this;
  on(type: typeof Ranking.EVENT_DIRTY_VALUES, listener: typeof dirtyValues | null): this;
  on(type: typeof Ranking.EVENT_COLUMN_VISIBILITY_CHANGED, listener: typeof visibilityChanged | null): this;
  on(type: typeof Ranking.EVENT_SORT_CRITERIA_CHANGED, listener: typeof sortCriteriaChanged | null): this;
  on(type: typeof Ranking.EVENT_GROUP_CRITERIA_CHANGED, listener: typeof groupCriteriaChanged | null): this;
  on(type: typeof Ranking.EVENT_GROUP_SORT_CRITERIA_CHANGED, listener: typeof groupSortCriteriaChanged | null): this;
  on(type: typeof Ranking.EVENT_DIRTY_ORDER, listener: typeof dirtyOrder | null): this;
  on(type: typeof Ranking.EVENT_ORDER_CHANGED, listener: typeof orderChanged | null): this;
  on(type: typeof Ranking.EVENT_GROUPS_CHANGED, listener: typeof groupsChanged | null): this;
  on(type: string | string[], listener: IEventListener | null): this;
  on(type: string | string[], listener: IEventListener | null): this {
    return super.on(type, listener);
  }

  assignNewId(idGenerator: () => string) {
    this.id = fixCSS(idGenerator());
    this.columns.forEach((c) => c.assignNewId(idGenerator));
  }

  setOrder(order: number[]) {
    this.setGroups([Object.assign({order}, defaultGroup)]);
  }

  setGroups(groups: IOrderedGroup[]) {
    const old = this.getOrder();
    const oldGroups = this.groups;
    this.groups = groups;
    this.fire([Ranking.EVENT_ORDER_CHANGED, Ranking.EVENT_GROUPS_CHANGED, Ranking.EVENT_DIRTY_VALUES, Ranking.EVENT_DIRTY], old, this.getOrder(), oldGroups, groups);
  }

  getOrder() {
    switch (this.groups.length) {
      case 0:
        return [];
      case 1:
        return this.groups[0].order;
      default:
        return (<number[]>[]).concat(...this.groups.map((g) => g.order));
    }
  }

  getGroups() {
    return this.groups.slice();
  }

  dump(toDescRef: (desc: any) => any) {
    const r: any = {};
    r.columns = this.columns.map((d) => d.dump(toDescRef));
    r.sortCriteria = this.sortCriteria.map((s) => ({asc: s.asc, sortBy: s.col!.id}));
    r.groupSortCriteria = this.groupSortCriteria.map((s) => ({asc: s.asc, sortBy: s.col!.id}));
    r.groupColumns = this.groupColumns.map((d) => d.id);
    return r;
  }

  restore(dump: any, factory: (dump: any) => Column | null) {
    this.clear();
    dump.columns.map((child: any) => {
      const c = factory(child);
      if (c) {
        this.push(c);
      }
    });
    // compatibility case
    if (dump.sortColumn && dump.sortColumn.sortBy) {
      const help = this.columns.find((d) => d.id === dump.sortColumn.sortBy);
      if (help) {
        this.sortBy(help, dump.sortColumn.asc);
      }
    }
    if (dump.groupColumns) {
      const groupColumns = dump.groupColumns.map((id: string) => this.columns.find((d) => d.id === id));
      this.groupBy(groupColumns);
    }

    const restoreSortCriteria = (dumped: any) => {
      return dumped.map((s: { asc: boolean, sortBy: string }) => {
        return {
          asc: s.asc,
          col: this.columns.find((d) => d.id === s.sortBy) || null
        };
      }).filter((s: any) => s.col);
    };

    if (dump.sortCriteria) {
      this.setSortCriteria(restoreSortCriteria(dump.sortCriteria));
    }

    if (dump.groupSortCriteria) {
      this.setGroupSortCriteria(restoreSortCriteria(dump.groupSortCriteria));
    }
  }

  flatten(r: IFlatColumn[], offset: number, levelsToGo = 0, padding = 0) {
    let acc = offset; // + this.getWidth() + padding;
    if (levelsToGo > 0 || levelsToGo <= Column.FLAT_ALL_COLUMNS) {
      this.columns.forEach((c) => {
        if (c.getVisible() && levelsToGo <= Column.FLAT_ALL_COLUMNS) {
          acc += c.flatten(r, acc, levelsToGo - 1, padding) + padding;
        }
      });
    }
    return acc - offset;
  }

  getPrimarySortCriteria(): ISortCriteria | null {
    if (this.sortCriteria.length === 0) {
      return null;
    }
    return this.sortCriteria[0];
  }

  getSortCriteria(): ISortCriteria[] {
    return this.sortCriteria.map((d) => Object.assign({}, d));
  }

  getGroupSortCriteria(): ISortCriteria[] {
    return this.groupSortCriteria.map((d) => Object.assign({}, d));
  }

  toggleSorting(col: Column) {
    return this.setSortCriteria(this.toggleSortingLogic(col, this.sortCriteria));
  }

  private toggleSortingLogic(col: Column, sortCriteria: ISortCriteria[]) {
    const newSort = sortCriteria.slice();
    const current = newSort.findIndex((d) => d.col === col);
    const defaultAsc = isSortingAscByDefault(col);

    if (current < 0) {
      newSort.splice(0, newSort.length, {col, asc: defaultAsc});
    } else if (newSort[current].asc === defaultAsc) {
      // asc -> desc, or desc -> asc
      newSort.splice(current, 1, {col, asc: !defaultAsc});
    } else {
      // remove
      newSort.splice(current, 1);
    }
    return newSort;
  }

  toggleGrouping(col: Column) {
    const old = this.groupColumns.indexOf(col);
    if (old >= 0) {
      const newGroupings = this.groupColumns.slice();
      newGroupings.splice(old, 1);
      return this.setGroupCriteria(newGroupings);
    }
    return this.setGroupCriteria([col]);
  }

  getGroupCriteria() {
    return this.groupColumns.slice();
  }

  /**
   * replaces, moves, or remove the given column in the sorting hierarchy
   * @param col {Column}
   * @param priority {number} when priority < 0 remove the column only else replace at the given priority
   */
  sortBy(col: Column, ascending: boolean = false, priority: number = 0) {
    if (col.findMyRanker() !== this) {
      return false; //not one of mine
    }
    return this.setSortCriteria(this.hierarchyLogic(this.sortCriteria, this.sortCriteria.findIndex((d) => d.col === col), {col, asc: ascending}, priority));
  }

  /**
   * replaces, moves, or remove the given column in the group sorting hierarchy
   * @param col {Column}
   * @param priority {number} when priority < 0 remove the column only else replace at the given priority
   */
  groupSortBy(col: Column, ascending: boolean = false, priority: number = 0) {
    if (col.findMyRanker() !== this) {
      return false; //not one of mine
    }
<<<<<<< HEAD
    const primary = this.getPrimarySortCriteria();
    if ((col == null && primary == null) || (primary && primary.col === col && primary.asc === ascending)) {
      return true; //already in this order
    }
    const bak = this.getSortCriteria();

    if (col) {
      const existing = this.sortCriteria.findIndex((d) => d.col === col);
      if (existing >= 0) { //remove index
        this.sortCriteria.splice(existing, 1);
        // can skip deregister will be reregistered anyhow
      } else if (this.sortCriteria.length === this.maxSortCriteria) {
        // remove the last one
        const last = this.sortCriteria.pop()!;
        last.col.on(`${Column.EVENT_DIRTY_VALUES}.order`, null);
        last.col.on(`${NumberColumn.EVENT_SORTMETHOD_CHANGED}.order`, null);
      }
    } else {
      this.sortCriteria.forEach((s) => {
        s.col.on(`${Column.EVENT_DIRTY_VALUES}.order`, null);
        s.col.on(`${NumberColumn.EVENT_SORTMETHOD_CHANGED}.order`, null);
      });
      this.sortCriteria.splice(0, this.sortCriteria.length);
=======
    return this.setGroupSortCriteria(this.hierarchyLogic(this.groupSortCriteria, this.groupSortCriteria.findIndex((d) => d.col === col), {col, asc: ascending}, priority));
  }

  private hierarchyLogic<T>(entries: T[], index: number, entry: T, priority: number) {
    entries = entries.slice();
    if (index >= 0) {
      // move at the other position
      entries.splice(index, 1);
      if (priority >= 0) {
        entries.splice(Math.min(priority, entries.length), 0, entry);
      }
    } else if (priority >= 0) {
      entries[Math.min(priority, entries.length)] = entry;
>>>>>>> 8920a32f
    }
    return entries;
  }

<<<<<<< HEAD
    if (col) { //enable dirty listening
      // add as first
      this.sortCriteria.unshift({
        col,
        asc: ascending
      });
      col.on(`${Column.EVENT_DIRTY_VALUES}.order`, this.dirtyOrder);
      // order is dirty if the sort method has changed
      col.on(`${NumberColumn.EVENT_SORTMETHOD_CHANGED}.order`, this.dirtyOrder);
=======
  /**
   * replaces, moves, or remove the given column in the grouping hierarchy
   * @param col {Column}
   * @param priority {number} when priority < 0 remove the column only else replace at the given priority
   */
  groupBy(col: Column, priority: number = 0): boolean {
    if (col.findMyRanker() !== this) {
      return false; //not one of mine
>>>>>>> 8920a32f
    }
    return this.setGroupCriteria(this.hierarchyLogic(this.groupColumns, this.groupColumns.indexOf(col), col, priority));
  }

  setSortCriteria(value: ISortCriteria | ISortCriteria[]) {
    const values = Array.isArray(value) ? value.slice() : [value];
    // trim
    if (values.length > this.maxSortCriteria) {
      values.splice(this.maxSortCriteria, values.length - this.maxSortCriteria);
    }
    const bak = this.sortCriteria.slice();

    if (equalCriteria(values, bak)) {
      return false;
    }

    // update listener
    bak.forEach((d) => {
      d.col.on(`${Column.EVENT_DIRTY_VALUES}.order`, null!);
      d.col.on(`${Column.EVENT_SORTMETHOD_CHANGED}.order`, null!);
    });

    values.forEach((d) => {
      d.col.on(`${Column.EVENT_DIRTY_VALUES}.order`, this.dirtyOrder);
      d.col.on(`${Column.EVENT_SORTMETHOD_CHANGED}.order`, this.dirtyOrder);
    });
    this.sortCriteria.splice(0, this.sortCriteria.length, ...values.slice());
    this.triggerResort(bak);
    return true;
  }

  setGroupCriteria(column: Column[]|Column) {
    let cols = Array.isArray(column) ? column : [column];

    // trim
    if (cols.length > this.maxGroupColumns) {
      cols = cols.slice(0, this.maxGroupColumns);
    }

    if (equalArrays(this.groupColumns, cols)) {
      return true; //same
    }
    this.groupColumns.forEach((groupColumn) => {
      groupColumn.on(suffix('.group', Column.EVENT_DIRTY_VALUES, NumberColumn.EVENT_SORTMETHOD_CHANGED, NumberColumn.EVENT_GROUPING_CHANGED), null);
    });

    const bak = this.groupColumns.slice();
    this.groupColumns.splice(0, this.groupColumns.length, ...cols);

    this.groupColumns.forEach((groupColumn) => {
      groupColumn.on(suffix('.group', Column.EVENT_DIRTY_VALUES, NumberColumn.EVENT_SORTMETHOD_CHANGED, NumberColumn.EVENT_GROUPING_CHANGED), this.dirtyOrder);
    });

    this.fire([Ranking.EVENT_GROUP_CRITERIA_CHANGED, Ranking.EVENT_DIRTY_ORDER, Ranking.EVENT_DIRTY_HEADER,
      Ranking.EVENT_DIRTY_VALUES, Ranking.EVENT_DIRTY], bak, this.getGroupCriteria());
    return true;
  }

<<<<<<< HEAD
  setSortCriteria(value: ISortCriteria | ISortCriteria[]) {
    let values = Array.isArray(value) ? value : [value];
    // trim
    if (values.length > this.maxSortCriteria) {
      values = values.slice(0, this.maxSortCriteria);
    }

    if (values.length === 0) {
      return this.sortBy(null);
    }
    if (values.length === 1) {
      return this.sortBy(values[0].col, values[0].asc);
    }
    const bak = this.sortCriteria.slice();

    // update listener
    bak.forEach((d) => {
      d.col.on(`${Column.EVENT_DIRTY_VALUES}.order`, null!);
      d.col.on(`${NumberColumn.EVENT_SORTMETHOD_CHANGED}.order`, null!);
    });

    values.forEach((d) => {
      d.col.on(`${Column.EVENT_DIRTY_VALUES}.order`, this.dirtyOrder);
      d.col.on(`${NumberColumn.EVENT_SORTMETHOD_CHANGED}.order`, this.dirtyOrder);
    });
    this.sortCriteria.splice(0, this.sortCriteria.length, ...values.slice());
    this.triggerResort(bak);
    return true;
  }

=======
>>>>>>> 8920a32f
  toggleGroupSorting(col: Column) {
    return this.setGroupSortCriteria(this.toggleSortingLogic(col, this.groupSortCriteria));
  }

  setMaxSortCriteria(maxSortCriteria: number) {
    const old = this.maxSortCriteria;
    if (old === maxSortCriteria) {
      return;
    }
    this.maxSortCriteria = maxSortCriteria;
    if (old < maxSortCriteria || this.sortCriteria.length < maxSortCriteria) {
      return;
    }
    // check if we have to slice
    this.setSortCriteria(this.sortCriteria.slice(0, maxSortCriteria));
  }

  getMaxSortCriteria() {
    return this.maxSortCriteria;
  }

  setMaxGroupColumns(maxGroupColumns: number) {
    const old = this.maxGroupColumns;
    if (old === maxGroupColumns) {
      return;
    }
    this.maxGroupColumns = maxGroupColumns;
    if (old < maxGroupColumns || this.groupColumns.length < maxGroupColumns) {
      return;
    }
    // check if we have to slice
    this.setGroupCriteria(this.groupColumns.slice(0, maxGroupColumns));
  }

  getMaxGroupColumns() {
    return this.maxGroupColumns;
  }

  setGroupSortCriteria(value: ISortCriteria | ISortCriteria[]) {
    const values = Array.isArray(value) ? value.slice() : [value];
    // trim
    if (values.length > this.maxSortCriteria) {
      values.splice(this.maxSortCriteria, values.length - this.maxSortCriteria);
    }

    const bak = this.groupSortCriteria.slice();

    if (equalCriteria(values, bak)) {
      return false;
    }

<<<<<<< HEAD
    this.groupSortCriteria.forEach((d) => {
      d.col.on(`${NumberColumn.EVENT_SORTMETHOD_CHANGED}.groupOrder`, null!);
    });

    values.forEach((d) => {
      d.col.on(`${NumberColumn.EVENT_SORTMETHOD_CHANGED}.groupOrder`, this.dirtyOrder);
=======
    bak.forEach((d) => {
      d.col.on(`${Column.EVENT_DIRTY_VALUES}.groupOrder`, null!);
      d.col.on(`${Column.EVENT_SORTMETHOD_CHANGED}.groupOrder`, null!);
    });

    values.forEach((d) => {
      d.col.on(`${Column.EVENT_DIRTY_VALUES}.groupOrder`, this.dirtyOrder);
      d.col.on(`${Column.EVENT_SORTMETHOD_CHANGED}.groupOrder`, this.dirtyOrder);
>>>>>>> 8920a32f
    });
    this.groupSortCriteria.splice(0, this.groupSortCriteria.length, ...values.slice());
    this.triggerGroupResort(bak);
    return true;
  }

  private triggerGroupResort(bak: ISortCriteria | ISortCriteria[] | null) {
    const sortCriterias = this.getGroupSortCriteria();
    const bakMulti = Array.isArray(bak) ? bak : sortCriterias;
    this.fire([Ranking.EVENT_GROUP_SORT_CRITERIA_CHANGED, Ranking.EVENT_DIRTY_ORDER, Ranking.EVENT_DIRTY_HEADER,
      Ranking.EVENT_DIRTY_VALUES, Ranking.EVENT_DIRTY], bakMulti, sortCriterias);
  }

  private triggerResort(bak: ISortCriteria | ISortCriteria[] | null) {
    const sortCriterias = this.getSortCriteria();
    const bakMulti = Array.isArray(bak) ? bak : sortCriterias;
    this.fire([Ranking.EVENT_SORT_CRITERIA_CHANGED, Ranking.EVENT_DIRTY_ORDER, Ranking.EVENT_DIRTY_HEADER,
      Ranking.EVENT_DIRTY_VALUES, Ranking.EVENT_DIRTY], bakMulti, sortCriterias);
  }

  get children() {
    return this.columns.slice();
  }

  get length() {
    return this.columns.length;
  }

  insert(col: Column, index: number = this.columns.length) {
    this.columns.splice(index, 0, col);
    col.parent = this;
    this.forward(col, ...suffix('.ranking', Column.EVENT_DIRTY_VALUES, Column.EVENT_DIRTY_HEADER, Column.EVENT_DIRTY, NumberColumn.EVENT_FILTER_CHANGED));
    col.on(`${Ranking.EVENT_FILTER_CHANGED}.order`, this.dirtyOrder);

    col.on(`${Column.EVENT_VISIBILITY_CHANGED}.ranking`, (oldValue, newValue) => this.fire([Ranking.EVENT_COLUMN_VISIBILITY_CHANGED, Ranking.EVENT_DIRTY_HEADER, Ranking.EVENT_DIRTY_VALUES, Ranking.EVENT_DIRTY], col, oldValue, newValue));

    this.fire([Ranking.EVENT_ADD_COLUMN, Ranking.EVENT_DIRTY_HEADER, Ranking.EVENT_DIRTY_VALUES, Ranking.EVENT_DIRTY], col, index);
    return col;
  }

  move(col: Column, index: number = this.columns.length) {
    if (col.parent !== this) {
      // not a move operation!
      console.error('invalid move operation: ', col);
      return null;
    }
    const old = this.columns.indexOf(col);
    if (index === old) {
      // no move needed
      return col;
    }
    //delete first
    this.columns.splice(old, 1);
    // adapt target index based on previous index, i.e shift by one
    this.columns.splice(old < index ? index - 1 : index, 0, col);

    this.fire([Ranking.EVENT_MOVE_COLUMN, Ranking.EVENT_DIRTY_HEADER, Ranking.EVENT_DIRTY_VALUES, Ranking.EVENT_DIRTY], col, index, old);
    return col;
  }

  moveAfter(col: Column, reference: Column) {
    const i = this.columns.indexOf(reference);
    if (i < 0) {
      return null;
    }
    return this.move(col, i + 1);
  }

  get fqpath() {
    return '';
  }

  findByPath(fqpath: string): Column {
    let p: IColumnParent | Column = <any>this;
    const indices = fqpath.split('@').map(Number).slice(1); //ignore the first entry = ranking
    while (indices.length > 0) {
      const i = indices.shift()!;
      p = (<IColumnParent>p).at(i);
    }
    return <Column>p;
  }

  indexOf(col: Column) {
    return this.columns.indexOf(col);
  }

  at(index: number) {
    return this.columns[index];
  }

  insertAfter(col: Column, ref: Column) {
    const i = this.columns.indexOf(ref);
    if (i < 0) {
      return null;
    }
    return this.insert(col, i + 1);
  }

  push(col: Column) {
    return this.insert(col);
  }

  remove(col: Column) {
    const i = this.columns.indexOf(col);
    if (i < 0) {
      return false;
    }

    this.unforward(col, ...suffix('.ranking', Column.EVENT_VISIBILITY_CHANGED, Column.EVENT_DIRTY_VALUES, Column.EVENT_DIRTY_HEADER, Column.EVENT_DIRTY, NumberColumn.EVENT_FILTER_CHANGED));

    const isSortCriteria = this.sortCriteria.findIndex((d) => d.col === col);
    const sortCriteriaChanged = isSortCriteria >= 0;
    if (sortCriteriaChanged) {
      this.sortCriteria.splice(isSortCriteria, 1);
    }

    const isGroupSortCriteria = this.groupSortCriteria.findIndex((d) => d.col === col);
    const groupSortCriteriaChanged = isGroupSortCriteria >= 0;
    if (groupSortCriteriaChanged) {
      this.groupSortCriteria.splice(isGroupSortCriteria, 1);
    }

    let newGrouping: Column[]|null = null;
    const isGroupColumn = this.groupColumns.indexOf(col);
    if (isGroupColumn >= 0) { // was my grouping criteria
      newGrouping = this.groupColumns.slice();
      newGrouping.splice(isGroupColumn, 1);
    }

    col.parent = null;
    this.columns.splice(i, 1);

    this.fire([Ranking.EVENT_REMOVE_COLUMN, Ranking.EVENT_DIRTY_HEADER, Ranking.EVENT_DIRTY_VALUES, Ranking.EVENT_DIRTY], col, i);

    if (newGrouping) {
      this.setGroupCriteria(newGrouping);
    } else if (sortCriteriaChanged) {
      this.triggerResort(null);
    } else if (groupSortCriteriaChanged) {
      this.triggerGroupResort(null);
    }

    return true;
  }

  clear() {
    if (this.columns.length === 0) {
      return;
    }
    this.sortCriteria.splice(0, this.sortCriteria.length);
    this.groupSortCriteria.splice(0, this.groupSortCriteria.length);

    this.groupColumns.forEach((groupColumn) => {
      groupColumn.on(`${Column.EVENT_DIRTY_VALUES}.group`, null);
      groupColumn.on(`${NumberColumn.EVENT_SORTMETHOD_CHANGED}.group`, null);
    });
    this.groupColumns.splice(0, this.groupColumns.length);

    this.columns.forEach((col) => {
      this.unforward(col, ...suffix('.ranking', Column.EVENT_DIRTY_VALUES, Column.EVENT_DIRTY_HEADER, Column.EVENT_DIRTY, NumberColumn.EVENT_FILTER_CHANGED));
      col.parent = null;
    });
    const removed = this.columns.splice(0, this.columns.length);
    this.fire([Ranking.EVENT_REMOVE_COLUMN, Ranking.EVENT_DIRTY_HEADER, Ranking.EVENT_DIRTY_VALUES, Ranking.EVENT_DIRTY], removed);
  }

  get flatColumns(): Column[] {
    const r: IFlatColumn[] = [];
    this.flatten(r, 0, Column.FLAT_ALL_COLUMNS);
    return r.map((d) => d.col);
  }

  find(idOrFilter: string | ((col: Column) => boolean)) {
    const filter = typeof(idOrFilter) === 'string' ? (col: Column) => col.id === idOrFilter : idOrFilter;
    const r = this.flatColumns;
    for (const v of r) {
      if (filter(v)) {
        return v;
      }
    }
    return null;
  }

  isFiltered() {
    return this.columns.some((d) => d.isFiltered());
  }

  filter(row: IDataRow) {
    return this.columns.every((d) => d.filter(row));
  }

  findMyRanker() {
    return this;
  }

  get fqid() {
    return this.id;
  }
}

function equalCriteria(a: ISortCriteria[], b: ISortCriteria[]) {
  if (a.length !== b.length) {
    return false;
  }
  return a.every((ai, i) => {
    const bi = b[i];
    return ai.col === bi.col && ai.asc === bi.asc;
  });
}<|MERGE_RESOLUTION|>--- conflicted
+++ resolved
@@ -1,94 +1,26 @@
 import {equalArrays, fixCSS} from '../internal';
 import AEventDispatcher, {suffix} from '../internal/AEventDispatcher';
-<<<<<<< HEAD
-import {isSupportType} from './annotations';
-import Column, {IColumnParent, IFlatColumn, visibilityChanged, dirtyValues, dirtyHeader, labelChanged, widthChanged, dirty} from './Column';
-=======
 import {isSortingAscByDefault} from './annotations';
 import Column, {IColumnParent, IFlatColumn} from './Column';
->>>>>>> 8920a32f
 import {defaultGroup, IOrderedGroup} from './Group';
 import {IDataRow, IGroup, IGroupData} from './interfaces';
 import {joinGroups} from './internal';
-<<<<<<< HEAD
-import StringColumn from './StringColumn';
-import NumberColumn, {filterChanged} from './NumberColumn';
-import CompositeColumn from './CompositeColumn';
-import {IEventListener} from '../internal/AEventDispatcher';
-=======
->>>>>>> 8920a32f
 
 export interface ISortCriteria {
   readonly col: Column;
   readonly asc: boolean;
 }
-
-
-/**
- * emitted when a column has been added
- * @asMemberOf Ranking
- * @event
- */
-export declare function addColumn(col: Column, index: number): void;
-
-/**
- * emitted when a column has been moved within this composite columm
- * @asMemberOf Ranking
- * @event
- */
-export declare function moveColumn(col: Column, index: number, oldIndex: number): void;
-
-/**
- * emitted when a column has been removed
- * @asMemberOf Ranking
- * @event
- */
-export declare function removeColumn(col: Column, index: number): void;
-/**
- * emitted when the sort criteria propery changes
- * @asMemberOf Ranking
- * @event
- */
-export declare function sortCriteriaChanged(previous: ISortCriteria[], current: ISortCriteria[]): void;
-/**
- * emitted when the sort criteria propery changes
- * @asMemberOf Ranking
- * @event
- */
-export declare function groupCriteriaChanged(previous: Column[], current: Column[]): void;
-/**
- * emitted when the sort criteria propery changes
- * @asMemberOf Ranking
- * @event
- */
-export declare function groupSortCriteriaChanged(previous: ISortCriteria[], current: ISortCriteria[]): void;
-/**
- * emitted when the sort criteria propery changes
- * @asMemberOf Ranking
- * @event
- */
-export declare function dirtyOrder(): void;
-/**
- * @asMemberOf Ranking
- * @event
- */
-export declare function orderChanged(previous: number[], current: number[], previousGroups: IOrderedGroup[], currentGroups: IOrderedGroup[]): void;
-/**
- * @asMemberOf Ranking
- * @event
- */
-export declare function groupsChanged(previous: number[], current: number[], previousGroups: IOrderedGroup[], currentGroups: IOrderedGroup[]): void;
 
 /**
  * a ranking
  */
 export default class Ranking extends AEventDispatcher implements IColumnParent {
   static readonly EVENT_WIDTH_CHANGED = Column.EVENT_WIDTH_CHANGED;
-  static readonly EVENT_FILTER_CHANGED = NumberColumn.EVENT_FILTER_CHANGED;
+  static readonly EVENT_FILTER_CHANGED = Column.EVENT_FILTER_CHANGED;
   static readonly EVENT_LABEL_CHANGED = Column.EVENT_LABEL_CHANGED;
-  static readonly EVENT_ADD_COLUMN = CompositeColumn.EVENT_ADD_COLUMN;
-  static readonly EVENT_MOVE_COLUMN = CompositeColumn.EVENT_MOVE_COLUMN;
-  static readonly EVENT_REMOVE_COLUMN = CompositeColumn.EVENT_REMOVE_COLUMN;
+  static readonly EVENT_ADD_COLUMN = Column.EVENT_ADD_COLUMN;
+  static readonly EVENT_MOVE_COLUMN = Column.EVENT_MOVE_COLUMN;
+  static readonly EVENT_REMOVE_COLUMN = Column.EVENT_REMOVE_COLUMN;
   static readonly EVENT_DIRTY = Column.EVENT_DIRTY;
   static readonly EVENT_DIRTY_HEADER = Column.EVENT_DIRTY_HEADER;
   static readonly EVENT_DIRTY_VALUES = Column.EVENT_DIRTY_VALUES;
@@ -181,27 +113,6 @@
       Ranking.EVENT_SORT_CRITERIA_CHANGED, Ranking.EVENT_DIRTY_ORDER, Ranking.EVENT_ORDER_CHANGED]);
   }
 
-  on(type: typeof Ranking.EVENT_WIDTH_CHANGED, listener: typeof widthChanged | null): this;
-  on(type: typeof Ranking.EVENT_FILTER_CHANGED, listener: typeof filterChanged | null): this;
-  on(type: typeof Ranking.EVENT_LABEL_CHANGED, listener: typeof labelChanged | null): this;
-  on(type: typeof Ranking.EVENT_ADD_COLUMN, listener: typeof addColumn | null): this;
-  on(type: typeof Ranking.EVENT_MOVE_COLUMN, listener: typeof moveColumn | null): this;
-  on(type: typeof Ranking.EVENT_REMOVE_COLUMN, listener: typeof removeColumn | null): this;
-  on(type: typeof Ranking.EVENT_DIRTY, listener: typeof dirty | null): this;
-  on(type: typeof Ranking.EVENT_DIRTY_HEADER, listener: typeof dirtyHeader | null): this;
-  on(type: typeof Ranking.EVENT_DIRTY_VALUES, listener: typeof dirtyValues | null): this;
-  on(type: typeof Ranking.EVENT_COLUMN_VISIBILITY_CHANGED, listener: typeof visibilityChanged | null): this;
-  on(type: typeof Ranking.EVENT_SORT_CRITERIA_CHANGED, listener: typeof sortCriteriaChanged | null): this;
-  on(type: typeof Ranking.EVENT_GROUP_CRITERIA_CHANGED, listener: typeof groupCriteriaChanged | null): this;
-  on(type: typeof Ranking.EVENT_GROUP_SORT_CRITERIA_CHANGED, listener: typeof groupSortCriteriaChanged | null): this;
-  on(type: typeof Ranking.EVENT_DIRTY_ORDER, listener: typeof dirtyOrder | null): this;
-  on(type: typeof Ranking.EVENT_ORDER_CHANGED, listener: typeof orderChanged | null): this;
-  on(type: typeof Ranking.EVENT_GROUPS_CHANGED, listener: typeof groupsChanged | null): this;
-  on(type: string | string[], listener: IEventListener | null): this;
-  on(type: string | string[], listener: IEventListener | null): this {
-    return super.on(type, listener);
-  }
-
   assignNewId(idGenerator: () => string) {
     this.id = fixCSS(idGenerator());
     this.columns.forEach((c) => c.assignNewId(idGenerator));
@@ -363,31 +274,6 @@
     if (col.findMyRanker() !== this) {
       return false; //not one of mine
     }
-<<<<<<< HEAD
-    const primary = this.getPrimarySortCriteria();
-    if ((col == null && primary == null) || (primary && primary.col === col && primary.asc === ascending)) {
-      return true; //already in this order
-    }
-    const bak = this.getSortCriteria();
-
-    if (col) {
-      const existing = this.sortCriteria.findIndex((d) => d.col === col);
-      if (existing >= 0) { //remove index
-        this.sortCriteria.splice(existing, 1);
-        // can skip deregister will be reregistered anyhow
-      } else if (this.sortCriteria.length === this.maxSortCriteria) {
-        // remove the last one
-        const last = this.sortCriteria.pop()!;
-        last.col.on(`${Column.EVENT_DIRTY_VALUES}.order`, null);
-        last.col.on(`${NumberColumn.EVENT_SORTMETHOD_CHANGED}.order`, null);
-      }
-    } else {
-      this.sortCriteria.forEach((s) => {
-        s.col.on(`${Column.EVENT_DIRTY_VALUES}.order`, null);
-        s.col.on(`${NumberColumn.EVENT_SORTMETHOD_CHANGED}.order`, null);
-      });
-      this.sortCriteria.splice(0, this.sortCriteria.length);
-=======
     return this.setGroupSortCriteria(this.hierarchyLogic(this.groupSortCriteria, this.groupSortCriteria.findIndex((d) => d.col === col), {col, asc: ascending}, priority));
   }
 
@@ -401,22 +287,10 @@
       }
     } else if (priority >= 0) {
       entries[Math.min(priority, entries.length)] = entry;
->>>>>>> 8920a32f
     }
     return entries;
   }
 
-<<<<<<< HEAD
-    if (col) { //enable dirty listening
-      // add as first
-      this.sortCriteria.unshift({
-        col,
-        asc: ascending
-      });
-      col.on(`${Column.EVENT_DIRTY_VALUES}.order`, this.dirtyOrder);
-      // order is dirty if the sort method has changed
-      col.on(`${NumberColumn.EVENT_SORTMETHOD_CHANGED}.order`, this.dirtyOrder);
-=======
   /**
    * replaces, moves, or remove the given column in the grouping hierarchy
    * @param col {Column}
@@ -425,7 +299,6 @@
   groupBy(col: Column, priority: number = 0): boolean {
     if (col.findMyRanker() !== this) {
       return false; //not one of mine
->>>>>>> 8920a32f
     }
     return this.setGroupCriteria(this.hierarchyLogic(this.groupColumns, this.groupColumns.indexOf(col), col, priority));
   }
@@ -469,14 +342,14 @@
       return true; //same
     }
     this.groupColumns.forEach((groupColumn) => {
-      groupColumn.on(suffix('.group', Column.EVENT_DIRTY_VALUES, NumberColumn.EVENT_SORTMETHOD_CHANGED, NumberColumn.EVENT_GROUPING_CHANGED), null);
+      groupColumn.on(suffix('.group', Column.EVENT_DIRTY_VALUES, Column.EVENT_SORTMETHOD_CHANGED, Column.EVENT_GROUPING_CHANGED), null);
     });
 
     const bak = this.groupColumns.slice();
     this.groupColumns.splice(0, this.groupColumns.length, ...cols);
 
     this.groupColumns.forEach((groupColumn) => {
-      groupColumn.on(suffix('.group', Column.EVENT_DIRTY_VALUES, NumberColumn.EVENT_SORTMETHOD_CHANGED, NumberColumn.EVENT_GROUPING_CHANGED), this.dirtyOrder);
+      groupColumn.on(suffix('.group', Column.EVENT_DIRTY_VALUES, Column.EVENT_SORTMETHOD_CHANGED, Column.EVENT_GROUPING_CHANGED), this.dirtyOrder);
     });
 
     this.fire([Ranking.EVENT_GROUP_CRITERIA_CHANGED, Ranking.EVENT_DIRTY_ORDER, Ranking.EVENT_DIRTY_HEADER,
@@ -484,39 +357,6 @@
     return true;
   }
 
-<<<<<<< HEAD
-  setSortCriteria(value: ISortCriteria | ISortCriteria[]) {
-    let values = Array.isArray(value) ? value : [value];
-    // trim
-    if (values.length > this.maxSortCriteria) {
-      values = values.slice(0, this.maxSortCriteria);
-    }
-
-    if (values.length === 0) {
-      return this.sortBy(null);
-    }
-    if (values.length === 1) {
-      return this.sortBy(values[0].col, values[0].asc);
-    }
-    const bak = this.sortCriteria.slice();
-
-    // update listener
-    bak.forEach((d) => {
-      d.col.on(`${Column.EVENT_DIRTY_VALUES}.order`, null!);
-      d.col.on(`${NumberColumn.EVENT_SORTMETHOD_CHANGED}.order`, null!);
-    });
-
-    values.forEach((d) => {
-      d.col.on(`${Column.EVENT_DIRTY_VALUES}.order`, this.dirtyOrder);
-      d.col.on(`${NumberColumn.EVENT_SORTMETHOD_CHANGED}.order`, this.dirtyOrder);
-    });
-    this.sortCriteria.splice(0, this.sortCriteria.length, ...values.slice());
-    this.triggerResort(bak);
-    return true;
-  }
-
-=======
->>>>>>> 8920a32f
   toggleGroupSorting(col: Column) {
     return this.setGroupSortCriteria(this.toggleSortingLogic(col, this.groupSortCriteria));
   }
@@ -568,14 +408,6 @@
       return false;
     }
 
-<<<<<<< HEAD
-    this.groupSortCriteria.forEach((d) => {
-      d.col.on(`${NumberColumn.EVENT_SORTMETHOD_CHANGED}.groupOrder`, null!);
-    });
-
-    values.forEach((d) => {
-      d.col.on(`${NumberColumn.EVENT_SORTMETHOD_CHANGED}.groupOrder`, this.dirtyOrder);
-=======
     bak.forEach((d) => {
       d.col.on(`${Column.EVENT_DIRTY_VALUES}.groupOrder`, null!);
       d.col.on(`${Column.EVENT_SORTMETHOD_CHANGED}.groupOrder`, null!);
@@ -584,7 +416,6 @@
     values.forEach((d) => {
       d.col.on(`${Column.EVENT_DIRTY_VALUES}.groupOrder`, this.dirtyOrder);
       d.col.on(`${Column.EVENT_SORTMETHOD_CHANGED}.groupOrder`, this.dirtyOrder);
->>>>>>> 8920a32f
     });
     this.groupSortCriteria.splice(0, this.groupSortCriteria.length, ...values.slice());
     this.triggerGroupResort(bak);
@@ -616,7 +447,7 @@
   insert(col: Column, index: number = this.columns.length) {
     this.columns.splice(index, 0, col);
     col.parent = this;
-    this.forward(col, ...suffix('.ranking', Column.EVENT_DIRTY_VALUES, Column.EVENT_DIRTY_HEADER, Column.EVENT_DIRTY, NumberColumn.EVENT_FILTER_CHANGED));
+    this.forward(col, ...suffix('.ranking', Column.EVENT_DIRTY_VALUES, Column.EVENT_DIRTY_HEADER, Column.EVENT_DIRTY, Column.EVENT_FILTER_CHANGED));
     col.on(`${Ranking.EVENT_FILTER_CHANGED}.order`, this.dirtyOrder);
 
     col.on(`${Column.EVENT_VISIBILITY_CHANGED}.ranking`, (oldValue, newValue) => this.fire([Ranking.EVENT_COLUMN_VISIBILITY_CHANGED, Ranking.EVENT_DIRTY_HEADER, Ranking.EVENT_DIRTY_VALUES, Ranking.EVENT_DIRTY], col, oldValue, newValue));
@@ -693,7 +524,7 @@
       return false;
     }
 
-    this.unforward(col, ...suffix('.ranking', Column.EVENT_VISIBILITY_CHANGED, Column.EVENT_DIRTY_VALUES, Column.EVENT_DIRTY_HEADER, Column.EVENT_DIRTY, NumberColumn.EVENT_FILTER_CHANGED));
+    this.unforward(col, ...suffix('.ranking', Column.EVENT_VISIBILITY_CHANGED, Column.EVENT_DIRTY_VALUES, Column.EVENT_DIRTY_HEADER, Column.EVENT_DIRTY, Column.EVENT_FILTER_CHANGED));
 
     const isSortCriteria = this.sortCriteria.findIndex((d) => d.col === col);
     const sortCriteriaChanged = isSortCriteria >= 0;
@@ -739,12 +570,12 @@
 
     this.groupColumns.forEach((groupColumn) => {
       groupColumn.on(`${Column.EVENT_DIRTY_VALUES}.group`, null);
-      groupColumn.on(`${NumberColumn.EVENT_SORTMETHOD_CHANGED}.group`, null);
+      groupColumn.on(`${Column.EVENT_SORTMETHOD_CHANGED}.group`, null);
     });
     this.groupColumns.splice(0, this.groupColumns.length);
 
     this.columns.forEach((col) => {
-      this.unforward(col, ...suffix('.ranking', Column.EVENT_DIRTY_VALUES, Column.EVENT_DIRTY_HEADER, Column.EVENT_DIRTY, NumberColumn.EVENT_FILTER_CHANGED));
+      this.unforward(col, ...suffix('.ranking', Column.EVENT_DIRTY_VALUES, Column.EVENT_DIRTY_HEADER, Column.EVENT_DIRTY, Column.EVENT_FILTER_CHANGED));
       col.parent = null;
     });
     const removed = this.columns.splice(0, this.columns.length);
