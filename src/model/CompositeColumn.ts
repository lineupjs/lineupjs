--- conflicted
+++ resolved
@@ -3,12 +3,8 @@
  */
 
 import Column, {IColumnParent, IFlatColumn, IColumnDesc} from './Column';
-<<<<<<< HEAD
-import {suffix} from '../utils';
-=======
 import {isNumberColumn} from './NumberColumn';
 import ValueColumn from './ValueColumn';
->>>>>>> 988cf9d8
 
 export function isMultiLevelColumn(col: Column) {
   return typeof ((<any>col).getCollapsed) === 'function';
@@ -78,14 +74,10 @@
    * @param index
    * @returns {any}
    */
-<<<<<<< HEAD
   insert(col: Column, index: number): Column|null {
-=======
-  insert(col: Column, index: number) {
     if (!isNumberColumn(col) && this.canJustAddNumbers) { //indicator it is a number type
       return null;
     }
->>>>>>> 988cf9d8
     this._children.splice(index, 0, col);
     //listen and propagate events
     return this.insertImpl(col, index);
