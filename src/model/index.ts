--- conflicted
+++ resolved
@@ -23,12 +23,8 @@
 import BooleansColumn from './BooleansColumn';
 import NumbersColumn from './NumbersColumn';
 import BoxPlotColumn from './BoxPlotColumn';
-<<<<<<< HEAD
 import AggregateGroupColumn from './AggregateGroupColumn';
-=======
 import HierarchyColumn from './HierarchyColumn';
-
->>>>>>> 9f7315be
 
 export {default as Column, IColumnDesc} from './Column';
 export {default as CompositeColumn} from './CompositeColumn';
@@ -104,10 +100,7 @@
     script: ScriptColumn,
     nested: NestedColumn,
     boxplot: BoxPlotColumn,
-<<<<<<< HEAD
-    aggregate: AggregateGroupColumn
-=======
+    aggregate: AggregateGroupColumn,
     hierarchy: HierarchyColumn
->>>>>>> 9f7315be
   };
 }