/**
 * Created by Samuel Gratzl on 06.08.2015.
 */

import {merge} from '../utils';
import ValueColumn, {IValueColumnDesc} from './ValueColumn';
import NumberColumn from './NumberColumn';
import StringColumn from './StringColumn';
import StackColumn from './StackColumn';
import AnnotateColumn from './AnnotateColumn';
import BooleanColumn from './BooleanColumn';
import CategoricalColumn from './CategoricalColumn';
import MinColumn from './MinColumn';
import MaxColumn from './MaxColumn';
import MeanColumn from './MeanColumn';
import RankColumn from './RankColumn';
import SelectionColumn from './SelectionColumn';
import ScriptColumn from './ScriptColumn';
import CategoricalNumberColumn from './CategoricalNumberColumn';
import NestedColumn from './NestedColumn';
import DummyColumn from './DummyColumn';
import LinkColumn from './LinkColumn';
import BooleansColumn from './BooleansColumn';
import NumbersColumn from './NumbersColumn';
import BoxPlotColumn from './BoxPlotColumn';
import AggregateGroupColumn from './AggregateGroupColumn';

export {default as Column, IColumnDesc} from './Column';
export {default as CompositeColumn} from './CompositeColumn';
export {createMappingFunction, ScaleMappingFunction, ScriptMappingFunction, isNumberColumn} from './NumberColumn';
export {isCategoricalColumn} from './CategoricalColumn';
export {default as Ranking, isSupportType} from './Ranking';
export {createDesc as createMinDesc} from './MinColumn';
export {createDesc as createMaxDesc} from './MaxColumn';
export {createDesc as createMeanDesc} from './MeanColumn';
export {createDesc as createRankDesc} from './RankColumn';
export {createDesc as createSelectionDesc} from './SelectionColumn';
export {createDesc as createScriptDesc} from './ScriptColumn';
export {createDesc as createNestedDesc} from './NestedColumn';
export {createDesc as createStackDesc} from './StackColumn';
export {createDesc as createAggregateDesc} from './AggregateGroupColumn';

/**
 * defines a new column type
 * @param name
 * @param functions
 * @returns {CustomColumn}
 */
export function defineColumn<T>(name: string, functions: any = {}) {
  class CustomColumn extends ValueColumn<T> {
    constructor(id: string, desc: IValueColumnDesc<T>) {
      super(id, desc);
      if (typeof (this.init) === 'function') {
        this.init.apply(this, [].slice.apply(arguments));
      }
    }

    init() {
      // dummy
    }
  }
  CustomColumn.prototype.toString = () => name;
  CustomColumn.prototype = merge(CustomColumn.prototype, functions);

  return CustomColumn;
}


/**
 * utility for creating an action description with optional label
 * @param label
 * @returns {{type: string, label: string}}
 */
export function createActionDesc(label = 'actions') {
  return {type: 'actions', label};
}

/**
 * a map of all known column types
 */
export function models() {
  return {
    number: NumberColumn,
    numbers: NumbersColumn,
    string: StringColumn,
    link: LinkColumn,
    stack: StackColumn,
    rank: RankColumn,
    boolean: BooleanColumn,
    booleans: BooleansColumn,
    categorical: CategoricalColumn,
    ordinal: CategoricalNumberColumn,
    actions: DummyColumn,
    annotate: AnnotateColumn,
    selection: SelectionColumn,
    max: MaxColumn,
    min: MinColumn,
    mean: MeanColumn,
    script: ScriptColumn,
    nested: NestedColumn,
<<<<<<< HEAD
    multiValue: MultiValueColumn,
    set: SetColumn,
    boxplot: BoxPlotColumn,
    aggregate: AggregateGroupColumn
=======
    boxplot: BoxPlotColumn
>>>>>>> 5adf0dd9
  };
}<|MERGE_RESOLUTION|>--- conflicted
+++ resolved
@@ -98,13 +98,7 @@
     mean: MeanColumn,
     script: ScriptColumn,
     nested: NestedColumn,
-<<<<<<< HEAD
-    multiValue: MultiValueColumn,
-    set: SetColumn,
     boxplot: BoxPlotColumn,
     aggregate: AggregateGroupColumn
-=======
-    boxplot: BoxPlotColumn
->>>>>>> 5adf0dd9
   };
 }