--- conflicted
+++ resolved
@@ -154,7 +154,6 @@
     return as - bs;
   }
 
-<<<<<<< HEAD
   toCompareValue(row: IDataRow) {
     const vs = <Date[]>this.getValue(row).filter(Boolean);
     if (!vs) {
@@ -165,7 +164,8 @@
 
   toCompareValueType() {
     return [ECompareValueType.NUMBER, ECompareValueType.NUMBER];
-=======
+  }
+
   isFiltered() {
     return DateColumn.prototype.isFiltered.call(this);
   }
@@ -180,7 +180,6 @@
 
   filter(row: IDataRow) {
     return DateColumn.prototype.filter.call(this, row);
->>>>>>> 4912e8a3
   }
 }
 
