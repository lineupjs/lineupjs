--- conflicted
+++ resolved
@@ -100,13 +100,9 @@
   protected onButton(popup: HTMLElement, handler: { submit: () => boolean, reset: () => void, cancel: () => void }) {
     popup.querySelector('.cancel')!.addEventListener('click', (evt) => {
       handler.cancel();
-<<<<<<< HEAD
       ADialog.removePopup(popup);
-=======
-      popup.remove();
       evt.stopPropagation();
       evt.preventDefault();
->>>>>>> a9a16d1c
     });
     popup.querySelector('.reset')!.addEventListener('click', (evt) => {
       handler.reset();
