import {offset} from '../utils';
import {Selection, select, event as d3event, behavior} from 'd3';


abstract class ADialog {

<<<<<<< HEAD
=======
  protected static readonly visiblePopups: Selection<any>[] = [];

  private static removeAllPopups() {
    ADialog.visiblePopups.splice(0, ADialog.visiblePopups.length).forEach((d) => {
      d.remove();
    });
  }

  protected static registerPopup($popup: Selection<any>) {
    ADialog.removeAllPopups();
    ADialog.visiblePopups.push($popup);
  }

>>>>>>> 0b8f76d3
  constructor(readonly attachment: Selection<any>, private readonly title: string) {
  }

  abstract openDialog(): void;

  sortByName(prop: string) {
    return function (a: any, b: any) {
      const av = a[prop],
        bv = b[prop];
      if (av.toLowerCase() < bv.toLowerCase()) {
        return -1;
      }
      if (av.toLowerCase() > bv.toLowerCase()) {
        return 1;
      }
      return 0;
    };
  }

  /**
   * creates a simple popup dialog under the given attachment
   * @param body
   * @returns {Selection<any>}
   */
  makePopup(body: string) {
    const pos = offset(<Element>this.attachment.node());
    const $popup = select('body').append('div')
      .attr({
        'class': 'lu-popup2'
      }).style({
<<<<<<< HEAD
        left: `${pos.left}px`,
        top: `${pos.top}px`
      }).html(this.dialogForm(body));

    function movePopup(this: Element) {
=======
        left: pos.left + 'px',
        top: pos.top + 'px'
      }).html(this.dialogForm(body));

    function movePopup() {
>>>>>>> 0b8f76d3
      //.style("left", (this.parentElement.offsetLeft + (<any>event).dx) + 'px')
      //.style("top", (this.parentElement.offsetTop + event.dy) + 'px');
      //const mouse = d3.mouse(this.parentElement);
      $popup.style({
<<<<<<< HEAD
        left: `${this.parentElement!.offsetLeft + (<any>d3event).dx}px`,
        top: `${this.parentElement!.offsetTop + (<any>d3event).dy}px`
=======
        left: (this.parentElement.offsetLeft + (<any>d3event).dx) + 'px',
        top: (this.parentElement.offsetTop + (<any>d3event).dy) + 'px'
>>>>>>> 0b8f76d3
      });
    }

    $popup.select('span.lu-popup-title').call(behavior.drag().on('drag', movePopup));
    $popup.on('keydown', () => {
      if ((<KeyboardEvent>d3event).which === 27) {
        $popup.remove();
      }
    });
    const auto = <HTMLInputElement>$popup.select('input[autofocus]').node();
    if (auto) {
      auto.focus();
    }
<<<<<<< HEAD
=======

    ADialog.registerPopup($popup);
>>>>>>> 0b8f76d3
    return $popup;
  }

  makeSortPopup(body: string) {
    const pos = offset(<Element>this.attachment.node());
    return select('body').append('div')
      .attr({
        'class': 'lu-popup2'
      }).style({
        left: `${pos.left}px`,
        top: `${pos.top}px`
      }).html(this.sortDialogForm(body));

<<<<<<< HEAD
=======
    ADialog.registerPopup($popup);
    return $popup;

>>>>>>> 0b8f76d3
  }

  dialogForm(body: string, addCloseButtons: boolean = true) {
    return `<span style="font-weight: bold" class="lu-popup-title">${this.title}</span>
            <form onsubmit="return false">
                ${body}
                ${addCloseButtons ?
      '<button type = "submit" class="ok fa fa-check" title="ok"></button>' +
      '<button type = "reset" class="cancel fa fa-times" title="cancel">' +
      '</button><button type = "button" class="reset fa fa-undo" title="reset"></button></form>' : ''}
            </form>`;
  }

  sortDialogForm(body: string) {
    return this.dialogForm(body, false);
  }

  hidePopupOnClickOutside(popup: Selection<any>, rendererContent: Selection<any>) {
<<<<<<< HEAD
    select('body').on('click', function (this: HTMLBodyElement) {
=======
    //clean up old
    select('body').on('click', function () {
>>>>>>> 0b8f76d3
      const target = (<MouseEvent>d3event).target;
      // is none of the content element clicked?
      const outside = rendererContent.filter(function (this: Element) {
        return this === target;
      }).empty();
      if (outside) {
<<<<<<< HEAD
        popup.remove();
        select(this).on('click', null!);
=======
        //delete all
        ADialog.removeAllPopups();
        select(this).on('click', null);
>>>>>>> 0b8f76d3
      }
    });
  }
}

export default ADialog;<|MERGE_RESOLUTION|>--- conflicted
+++ resolved
@@ -4,8 +4,6 @@
 
 abstract class ADialog {
 
-<<<<<<< HEAD
-=======
   protected static readonly visiblePopups: Selection<any>[] = [];
 
   private static removeAllPopups() {
@@ -19,11 +17,10 @@
     ADialog.visiblePopups.push($popup);
   }
 
->>>>>>> 0b8f76d3
   constructor(readonly attachment: Selection<any>, private readonly title: string) {
   }
 
-  abstract openDialog(): void;
+  abstract openDialog();
 
   sortByName(prop: string) {
     return function (a: any, b: any) {
@@ -50,30 +47,17 @@
       .attr({
         'class': 'lu-popup2'
       }).style({
-<<<<<<< HEAD
         left: `${pos.left}px`,
         top: `${pos.top}px`
       }).html(this.dialogForm(body));
 
     function movePopup(this: Element) {
-=======
-        left: pos.left + 'px',
-        top: pos.top + 'px'
-      }).html(this.dialogForm(body));
-
-    function movePopup() {
->>>>>>> 0b8f76d3
       //.style("left", (this.parentElement.offsetLeft + (<any>event).dx) + 'px')
       //.style("top", (this.parentElement.offsetTop + event.dy) + 'px');
       //const mouse = d3.mouse(this.parentElement);
       $popup.style({
-<<<<<<< HEAD
         left: `${this.parentElement!.offsetLeft + (<any>d3event).dx}px`,
         top: `${this.parentElement!.offsetTop + (<any>d3event).dy}px`
-=======
-        left: (this.parentElement.offsetLeft + (<any>d3event).dx) + 'px',
-        top: (this.parentElement.offsetTop + (<any>d3event).dy) + 'px'
->>>>>>> 0b8f76d3
       });
     }
 
@@ -87,11 +71,7 @@
     if (auto) {
       auto.focus();
     }
-<<<<<<< HEAD
-=======
-
     ADialog.registerPopup($popup);
->>>>>>> 0b8f76d3
     return $popup;
   }
 
@@ -105,12 +85,9 @@
         top: `${pos.top}px`
       }).html(this.sortDialogForm(body));
 
-<<<<<<< HEAD
-=======
     ADialog.registerPopup($popup);
     return $popup;
 
->>>>>>> 0b8f76d3
   }
 
   dialogForm(body: string, addCloseButtons: boolean = true) {
@@ -129,26 +106,17 @@
   }
 
   hidePopupOnClickOutside(popup: Selection<any>, rendererContent: Selection<any>) {
-<<<<<<< HEAD
-    select('body').on('click', function (this: HTMLBodyElement) {
-=======
     //clean up old
     select('body').on('click', function () {
->>>>>>> 0b8f76d3
       const target = (<MouseEvent>d3event).target;
       // is none of the content element clicked?
       const outside = rendererContent.filter(function (this: Element) {
         return this === target;
       }).empty();
       if (outside) {
-<<<<<<< HEAD
-        popup.remove();
-        select(this).on('click', null!);
-=======
         //delete all
         ADialog.removeAllPopups();
-        select(this).on('click', null);
->>>>>>> 0b8f76d3
+        select(this).on('click', null!);
       }
     });
   }
