/**
 * Created by Samuel Gratzl on 14.08.2015.
 */

import Column from './model/Column';
import StringColumn from './model/StringColumn';
import AnnotateColumn from './model/AnnotateColumn';
import LinkColumn from './model/LinkColumn';
import SelectionColumn from './model/SelectionColumn';
import StackColumn from './model/StackColumn';
import CategoricalColumn from './model/CategoricalColumn';
import {INumberColumn, default as NumberColumn} from './model/NumberColumn';
import {forEach, attr, clipText, ITextRenderHints} from './utils';
import {hsl} from 'd3';
import {IDataRow} from './provider/ADataProvider';
import * as d3 from 'd3';
import MultiValueColumn from './model/MultiValueColumn';
import SetColumn from './model/SetColumn';
import {IBoxPlotColumn} from './model/BoxPlotColumn';


/**
 * context for rendering, wrapped as an object for easy extensibility
 */
export interface IRenderContext<T> {
  /**
   * the height of a row
   * @param index
   */
  rowHeight(index: number): number;

  /**
   * render a column
   * @param col
   */
  renderer(col: Column): T;

  /**
   * prefix used for all generated id names
   */
  readonly idPrefix: string;

  /**
   * lookup custom options by key
   * @param key key to lookup
   * @param default_ default value
   */
  option<T>(key: string, default_: T): T;
}

export declare type IDOMRenderContext = IRenderContext<IDOMCellRenderer<Element>>;

/**
 * a cell renderer for rendering a cell of specific column
 */
export interface IDOMCellRenderer<T> {
  /**
   * template as a basis for the update
   */
  readonly template: string;
  /**
   * update a given node (create using the template) with the given data
   * @param node the node to update
   * @param d the data item
   * @param i the order relative index
   */
  update(node: T, d: IDataRow, i: number): void;
}
export declare type ISVGCellRenderer = IDOMCellRenderer<SVGElement>;
export declare type IHTMLCellRenderer = IDOMCellRenderer<HTMLElement>;


export interface ICanvasRenderContext extends IRenderContext<CanvasRenderingContext2D> {
  hovered(dataIndex: number): boolean;
  selected(dataIndex: number): boolean;
  readonly textHints: ITextRenderHints;
}

export interface ICanvasCellRenderer {
  /**
   * renders the current item
   * @param ctx
   * @param d
   * @param i
   */
  (ctx: CanvasRenderingContext2D, d: IDataRow, i: number, dx: number, dy: number): void;
}

export interface ICellRendererFactory {
  createSVG?(col: Column, context: IDOMRenderContext): ISVGCellRenderer;
  createHTML?(col: Column, context: IDOMRenderContext): IHTMLCellRenderer;
  createCanvas?(col: Column, context: ICanvasRenderContext): ICanvasCellRenderer;
}
/**
 * default renderer instance rendering the value as a text
 */
export class DefaultCellRenderer implements ICellRendererFactory {
  /**
   * class to append to the text elements
   * @type {string}
   */
  readonly textClass: string;
  /**
   * the text alignment: left, center, right
   * @type {string}
   */
  readonly align: string;

  constructor(textClass = 'text', align = 'left') {
    this.textClass = textClass;
    this.align = align;
  }

  createSVG(col: Column, context: IDOMRenderContext): ISVGCellRenderer {
    return {
      template: `<text class="${this.textClass}" clip-path="url(#cp${context.idPrefix}clipCol${col.id})"></text>`,
      update: (n: SVGTextElement, d: IDataRow) => {
        let alignmentShift = 2;
        if (this.align === 'right') {
          alignmentShift = col.getWidth() - 5;
        } else if (this.align === 'center') {
          alignmentShift = col.getWidth() * 0.5;
        }
        attr(n, {
          x: alignmentShift
        });
        n.textContent = col.getLabel(d.v, d.dataIndex);
      }
    };
  }

  createHTML(col: Column, context: IDOMRenderContext): IHTMLCellRenderer {
    return {
      template: `<div class="${this.textClass} ${this.align}"></div>`,
      update: (n: HTMLDivElement, d: IDataRow) => {
        attr(n, {}, {
          width: `${col.getWidth()}px`
        });
        n.textContent = col.getLabel(d.v, d.dataIndex);
      }
    };
  }

  createCanvas(col: Column, context: ICanvasRenderContext): ICanvasCellRenderer {
    return (ctx: CanvasRenderingContext2D, d: IDataRow) => {
      const bak = ctx.textAlign;
      ctx.textAlign = this.align;
      const w = col.getWidth();
      let shift = 0;
      if (this.align === 'center') {
        shift = w / 2;
      } else if (this.align === 'right') {
        shift = w;
      }
      clipText(ctx, col.getLabel(d.v, d.dataIndex), shift, 0, w, context.textHints);
      ctx.textAlign = bak;
    };
  }
}


class HeatmapCellRenderer implements ICellRendererFactory {

  createSVG(col: MultiValueColumn, context: IDOMRenderContext): ISVGCellRenderer {

    const cellDimension = col.calculateCellDimension(col.getWidth());
    const colorScale = col.getColor();
    const padding = context.option('rowPadding', 1);
    return {

      template: `<g class="heatmapcell"></g>`,
      update: (n: SVGGElement, d: IDataRow, i: number) => {
        const rect = d3.select(n).selectAll('rect').data(col.getValue(d.v, d.dataIndex));

        rect.enter().append('rect');
        rect
          .attr({
            y: padding,
            x: (d, i) => (i * cellDimension),
            width: cellDimension,
            height: context.rowHeight(i),
            fill: (d, i) => colorScale(d)
          });
        rect.exit().remove();
      }
    };
  }


  createHTML(col: MultiValueColumn, context: IDOMRenderContext): IHTMLCellRenderer {

    const cellDimension = col.calculateCellDimension(col.getWidth());
    const padding = context.option('rowPadding', 1);
    const colorScale = col.getColor();

    return {
      template: `<div class="heatmapcell" style="top:${padding}px;">
                                   </div>`,
      update: (n: HTMLDivElement, d: IDataRow, i: number) => {
        const g = d3.select(n);
        const div = g.selectAll('div').data(col.getValue(d.v, d.dataIndex));
        div.enter().append('div');
        div
          .style({
            'width': cellDimension + 'px',
            'background-color': (d, i) => colorScale(d),
            'height': context.rowHeight(i) + 'px',
            'left': (d, i) => (i * cellDimension) + 'px'
          });


      }
    };
  }

  createCanvas(col: MultiValueColumn, context: ICanvasRenderContext): ICanvasCellRenderer {

    const cellDimension = col.calculateCellDimension(col.getWidth());
    const padding = context.option('rowPadding', 1);
    const colorScale = col.getColor();
    return (ctx: CanvasRenderingContext2D, d: IDataRow, i: number) => {

      const data = col.getValue(d.v, d.dataIndex);
      data.forEach((d: number, i: number) => {
        var x = (i * cellDimension);
        ctx.beginPath();
        ctx.fillStyle = colorScale(d);
        ctx.fillRect(x, padding, cellDimension, context.rowHeight(i));
      });
    };
  }

}


class SparklineCellRenderer implements ICellRendererFactory {

  createSVG(col: MultiValueColumn, context: IDOMRenderContext): ISVGCellRenderer {
    const xScale: any = col.getSparklineScale().xScale.range([0, col.getWidth()]);
    var yScale: any = col.getSparklineScale().yScale;
    return {
      template: `<path class="sparklinecell"></path>`,
      update: (n: SVGGElement, d: IDataRow, i: number) => {
        yScale.range([context.rowHeight(i), 0]);
        var line = d3.svg.line<number>()
          .x((d, j) => xScale(j))
          .y((d, j) => yScale(d))
          .interpolate('linear');
        d3.select(n).attr('d', line(col.getValue(d.v, d.dataIndex)));

      }
    };
  }


  createCanvas(col: MultiValueColumn, context: ICanvasRenderContext): ICanvasCellRenderer {

    const xScale: any = col.getSparklineScale().xScale.range([0, col.getWidth()]);
    var yScale: any = col.getSparklineScale().yScale;

    return (ctx: CanvasRenderingContext2D, d: IDataRow, i: number) => {
      const data = col.getValue(d.v, d.dataIndex);
      var xpos, ypos;
      yScale.range([context.rowHeight(i), 0]);
      data.forEach((d, i) => {

        if (i === 0) {
          xpos = xScale(i);
          ypos = yScale(d);
        } else {
          ctx.strokeStyle = 'black';
          ctx.fillStyle = 'black';
          ctx.beginPath();
          ctx.moveTo(xpos, ypos);
          xpos = xScale(i);
          ypos = yScale(d);
          ctx.lineTo(xpos, ypos);
          ctx.stroke();
          ctx.fill();

        }
      });
    };
  }
}

class ThresholdCellRenderer implements ICellRendererFactory {

  createSVG(col: MultiValueColumn, context: IDOMRenderContext): ISVGCellRenderer {

    const cellDimension = col.calculateCellDimension(col.getWidth());
    const dataInfo = col.getDataInfo();
    return {

      template: `<g class="thresholdcell"></g>`,
      update: (n: SVGGElement, d: IDataRow, i: number) => {
        const rect = d3.select(n).selectAll('rect').data(<any>col.getValue(d.v, d.dataIndex));

        rect.enter().append('rect');
        rect
          .attr({
            y: (d, i) => (d < dataInfo.threshold) ? (context.rowHeight(i) / 2) : 0,
            x: (d, i) => (i * cellDimension),
            width: cellDimension,
            height: (d, i) => (context.rowHeight(i)) / 2,
            fill: (d) => (d < dataInfo.threshold) ? dataInfo.colorRange[0] : dataInfo.colorRange[1]
          });
        rect.exit().remove();
      }
    };
  }

  createCanvas(col: MultiValueColumn, context: ICanvasRenderContext): ICanvasCellRenderer {

    const cellDimension = col.calculateCellDimension(col.getWidth());
    const dataInfo = col.getDataInfo();
    return (ctx: CanvasRenderingContext2D, d: IDataRow, i: number) => {
      const data = col.getValue(d.v, d.dataIndex);
      data.forEach((d, i) => {
        ctx.beginPath();
        var xpos = (i * cellDimension);
        var ypos = (d < dataInfo.threshold) ? (context.rowHeight(i) / 2) : 0;
        ctx.fillStyle = (d < dataInfo.threshold) ? dataInfo.colorRange[0] : dataInfo.colorRange[1];
        ctx.fillRect(xpos, ypos, cellDimension, context.rowHeight(i) / 2);
      });
    };
  }

}


function verticalBarScale(dataInfo, scale, rowHeight) {

  var Scale = (dataInfo.min < dataInfo.threshold) ? (scale.range([0, rowHeight / 2])) : scale.range([0, rowHeight]);
  return (Scale);
}

function verticalBarHeight(dataInfo, cellData, scale, rowHeight) {

  return (dataInfo.min < dataInfo.threshold) ? (rowHeight / 2 - scale(cellData)) : scale(cellData);

}

function verticalBarYpos(dataInfo, cellData, scale, rowHeight) {

  var verticalBarYpos;
  if (dataInfo.min < dataInfo.threshold) {

    verticalBarYpos = (cellData < dataInfo.threshold) ? (rowHeight / 2) : rowHeight / 2 - scale(cellData);   // For positive and negative value
  } else {
    verticalBarYpos = rowHeight - scale(cellData);
  }

  return verticalBarYpos;
}

class VerticalBarCellRenderer implements ICellRendererFactory {


  createSVG(col: MultiValueColumn, context: IDOMRenderContext): ISVGCellRenderer {
    const colorScale = col.getColor();
    const cellDimension = col.calculateCellDimension(col.getWidth());
    const defaultScale = col.getVerticalBarScale();
    const dataInfo = col.getDataInfo();

    return {

      template: `<g class="verticalbarcell"></g>`,
      update: (n: SVGGElement, d: IDataRow, i: number) => {
        var scale = verticalBarScale(dataInfo, defaultScale, context.rowHeight(i));
        const rect = d3.select(n).selectAll('rect').data(<any>col.getValue(d.v, d.dataIndex));
        rect.enter().append('rect');
        rect
          .attr({
            y: (d, k) => verticalBarYpos(dataInfo, d, scale, context.rowHeight(i)),
            x: (d, k) => (k * cellDimension),
            width: cellDimension,
            height: (d, k) => verticalBarHeight(dataInfo, d, scale, context.rowHeight(i)),
            fill: (d: any, i) => colorScale(d)
          });
        rect.exit().remove();
      }
    };
  }

  createCanvas(col: MultiValueColumn, context: ICanvasRenderContext): ICanvasCellRenderer {

    const colorScale = col.getColor();
    const cellDimension = col.calculateCellDimension(col.getWidth());
    const defaultScale = col.getVerticalBarScale();
    const dataInfo = col.getDataInfo();

    return (ctx: CanvasRenderingContext2D, d: IDataRow, i: number) => {
      const data = col.getValue(d.v, d.dataIndex);
      var scale = verticalBarScale(dataInfo, defaultScale, context.rowHeight(i));

      data.forEach((d, i) => {
        var xpos = (i * cellDimension);
        var ypos = verticalBarYpos(dataInfo, d, scale, context.rowHeight(i));
        ctx.fillStyle = colorScale(d);
        ctx.fillRect(xpos, ypos, cellDimension, verticalBarHeight(dataInfo, d, scale, context.rowHeight(i)));
      });
    };
  }

}

class BoxplotCellRenderer implements ICellRendererFactory {

  createSVG(col: IBoxPlotColumn & Column, context: IDOMRenderContext): ISVGCellRenderer {
    const userSort = col.getUserSortBy();
    const topPadding = Math.max(context.option('rowPadding', 1), 2);
    const bottomPadding = Math.max(context.option('rowPadding', 1), 2);
    const dataInfo = col.getDataInfo();
    const scale = d3.scale.linear().domain([dataInfo.min, dataInfo.max]).range([0, col.getWidth()]);
    return {

      template: `<g class="boxplotcell"></g>`,
      update: (n: SVGGElement, d: IDataRow, i: number) => {

        const boxdata = col.getBoxPlotData(d.v, d.dataIndex, scale);
        if ((boxdata) === null || undefined) {
          return;
        }
        const sortPosition = {
          min: boxdata.min,
          max: boxdata.max,
          median: boxdata.median,
          q1: boxdata.q1,
          q3: boxdata.q3
        };

        const minPos = sortPosition.min, maxPos = sortPosition.max, medianPos = sortPosition.median, q3Pos = sortPosition.q3, q1Pos = sortPosition.q1;
        const rect = d3.select(n).selectAll('rect').data([col.getValue(d.v, d.dataIndex)]);
        rect.enter().append('rect');
        rect
          .attr('class', 'boxplotrect')
          .attr({
            y: topPadding,
            x: (q1Pos),
            width: (q3Pos - q1Pos),
            height: (d, i) => (context.rowHeight(i) - (topPadding + bottomPadding))
          });
        rect.exit().remove();

        const pathAll = d3.select(n).selectAll('path.boxplotallpath').data([<any>col.getValue(d.v, d.dataIndex)]);
        pathAll.enter().append('path');
        const bottomPos = (context.rowHeight(i) - bottomPadding);
        const middlePos = (context.rowHeight(i)) / 2;
        pathAll
          .attr('class', 'boxplotallpath')
          .attr('d', () =>
            'M' + minPos + ',' + middlePos + 'L' + (q1Pos) + ',' + middlePos +
            'M' + minPos + ',' + topPadding + 'L' + minPos + ',' + (bottomPos) +   //minimum line
            'M' + medianPos + ',' + topPadding + 'L' + medianPos + ',' + bottomPos +   //median line
            'M' + (q3Pos) + ',' + middlePos + 'L' + (maxPos) + ',' + middlePos +
            'M' + maxPos + ',' + topPadding + 'L' + maxPos + ',' + bottomPos   // maximum line
          );

        if ((col.findMyRanker().getCurrentSortColumn()) === col) {
          const pathSort = d3.select(n).selectAll('path.boxplotsortpath').data([<any>col.getValue(d.v, d.dataIndex)]);
          pathSort.enter().append('path')
            .attr('class', 'boxplotsortpath')
            .attr('d', () => 'M' + (sortPosition[userSort]) + ',' + topPadding + 'L' + (sortPosition[userSort]) + ',' + bottomPos);
        } else {
          d3.select(n).select('.boxplotsortpath').remove();
        }
        pathAll.exit().remove();

      }
    };
  }

  createCanvas(col: IBoxPlotColumn & Column, context: ICanvasRenderContext): ICanvasCellRenderer {
    const userSort = col.getUserSortBy();
    const topPadding = Math.max(context.option('rowPadding', 1), 2);
    const bottomPadding = Math.max(context.option('rowPadding', 1), 2);
    const dataInfo = col.getDataInfo();
    const scale = d3.scale.linear().domain([dataInfo.min, dataInfo.max]).range([0, col.getWidth()]);

    return (ctx: CanvasRenderingContext2D, d: IDataRow, i: number) => {
      // Rectangle
      const boxdata = col.getBoxPlotData(d.v, d.dataIndex, scale);

      const sortPosition = {
        min: boxdata.min,
        max: boxdata.max,
        median: boxdata.median,
        q1: boxdata.q1,
        q3: boxdata.q3
      };

      ctx.fillStyle = '#e0e0e0';
      ctx.strokeStyle = 'black';
      ctx.beginPath();
      ctx.rect((boxdata.q1), topPadding, ((boxdata.q3) - (boxdata.q1)), (context.rowHeight(i) - (topPadding + bottomPadding)));
      ctx.fill();
      ctx.stroke();

      //Line
      const minPos = sortPosition.min, maxPos = sortPosition.max, medianPos = sortPosition.median, q3Pos = sortPosition.q3, q1Pos = sortPosition.q1;
      const bottomPos = (context.rowHeight(i) - bottomPadding);
      const middlePos = (context.rowHeight(i)) / 2;

      ctx.strokeStyle = 'black';
      ctx.fillStyle = '#e0e0e0';
      ctx.beginPath();
      ctx.moveTo(minPos, middlePos);
      ctx.lineTo((q1Pos), middlePos);
      ctx.moveTo(minPos, topPadding);
      ctx.lineTo(minPos, bottomPos);
      ctx.moveTo(medianPos, topPadding);
      ctx.lineTo(medianPos, bottomPos);
      ctx.moveTo((q3Pos), middlePos);
      ctx.lineTo(maxPos, middlePos);
      ctx.moveTo(maxPos, topPadding);
      ctx.lineTo(maxPos, bottomPos);
      ctx.stroke();
      ctx.fill();


      if ((col.findMyRanker().getCurrentSortColumn()) === col) {

        ctx.strokeStyle = 'red';
        ctx.fillStyle = '#ff0700';
        ctx.beginPath();
        ctx.moveTo(sortPosition[userSort], topPadding);
        ctx.lineTo(sortPosition[userSort], bottomPos);
        ctx.stroke();
        ctx.fill();
      } else {
        return;
      }


    };
  }

}

class SetCellRenderer implements ICellRendererFactory {

  createSVG(col: SetColumn, context: IDOMRenderContext): ISVGCellRenderer {
    const cellDimension = col.cellDimension();
    const binaryValue = col.getConstantValue();
    return {
      template: `<g class="upsetcell"></g>`,
      update: (n: SVGGElement, d: IDataRow, i: number) => {
        const circle = d3.select(n).selectAll('circle').data(<any>col.getValue(d.v, d.dataIndex));
        circle.enter().append('circle');
        circle
          .attr({
            cy: (d: any, i) => (context.rowHeight(i) / 2),
            cx: (d: any, i) => (i * cellDimension) + (cellDimension / 2),
            r: (cellDimension / 4),
            class: 'upsetcircle',
            opacity: (d) =>(d === binaryValue) ? 1 : 0.1
          });
        circle.exit().remove();
        const path = d3.select(n).selectAll('path').data(<any>[col.getValue(d.v, d.dataIndex)]);
        const countCategory = col.getValue(d.v, d.dataIndex).filter((x) => x === 1).length;
        if (countCategory > 1) {
          path.enter().append('path');
          path
            .attr('d', function (d, i) {

              const pathCordinate = col.calculatePath(d);

              return 'M' + (pathCordinate.left) + ',' + (context.rowHeight(i) / 2) + 'L' + (pathCordinate.right) + ',' + (context.rowHeight(i) / 2);

            })
            .attr('class', 'upsetpath');
        }
      }
    };
  }

  createCanvas(col: SetColumn, context: ICanvasRenderContext): ICanvasCellRenderer {

    const cellDimension = col.cellDimension();
    const binaryValue = col.getConstantValue();

    return (ctx: CanvasRenderingContext2D, d: IDataRow, i: number) => {
      // Circle
      const data = col.getValue(d.v, d.dataIndex);
      var countCategory = data.filter((x) => x === 1).length;
      const radius = (context.rowHeight(i) / 3);
      const pathCordinate = col.calculatePath(data);

      if (countCategory > 1) {
        ctx.fillStyle = 'black';
        ctx.strokeStyle = 'black';
        ctx.beginPath();
        ctx.moveTo((pathCordinate.left), (context.rowHeight(i) / 2));
        ctx.lineTo((pathCordinate.right), (context.rowHeight(i) / 2));
        ctx.fill();
        ctx.stroke();
      }

      data.forEach((d, i) => {
        var posy = (context.rowHeight(i) / 2);
        var posx = (i * cellDimension) + (cellDimension / 2);
        ctx.fillStyle = 'black';
        ctx.strokeStyle = 'black';
        ctx.beginPath();
        ctx.globalAlpha = (d === binaryValue) ? 1 : 0.1;
        ctx.arc(posx, posy, radius, 0, 2 * Math.PI);
        ctx.fill();
        ctx.stroke();
      });


    };
  }

}

class CircleColumnCellRenderer implements ICellRendererFactory {

  createSVG(col: NumberColumn, context: IDOMRenderContext): ISVGCellRenderer {

    return {

      template: `<g class="circlecolumncell"></g>`,
      update: (n: SVGGElement, d: IDataRow, i: number) => {

        const circle = d3.select(n).selectAll('circle').data([<any>col.getValue(d.v, d.dataIndex)]);
        circle.enter().append('circle');
        circle
          .attr({
            cy: (context.rowHeight(i) / 2),
            cx: (col.getWidth() / 2),
            r: (context.rowHeight(i) / 2) * col.getValue(d.v, d.dataIndex),
            class: 'circlecolumn'
          });
      }
    };
  }


  createCanvas(col: NumberColumn, context: ICanvasRenderContext): ICanvasCellRenderer {

    return (ctx: CanvasRenderingContext2D, d: IDataRow, i: number) => {

      var posy = (context.rowHeight(i) / 2);
      var posx = (col.getWidth() / 2);

      ctx.fillStyle = 'black';
      ctx.strokeStyle = 'black';
      ctx.beginPath();
      ctx.arc(posx, posy, (context.rowHeight(i) / 2) * col.getValue(d.v, d.dataIndex), 0, 2 * Math.PI);
      ctx.fill();
      ctx.stroke();
    };
  }
}


/**
 * a renderer rendering a bar for numerical columns
 */
export class BarCellRenderer implements ICellRendererFactory {
  /**
   * flag to always render the value
   * @type {boolean}
   */
  private readonly renderValue;

  constructor(renderValue = false, private colorOf: (d: any, i: number, col: Column) => string = (d, i, col) => col.color) {
    this.renderValue = renderValue;
  }


  createSVG(col: INumberColumn & Column, context: IDOMRenderContext): ISVGCellRenderer {

    const padding = context.option('rowPadding', 1);
    return {
      template: `<g class="bar">
          <rect class="${col.cssClass}" y="${padding}" style="fill: ${col.color}">
            <title></title>
          </rect>
          <text class="number ${this.renderValue ? '' : 'hoverOnly'}" clip-path="url(#cp${context.idPrefix}clipCol${col.id})"></text>
        </g>`,
      update: (n: SVGGElement, d: IDataRow, i: number) => {
        n.querySelector('rect title').textContent = col.getLabel(d.v, d.dataIndex);
        const width = col.getWidth() * col.getValue(d.v, d.dataIndex);

        attr(<SVGRectElement>n.querySelector('rect'), {
          y: padding,
          width: isNaN(width) ? 0 : width,
          height: context.rowHeight(i) - padding * 2
        }, {
          fill: this.colorOf(d.v, i, col)
        });
        attr(<SVGTextElement>n.querySelector('text'), {}).textContent = col.getLabel(d.v, d.dataIndex);
      }
    };
  }

  createHTML(col: INumberColumn & Column, context: IDOMRenderContext): IHTMLCellRenderer {
    const padding = context.option('rowPadding', 1);
    return {
      template: `<div class="bar" style="top:${padding}px; background-color: ${col.color}">
          <span class="number ${this.renderValue ? '' : 'hoverOnly'}"></span>
        </div>`,
      update: (n: HTMLDivElement, d: IDataRow, i: number) => {
        const width = col.getWidth() * col.getValue(d.v, d.dataIndex);
        attr(n, {
          title: col.getLabel(d.v, d.dataIndex)
        }, {
          width: `${isNaN(width) ? 0 : width}px`,
          height: `${context.rowHeight(i) - padding * 2}px`,
          top: `${padding}px`,
          'background-color': this.colorOf(d.v, i, col)
        });
        n.querySelector('span').textContent = col.getLabel(d.v, d.dataIndex);
      }
    };
  }


  createCanvas(col: INumberColumn & Column, context: ICanvasRenderContext): ICanvasCellRenderer {
    const padding = context.option('rowPadding', 1);
    return (ctx: CanvasRenderingContext2D, d: IDataRow, i: number) => {
      ctx.fillStyle = this.colorOf(d.v, i, col);
      // console.log(col.getValue(d.v, d.dataIndex),d.v)
      const width = col.getWidth() * col.getValue(d.v, d.dataIndex);
      ctx.fillRect(padding, padding, isNaN(width) ? 0 : width, context.rowHeight(i) - padding * 2);
      if (this.renderValue || context.hovered(d.dataIndex) || context.selected(d.dataIndex)) {
        ctx.fillStyle = context.option('style.text', 'black');
        clipText(ctx, col.getLabel(d.v, d.dataIndex), 1, 0, col.getWidth() - 1, context.textHints);
      }
    };
  }
}

function toHeatMapColor(d: any, index: number, col: INumberColumn & Column) {
  let v = col.getNumber(d, index);
  if (isNaN(v)) {
    v = 0;
  }
  //hsl space encoding, encode in lightness
  let color = hsl(col.color || Column.DEFAULT_COLOR);
  color.l = v;
  return color.toString();
}

const heatmap = {
  createSVG: function (col: INumberColumn & Column, context: IDOMRenderContext): ISVGCellRenderer {
    const padding = context.option('rowPadding', 1);
    return {
      template: `<rect class="heatmap ${col.cssClass}" y="${padding}" style="fill: ${col.color}">
            <title></title>
          </rect>`,
      update: (n: SVGGElement, d: IDataRow, i: number) => {
        n.querySelector('title').textContent = col.getLabel(d.v, d.dataIndex);
        const w = context.rowHeight(i) - padding * 2;

        attr(n, {
          y: padding,
          width: w,
          height: w
        }, {
          fill: toHeatMapColor(d.v, d.dataIndex, col)
        });
      }
    };
  },
  createHTML: function (col: INumberColumn & Column, context: IDOMRenderContext): IHTMLCellRenderer {
    const padding = context.option('rowPadding', 1);
    return {
      template: `<div class="heatmap ${col.cssClass}" style="background-color: ${col.color}; top: ${padding}"></div>`,
      update: (n: HTMLElement, d: IDataRow, i: number) => {
        const w = context.rowHeight(i) - padding * 2;
        attr(n, {
          title: col.getLabel(d.v, d.dataIndex)
        }, {
          width: `${w}px`,
          height: `${w}px`,
          top: `${padding}px`,
          'background-color': toHeatMapColor(d.v, d.dataIndex, col)
        });
      }
    };
  },
  createCanvas: function (col: INumberColumn & Column, context: ICanvasRenderContext): ICanvasCellRenderer {
    const padding = context.option('rowPadding', 1);
    return (ctx: CanvasRenderingContext2D, d: IDataRow, i: number) => {
      const w = context.rowHeight(i) - padding * 2;
      ctx.fillStyle = toHeatMapColor(d.v, d.dataIndex, col);
      ctx.fillRect(padding, padding, w, w);
    };
  }
};

const action = {
  createSVG: function (col: Column, context: IDOMRenderContext): ISVGCellRenderer {
    const actions = context.option('actions', []);
    return {
      template: `<text class="actions hoverOnly fa">${actions.map((a) => `<tspan>${a.icon}></tspan>`)}</text>`,
      update: (n: SVGTextElement, d: IDataRow) => {
        forEach(n, 'tspan', (ni: SVGTSpanElement, i: number) => {
          ni.onclick = function (event) {
            event.preventDefault();
            event.stopPropagation();
            actions[i].action(d.v, d.dataIndex);
          };
        });
      }
    };
  },
  createHTML: function (col: Column, context: IDOMRenderContext): IHTMLCellRenderer {
    const actions = context.option('actions', []);
    return {
      template: `<div class="actions hoverOnly">${actions.map((a) => `<span title="${a.name}" class="fa">${a.icon}></span>`)}</div>`,
      update: (n: HTMLElement, d: IDataRow) => {
        forEach(n, 'span', (ni: HTMLSpanElement, i: number) => {
          ni.onclick = function (event) {
            event.preventDefault();
            event.stopPropagation();
            actions[i].action(d.v, d.dataIndex);
          };
        });
      }
    };
  },
  createCanvas: function (col: Column, context: ICanvasRenderContext): ICanvasCellRenderer {
    const actions = context.option('actions', []);
    return (ctx: CanvasRenderingContext2D, d: IDataRow, i: number, dx: number, dy: number) => {
      const hovered = context.hovered(d.dataIndex);
      if (hovered) {
        let overlay = showOverlay(context.idPrefix + col.id, dx, dy);
        overlay.style.width = col.getWidth() + 'px';
        overlay.classList.add('actions');
        overlay.innerHTML = actions.map((a) => `<span title="${a.name}" class="fa">${a.icon}</span>`).join('');
        forEach(overlay, 'span', (ni: HTMLSpanElement, i) => {
          ni.onclick = function (event) {
            event.preventDefault();
            event.stopPropagation();
            actions[i].action(d.v, d.dataIndex);
          };
        });
      }
    };
  }
};

const selection = {
  createSVG: function (col: SelectionColumn): ISVGCellRenderer {
    return {
      template: `<text class="selection fa"><tspan class="selectionOnly">\uf046</tspan><tspan class="notSelectionOnly">\uf096</tspan></text>`,
      update: (n: SVGGElement, d: IDataRow) => {
        n.onclick = function (event) {
          event.preventDefault();
          event.stopPropagation();
          col.toggleValue(d.v, d.dataIndex);
        };
      }
    };
  },
  createHTML: function (col: SelectionColumn): IHTMLCellRenderer {
    return {
      template: `<div class="selection fa"></div>`,
      update: (n: HTMLElement, d: IDataRow) => {
        n.onclick = function (event) {
          event.preventDefault();
          event.stopPropagation();
          col.toggleValue(d.v, d.dataIndex);
        };
      }
    };
  },
  createCanvas: function (col: SelectionColumn, context: ICanvasRenderContext): ICanvasCellRenderer {
    return (ctx: CanvasRenderingContext2D, d: IDataRow) => {
      const bak = ctx.font;
      ctx.font = '10pt FontAwesome';
      clipText(ctx, col.getValue(d.v, d.dataIndex) ? '\uf046' : '\uf096', 0, 0, col.getWidth(), context.textHints);
      ctx.font = bak;
    };
  }
};

const annotate = {
  createSVG: function (col: AnnotateColumn, context: IDOMRenderContext): ISVGCellRenderer {
    return {
      template: `<g class="annotations">
        <text class="notHoverOnly text" clip-path="url(#cp${context.idPrefix}clipCol${col.id})"></text>
        <foreignObject class="hoverOnly" x="-2" y="-2">
          <input type="text">
        </foreignObject>
       </g>`,
      update: (n: SVGGElement, d: IDataRow, i: number) => {
        const input: HTMLInputElement = <HTMLInputElement>n.querySelector('foreignObject *');
        input.onchange = function () {
          col.setValue(d.v, d.dataIndex, this.value);
        };
        input.onclick = function (event) {
          event.stopPropagation();
        };
        input.style.width = col.getWidth() + 'px';
        input.value = col.getLabel(d.v, d.dataIndex);

        n.querySelector('text').textContent = col.getLabel(d.v, d.dataIndex);
        const f = n.querySelector('foreignObject');
        f.setAttribute('width', String(col.getWidth()));
        f.setAttribute('height', String(context.rowHeight(i)));
      }
    };
  },
  createHTML: function (col: AnnotateColumn): IHTMLCellRenderer {
    return {
      template: `<div class="annotations text">
        <input type="text" class="hoverOnly">
        <span class="text notHoverOnly"></span>
       </div>`,
      update: (n: HTMLElement, d: IDataRow) => {
        const input: HTMLInputElement = <HTMLInputElement>n.querySelector('input');
        input.onchange = function () {
          col.setValue(d.v, d.dataIndex, this.value);
        };
        input.onclick = function (event) {
          event.stopPropagation();
        };
        n.style.width = input.style.width = col.getWidth() + 'px';
        input.value = col.getLabel(d.v, d.dataIndex);
        n.querySelector('span').textContent = col.getLabel(d.v, d.dataIndex);
      }
    };
  },
  createCanvas: function (col: AnnotateColumn, context: ICanvasRenderContext): ICanvasCellRenderer {
    return (ctx: CanvasRenderingContext2D, d: IDataRow, i: number, dx: number, dy: number) => {
      const hovered = context.hovered(d.dataIndex);
      if (hovered) {
        let overlay = showOverlay(context.idPrefix + col.id, dx, dy);
        overlay.style.width = col.getWidth() + 'px';
        overlay.innerHTML = `<input type="text" value="${col.getValue(d.v, d.dataIndex)}" style="width:${col.getWidth()}px">`;
        const input = <HTMLInputElement>overlay.childNodes[0];
        input.onchange = function () {
          col.setValue(d.v, d.dataIndex, this.value);
        };
        input.onclick = function (event) {
          event.stopPropagation();
        };
      } else {
        clipText(ctx, col.getLabel(d.v, d.dataIndex), 0, 0, col.getWidth(), context.textHints);
      }
    };
  }
};

function showOverlay(id: string, dx: number, dy: number) {
  let overlay = <HTMLDivElement>document.querySelector(`div.lu-overlay#O${id}`);
  if (!overlay) {
    overlay = document.createElement('div');
    overlay.classList.add('lu-overlay');
    overlay.id = 'O' + id;
    document.querySelector('.lu-body').appendChild(overlay);
  }
  overlay.style.display = 'block';
  overlay.style.left = dx + 'px';
  overlay.style.top = dy + 'px';
  return overlay;
}

export function hideOverlays() {
  forEach(document.querySelector('div.lu-body'), 'div.lu-overlay', (d: HTMLDivElement) => d.style.display = null);
}

const link = {
  createSVG: function (col: LinkColumn, context: IDOMRenderContext): ISVGCellRenderer {
    return {
      template: `<text class="link text" clip-path="url(#cp${context.idPrefix}clipCol${col.id})"></text>`,
      update: (n: SVGTextElement, d: IDataRow) => {
        n.innerHTML = col.isLink(d.v, d.dataIndex) ? `<a class="link" xlink:href="${col.getValue(d.v, d.dataIndex)}" target="_blank">${col.getLabel(d.v, d.dataIndex)}</a>` : col.getLabel(d.v, d.dataIndex);
      }
    };
  },
  createHTML: function (col: LinkColumn): IHTMLCellRenderer {
    return {
      template: `<div class="link text"></div>`,
      update: (n: HTMLElement, d: IDataRow) => {
        n.style.width = col.getWidth() + 'px';
        n.innerHTML = col.isLink(d.v, d.dataIndex) ? `<a class="link" href="${col.getValue(d.v, d.dataIndex)}" target="_blank">${col.getLabel(d.v, d.dataIndex)}</a>` : col.getLabel(d.v, d.dataIndex);
      }
    };
  },
  createCanvas: function (col: LinkColumn, context: ICanvasRenderContext): ICanvasCellRenderer {
    return (ctx: CanvasRenderingContext2D, d: IDataRow, i: number, dx: number, dy: number) => {
      const isLink = col.isLink(d.v, d.dataIndex);
      if (!isLink) {
        clipText(ctx, col.getLabel(d.v, d.dataIndex), 0, 0, col.getWidth(), context.textHints);
        return;
      }
      const hovered = context.hovered(d.dataIndex);
      if (hovered) {
        let overlay = showOverlay(context.idPrefix + col.id, dx, dy);
        overlay.style.width = col.getWidth() + 'px';
        overlay.innerHTML = `<a class="link" href="${col.getValue(d.v, d.dataIndex)}" target="_blank">${col.getLabel(d.v, d.dataIndex)}</a>`;
      } else {
        const bak = ctx.fillStyle;
        ctx.fillStyle = context.option('style.link', context.option('style.text', 'black'));
        clipText(ctx, col.getLabel(d.v, d.dataIndex), 0, 0, col.getWidth(), context.textHints);
        ctx.fillStyle = bak;
      }
    };
  }
};

/**
 * renders a string with additional alignment behavior
 * one instance factory shared among strings
 */
class StringCellRenderer {
  private alignments = {
    left: new DefaultCellRenderer(),
    right: new DefaultCellRenderer('text_right', 'right'),
    center: new DefaultCellRenderer('text_center', 'center')
  };

  createSVG(col: StringColumn, context: IDOMRenderContext): ISVGCellRenderer {
    return this.alignments[col.alignment].createSVG(col, context);
  }

  createHTML(col: StringColumn, context: IDOMRenderContext): IHTMLCellRenderer {
    return this.alignments[col.alignment].createHTML(col, context);
  }

  createCanvas(col: StringColumn, context: ICanvasRenderContext): ICanvasCellRenderer {
    return this.alignments[col.alignment].createCanvas(col, context);
  }
}

/**
 * renders categorical columns as a colored rect with label
 */
export class CategoricalCellRenderer implements ICellRendererFactory {
  /**
   * class to append to the text elements
   * @type {string}
   */
  readonly textClass;

  constructor(textClass = 'cat') {
    this.textClass = textClass;
  }

  createSVG(col: CategoricalColumn, context: IDOMRenderContext): ISVGCellRenderer {
    const padding = context.option('rowPadding', 1);
    return {
      template: `<g class="${this.textClass}">
        <text clip-path="url(#cp${context.idPrefix}clipCol${col.id})"></text>
        <rect y="${padding}"></rect>
      </g>`,
      update: (n: SVGGElement, d: IDataRow, i: number) => {
        const cell = Math.max(context.rowHeight(i) - padding * 2, 0);

        attr(<SVGRectElement>n.querySelector('rect'), {
          width: cell,
          height: cell
        }, {
          fill: col.getColor(d.v, d.dataIndex)
        });
        attr(<SVGTextElement>n.querySelector('text'), {
          x: context.rowHeight(i)
        }).textContent = col.getLabel(d.v, d.dataIndex);
      }
    };
  }

  createHTML(col: CategoricalColumn, context: IDOMRenderContext): IHTMLCellRenderer {
    const padding = context.option('rowPadding', 1);
    return {
      template: `<div class="${this.textClass}">
        <div></div>
        <span></span>
      </div>`,
      update: (n: HTMLElement, d: IDataRow, i: number) => {
        const cell = Math.max(context.rowHeight(i) - padding * 2, 0);
        attr(n, {}, {
          width: `${col.getWidth()}px`
        });
        attr(<HTMLDivElement>n.querySelector('div'), {}, {
          width: cell + 'px',
          height: cell + 'px',
          'background-color': col.getColor(d.v, d.dataIndex)
        });
        attr(<HTMLSpanElement>n.querySelector('span'), {}).textContent = col.getLabel(d.v, d.dataIndex);
      }
    };
  }

  createCanvas(col: CategoricalColumn, context: ICanvasRenderContext): ICanvasCellRenderer {
    const padding = context.option('rowPadding', 1);
    return (ctx: CanvasRenderingContext2D, d: IDataRow, i: number) => {
      const cell = Math.max(context.rowHeight(i) - padding * 2, 0);
      ctx.fillStyle = col.getColor(d.v, d.dataIndex);
      ctx.fillRect(0, 0, cell, cell);
      ctx.fillStyle = context.option('style.text', 'black');
      clipText(ctx, col.getLabel(d.v, d.dataIndex), cell + 2, 0, col.getWidth() - cell - 2, context.textHints);
    };
  };
}

/**
 * machtes the columns and the dom nodes representing them
 * @param node
 * @param columns
 * @param helperType
 */
export function matchColumns(node: SVGGElement | HTMLElement, columns: {column: Column, renderer: IDOMCellRenderer<any>}[], helperType = 'svg') {
  if (node.childElementCount === 0) {
    // initial call fast method
    node.innerHTML = columns.map((c) => c.renderer.template).join('');
    columns.forEach((col, i) => {
      const cnode = <Element>node.childNodes[i];
      // set attribute for finding again
      cnode.setAttribute('data-column-id', col.column.id);
      // store current renderer
      cnode.setAttribute('data-renderer', col.column.getRendererType());
    });
    return;
  }

  function matches(c: {column: Column}, i: number) {
    //do both match?
    const n = <Element>(node.childElementCount <= i ? null : node.childNodes[i]);
    return n != null && n.getAttribute('data-column-id') === c.column.id && n.getAttribute('data-renderer') === c.column.getRendererType();
  }

  if (columns.every(matches)) {
    return; //nothing to do
  }

  const idsAndRenderer = new Set(columns.map((c) => c.column.id + '@' + c.column.getRendererType()));
  //remove all that are not existing anymore
  Array.prototype.slice.call(node.childNodes).forEach((n) => {
    const id = n.getAttribute('data-column-id');
    const renderer = n.getAttribute('data-renderer');
    const idAndRenderer = id + '@' + renderer;
    if (!idsAndRenderer.has(idAndRenderer)) {
      node.removeChild(n);
    }
  });
  const helper = helperType === 'svg' ? document.createElementNS('http://www.w3.org/2000/svg', 'g') : document.createElement('div');
  columns.forEach((col) => {
    let cnode = node.querySelector(`[data-column-id="${col.column.id}"]`);
    if (!cnode) {
      //create one
      helper.innerHTML = col.renderer.template;
      cnode = <Element>helper.childNodes[0];
      cnode.setAttribute('data-column-id', col.column.id);
      cnode.setAttribute('data-renderer', col.column.getRendererType());
    }
    node.appendChild(cnode);
  });
}

/**
 * renders a stacked column using composite pattern
 */
class StackCellRenderer implements ICellRendererFactory {
  private readonly nestingPossible: boolean; //Readonly inside constructor was not working for me.

  constructor(nestingPossible = true) {
    this.nestingPossible = nestingPossible;
  }

  private createData(col: StackColumn, context: IRenderContext<any>) {
    const stacked = this.nestingPossible && context.option('stacked', true);
    const padding = context.option('columnPadding', 0);
    let offset = 0;
    return col.children.map((d) => {
      const shift = offset;
      offset += d.getWidth();
      offset += (!stacked ? padding : 0);
      return {
        column: d,
        shift: shift,
        stacked: stacked,
        renderer: context.renderer(d)
      };
    });
  }

  createSVG(col: StackColumn, context: IDOMRenderContext): ISVGCellRenderer {
    const cols = this.createData(col, context);
    return {
      template: `<g class="stack component${context.option('stackLevel', 0)}">${cols.map((d) => d.renderer.template).join('')}</g>`,
      update: (n: SVGGElement, d: IDataRow, i: number) => {
        let stackShift = 0;
        matchColumns(n, cols);
        cols.forEach((col, ci) => {
          const cnode: any = n.childNodes[ci];
          cnode.setAttribute('transform', `translate(${col.shift - stackShift},0)`);
          col.renderer.update(cnode, d, i);
          if (col.stacked) {
            stackShift += col.column.getWidth() * (1 - col.column.getValue(d.v, d.dataIndex));
          }
        });
      }
    };
  }

  createHTML(col: StackColumn, context: IDOMRenderContext): IHTMLCellRenderer {
    const cols = this.createData(col, context);
    return {
      template: `<div class="stack component${context.option('stackLevel', 0)}">${cols.map((d) => d.renderer.template).join('')}</div>`,
      update: (n: HTMLDivElement, d: IDataRow, i: number) => {
        let stackShift = 0;
        matchColumns(n, cols, 'html');
        cols.forEach((col, ci) => {
          const cnode: any = n.childNodes[ci];
          cnode.style.transform = `translate(${col.shift - stackShift}px,0)`;
          col.renderer.update(cnode, d, i);
          if (col.stacked) {
            stackShift += col.column.getWidth() * (1 - col.column.getValue(d.v, d.dataIndex));
          }
        });
      }
    };
  }

  createCanvas(col: StackColumn, context: ICanvasRenderContext): ICanvasCellRenderer {
    const cols = this.createData(col, context);
    return (ctx: CanvasRenderingContext2D, d: IDataRow, i: number, dx: number, dy: number) => {
      let stackShift = 0;
      cols.forEach((col) => {
        const shift = col.shift - stackShift;
        ctx.translate(shift, 0);
        col.renderer(ctx, d, i, dx + shift, dy);
        ctx.translate(-shift, 0);
        if (col.stacked) {
          stackShift += col.column.getWidth() * (1 - col.column.getValue(d.v, d.dataIndex));
        }
      });
    };
  }
}


const loading = {
  createSVG: function (col: Column): ISVGCellRenderer {
    return {
      template: `<text class="loading"><tspan class="fa">\uf110</tspan>Loading…</text>`,
      update: () => undefined // TODO svg animation
    };
  },
  createHTML: function (col: Column): IHTMLCellRenderer {
    return {
      template: `<div class="loading"><i class="fa fa-spinner fa-pulse"></i><div>Loading…</div></div>`,
      update: () => undefined
    };
  },
  createCanvas: function (col: Column, context: ICanvasRenderContext): ICanvasCellRenderer {
    const base = Date.now()%360;
    return (ctx: CanvasRenderingContext2D, d: IDataRow, i: number) => {
      clipText(ctx, 'Loading…', 10, 0, col.getWidth() - 10, context.textHints);
      const angle = (base + i * 45) * (Math.PI / 180);
      ctx.save();
      ctx.font = '10pt FontAwesome';
      ctx.textAlign = 'center';
      const shift = (context.rowHeight(i) - context.textHints.spinnerWidth) * 0.5;
      ctx.translate(2, shift + context.textHints.spinnerWidth * 0.5);
      ctx.rotate(angle);
      ctx.translate(0, -context.textHints.spinnerWidth * 0.5);
      ctx.fillText('\uf110', 0, 0);
      ctx.restore();
    };
  }
};

export const defaultCellRenderer = new DefaultCellRenderer();
const combineCellRenderer = new BarCellRenderer(false, (d, i, col: any) => col.getColor(d));

/**
 * default render factories
 */
export const renderers: {[key: string]: ICellRendererFactory} = {
  rank: new DefaultCellRenderer('rank', 'right'),
  boolean: new DefaultCellRenderer('boolean', 'center'),
  number: new BarCellRenderer(),
  ordinal: new BarCellRenderer(true, (d, i, col: any) => col.getColor(d)),
  string: new StringCellRenderer(),
  selection: selection,
  heatmap: heatmap,
  link: link,
  annotate: annotate,
  actions: action,
  stack: new StackCellRenderer(),
  nested: new StackCellRenderer(false),
  categorical: new CategoricalCellRenderer(),
  max: combineCellRenderer,
  min: combineCellRenderer,
  mean: combineCellRenderer,
  script: combineCellRenderer,
<<<<<<< HEAD
  heatmapcustom: new HeatmapCellRenderer(),
  threshold: new ThresholdCellRenderer(),
  sparkline: new SparklineCellRenderer(),
  verticalbar: new VerticalBarCellRenderer(),
  boxplot: new BoxplotCellRenderer(),
  set: new SetCellRenderer(),
  circle: new CircleColumnCellRenderer(),
  boxplotcustom: new BoxplotCellRenderer()
=======
  loading: loading
>>>>>>> 7d8d3667
};

function chooseRenderer(col: Column, renderers: {[key: string]: ICellRendererFactory}): ICellRendererFactory {
  const r = renderers[col.getRendererType()];
  return r || defaultCellRenderer;
}

export function createSVG(col: Column, renderers: {[key: string]: ICellRendererFactory}, context: IDOMRenderContext) {
  const r = chooseRenderer(col, renderers);
  return (r.createSVG ? r.createSVG.bind(r) : defaultCellRenderer.createSVG.bind(r))(col, context);
}
export function createHTML(col: Column, renderers: {[key: string]: ICellRendererFactory}, context: IDOMRenderContext) {
  const r = chooseRenderer(col, renderers);
  return (r.createHTML ? r.createHTML.bind(r) : defaultCellRenderer.createHTML.bind(r))(col, context);
}
export function createCanvas(col: Column, renderers: {[key: string]: ICellRendererFactory}, context: ICanvasRenderContext) {
  const r = chooseRenderer(col, renderers);
  return (r.createCanvas ? r.createCanvas.bind(r) : defaultCellRenderer.createCanvas.bind(r))(col, context);
}<|MERGE_RESOLUTION|>--- conflicted
+++ resolved
@@ -9,7 +9,7 @@
 import SelectionColumn from './model/SelectionColumn';
 import StackColumn from './model/StackColumn';
 import CategoricalColumn from './model/CategoricalColumn';
-import {INumberColumn, default as NumberColumn} from './model/NumberColumn';
+import {INumberColumn} from './model/NumberColumn';
 import {forEach, attr, clipText, ITextRenderHints} from './utils';
 import {hsl} from 'd3';
 import {IDataRow} from './provider/ADataProvider';
@@ -670,9 +670,7 @@
     this.renderValue = renderValue;
   }
 
-
   createSVG(col: INumberColumn & Column, context: IDOMRenderContext): ISVGCellRenderer {
-
     const padding = context.option('rowPadding', 1);
     return {
       template: `<g class="bar">
@@ -718,12 +716,10 @@
     };
   }
 
-
   createCanvas(col: INumberColumn & Column, context: ICanvasRenderContext): ICanvasCellRenderer {
     const padding = context.option('rowPadding', 1);
     return (ctx: CanvasRenderingContext2D, d: IDataRow, i: number) => {
       ctx.fillStyle = this.colorOf(d.v, i, col);
-      // console.log(col.getValue(d.v, d.dataIndex),d.v)
       const width = col.getWidth() * col.getValue(d.v, d.dataIndex);
       ctx.fillRect(padding, padding, isNaN(width) ? 0 : width, context.rowHeight(i) - padding * 2);
       if (this.renderValue || context.hovered(d.dataIndex) || context.selected(d.dataIndex)) {
@@ -1293,7 +1289,6 @@
   min: combineCellRenderer,
   mean: combineCellRenderer,
   script: combineCellRenderer,
-<<<<<<< HEAD
   heatmapcustom: new HeatmapCellRenderer(),
   threshold: new ThresholdCellRenderer(),
   sparkline: new SparklineCellRenderer(),
@@ -1302,9 +1297,8 @@
   set: new SetCellRenderer(),
   circle: new CircleColumnCellRenderer(),
   boxplotcustom: new BoxplotCellRenderer()
-=======
+  script: combineCellRenderer,
   loading: loading
->>>>>>> 7d8d3667
 };
 
 function chooseRenderer(col: Column, renderers: {[key: string]: ICellRendererFactory}): ICellRendererFactory {
