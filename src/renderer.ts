--- conflicted
+++ resolved
@@ -1104,11 +1104,7 @@
     return; //nothing to do
   }
 
-<<<<<<< HEAD
   const idsAndRenderer = new Set(columns.map((c) => c.column.id + '@' + c.column.getRendererType()));
-=======
-  const idsAndRenderer = new Set(columns.map((c) => c.column.id + '@' + c.column.rendererType()));
->>>>>>> 667114d7
   //remove all that are not existing anymore
   Array.prototype.slice.call(node.childNodes).forEach((n) => {
     const id = n.getAttribute('data-column-id');
