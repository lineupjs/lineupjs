--- conflicted
+++ resolved
@@ -145,12 +145,8 @@
       } else if (this.align === 'right') {
         shift = w;
       }
-<<<<<<< HEAD
-      clipText(ctx, col.getLabel(d.v), shift, 0, w);
+      clipText(ctx, col.getLabel(d.v, d.dataIndex), shift, 0, w);
       ctx.textAlign = bak;
-=======
-      ctx.fillText(col.getLabel(d.v, d.dataIndex), shift, 0, w);
->>>>>>> f162af5a
     };
   }
 }
@@ -223,11 +219,7 @@
       ctx.fillRect(padding, padding, isNaN(width) ? 0 : width, context.rowHeight(i) - padding * 2);
       if (this.renderValue || context.hovered(d.dataIndex) || context.selected(d.dataIndex)) {
         ctx.fillStyle = context.option('style.text', 'black');
-<<<<<<< HEAD
-        clipText(ctx, col.getLabel(d.v), 1, 0, col.getWidth() - 1);
-=======
-        ctx.fillText(col.getLabel(d.v, d.dataIndex), 1, 0, col.getWidth() - 1);
->>>>>>> f162af5a
+        clipText(ctx, col.getLabel(d.v, d.dataIndex), 1, 0, col.getWidth() - 1);
       }
     };
   }
@@ -373,11 +365,7 @@
     return (ctx: CanvasRenderingContext2D, d: IDataRow, i: number) => {
       const bak = ctx.font;
       ctx.font = '10pt FontAwesome';
-<<<<<<< HEAD
-      clipText(ctx, col.getValue(d.v) ? '\uf046' : '\uf096', 0, 0, col.getWidth());
-=======
-      ctx.fillText(col.getValue(d.v, d.dataIndex) ? '\uf046' : '\uf096', 0, 0);
->>>>>>> f162af5a
+      clipText(ctx, col.getValue(d.v, d.dataIndex) ? '\uf046' : '\uf096', 0, 0, col.getWidth());
       ctx.font = bak;
     };
   }
@@ -445,11 +433,7 @@
           event.stopPropagation();
         };
       } else {
-<<<<<<< HEAD
-        clipText(ctx, col.getLabel(d.v), 0, 0, col.getWidth());
-=======
-        ctx.fillText(col.getLabel(d.v, d.dataIndex), 0, 0, col.getWidth());
->>>>>>> f162af5a
+        clipText(ctx, col.getLabel(d.v, d.dataIndex), 0, 0, col.getWidth());
       }
     };
   }
@@ -495,11 +479,7 @@
     return (ctx: CanvasRenderingContext2D, d: IDataRow, i: number, dx: number, dy: number) => {
       const isLink = col.isLink(d.v, d.dataIndex);
       if (!isLink) {
-<<<<<<< HEAD
-        clipText(ctx, col.getLabel(d.v), 0, 0, col.getWidth());
-=======
-        ctx.fillText(col.getLabel(d.v, d.dataIndex), 0, 0, col.getWidth());
->>>>>>> f162af5a
+        clipText(ctx, col.getLabel(d.v, d.dataIndex), 0, 0, col.getWidth());
         return;
       }
       const hovered = context.hovered(d.dataIndex);
@@ -510,11 +490,7 @@
       } else {
         const bak = ctx.fillStyle;
         ctx.fillStyle = context.option('style.link', context.option('style.text', 'black'));
-<<<<<<< HEAD
-        clipText(ctx, col.getLabel(d.v), 0, 0, col.getWidth());
-=======
-        ctx.fillText(col.getLabel(d.v, d.dataIndex), 0, 0, col.getWidth());
->>>>>>> f162af5a
+        clipText(ctx, col.getLabel(d.v, d.dataIndex), 0, 0, col.getWidth());
         ctx.fillStyle = bak;
       }
     };
@@ -611,11 +587,7 @@
       ctx.fillStyle = col.getColor(d.v, d.dataIndex);
       ctx.fillRect(0, 0, cell, cell);
       ctx.fillStyle = context.option('style.text', 'black');
-<<<<<<< HEAD
-      clipText(ctx, col.getLabel(d.v), cell + 2, 0, col.getWidth() - cell - 2);
-=======
-      ctx.fillText(col.getLabel(d.v, d.dataIndex), cell + 2, 0, col.getWidth() - cell - 2);
->>>>>>> f162af5a
+      clipText(ctx, col.getLabel(d.v, d.dataIndex), cell + 2, 0, col.getWidth() - cell - 2);
     };
   };
 }
