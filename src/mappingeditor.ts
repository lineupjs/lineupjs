/**
 * Created by Samuel Gratzl on 14.08.2015.
 */

import {select, scale, behavior, Selection, event as d3event, mouse, selectAll} from 'd3';
import {merge} from './utils';
import {INumberFilter, IMappingFunction, ScaleMappingFunction, ScriptMappingFunction} from './model/NumberColumn';


function clamp(v: number, min: number, max: number) {
  return Math.max(Math.min(v, max), min);
}

function unique(data: number[]) {
  const s = new Set<number>();
  data.forEach((d) => s.add(d));
  const r = [];
  s.forEach((d) => r.push(d));
  return r;
}

export interface IMappingEditorOptions {
  idPrefix: string;
  width?: number;
  height?: number;
  padding_hor?: number;
  padding_ver?: number;
  filter_height?: number;
  radius?: number;
  callback?(newscale: IMappingFunction, filter: {min: number, max: number}): void;
  callbackThisArg?: any;
  triggerCallback?: string;
}

export default class MappingEditor {
  private options: IMappingEditorOptions = {
    idPrefix: '',
    width: 370,
    height: 225,
    padding_hor: 7,
    padding_ver: 7,
    filter_height: 20,
    radius: 5,
    callback: () => undefined,
    callbackThisArg: null,
    triggerCallback: 'change' //change, dragend
  };

  private computeFilter: () => INumberFilter;
  private _filter: { min: number, max: number };

  constructor(private parent: HTMLElement, public scale: IMappingFunction, private original: IMappingFunction, private oldFilter: INumberFilter, private dataPromise: Promise<number[]>, options: IMappingEditorOptions) {
    merge(this.options, options);
    //work on a local copy
    this.scale = scale.clone();

    this._filter = {
      min: -Infinity,
      max: Infinity
    };

    this.build(select(parent));
  }

  get filter(): INumberFilter {
    return this.computeFilter();
  }

  private build($root: Selection<any>) {
    const options = this.options,
      that = this;
    $root = $root.append('div').classed('lugui-me', true);


    const width = options.width - options.padding_hor * 2;
    const height = options.height - options.padding_ver * 2 - options.filter_height;

    (<HTMLElement>$root.node()).innerHTML = `<form onsubmit="return false">
      <div><label for="me${options.idPrefix}mapping_type"><span style="font-weight: bold">Mapping / Scaling Type: </span><select id="me${options.idPrefix}mapping_type">
        <option value="linear">Linear</option>
        <option value="linear_invert">Invert</option>
        <option value="linear_abs">Absolute</option>
        <option value="log">Log</option>
        <option value="pow1.1">Pow 1.1</option>
        <option value="pow2">Pow 2</option>
        <option value="pow3">Pow 3</option>
        <option value="sqrt">Sqrt</option>
        <option value="script">Custom Script</option>
      </select>
      </label></div>
      <div style="font-weight: bold; margin-top: 15px">Filter:</div>
      <div class="mapping_area">
        <div>
          <span>0</span>
          <input type="text" class="raw_min" id="me${options.idPrefix}raw_min" value="0"><label for="me${options.idPrefix}raw_min">Min</label>
        </div>
        <svg width="${options.width}" height="${options.height}">
          <text x="${width/2}" y="10">LineUp Scores</text>
          <text x="${width/2}" y="${options.height - options.filter_height + 5}">Raw Input Scores</text>
          <line y1="${options.padding_ver}" y2="${options.padding_ver}" x1="${options.padding_hor}" x2="${width + options.padding_hor}" stroke="black"></line>
          <rect class="adder" x="${options.padding_hor}" width="${width}" height="10"></rect>
          <line y1="${options.height - options.filter_height - options.padding_ver}" y2="${options.height - options.filter_height - options.padding_ver}" x1="${options.padding_hor}" x2="${width + options.padding_hor}" stroke="black"></line>
          <rect class="adder" x="${options.padding_hor}" width="${width}" height="10" y="${options.height - options.filter_height - 10}"></rect>
          <g transform="translate(${options.padding_hor},${options.padding_ver})">
<<<<<<< HEAD
            <g class="samples">
      
            </g>
            <g class="mappings">
      
            </g>
            <g class="filter" transform="translate(0,${options.height - options.filter_height - options.padding_ver - 10})">
               <g class="left_filter" transform="translate(0,0)" data-filter="min">
=======
            <g class="samples"></g>
            <g class="mappings"></g>
            <g class="filter" transform="translate(0,${options.height - options.filter_height - 10})">
               <g class="left_filter" transform="translate(0,0)">
>>>>>>> f0228c64
                  <path d="M0,0L4,7L-4,7z"></path>
                  <rect x="-4" y="7" width="40" height="13" rx="2" ry="2"></rect>
                  <text y="10" x="4" text-anchor="start">&gt; 0</text>
                </g>
              <g class="right_filter" transform="translate(${width},0)" data-filter="max">
                  <path d="M0,0L4,7L-4,7z"></path>
                  <rect x="-36" y="7" width="40" height="13" rx="2" ry="2"></rect>
                  <text y="10" x="3" text-anchor="end">&lt; 1</text>
              </g>
            </g>
          </g>
        </svg>
        <div>
          <span>1</span>
          <input type="text" class="raw_max" id="me${options.idPrefix}raw_max" value="1"><label for="me${options.idPrefix}raw_max">Max</label>
        </div>
      </div>
      <div id="filter_inputs">
        <div>
          <label for="min_filter_input">Min Filter:</label>
          <input id="min_filter_input" type="number" step="0.1" data-filter="min">
        </div>
        <div>
          <label for="max_filter_input">Max Filter:</label>
          <input id="max_filter_input" type="number" step="0.1" data-filter="max">
        </div>
      </div>
      <div>
         Extras: <label><input type="checkbox" id="me${options.idPrefix}filterMissing" ${this.oldFilter.filterMissing ? 'checked="checked"' : ''}>Filter Missing Values</label>
      </div>
      <div class="script" style="/* display: none; */">
        <label for="me${options.idPrefix}script_code">Custom Script</label><button>Apply</button>
        <textarea id="me${options.idPrefix}script_code">
        </textarea>
      </div>
    </form>`;


    const raw2pixel = scale.linear().domain([Math.min(this.scale.domain[0], this.original.domain[0]), Math.max(this.scale.domain[this.scale.domain.length - 1], this.original.domain[this.original.domain.length - 1])])
      .range([0, width]);
    const normal2pixel = scale.linear().domain([0, 1])
      .range([0, width]);

    const inputDomain = raw2pixel.domain();
    const outputDomain = normal2pixel.domain();

    $root.select('input.raw_min')
      .property('value', raw2pixel.domain()[0])
      .on('blur', function () {
        const d = raw2pixel.domain();
        d[0] = parseFloat(this.value);
        raw2pixel.domain(d);
        const old = that.scale.domain;
        old[0] = d[0];
        that.scale.domain = old;
        updateRaw();
        triggerUpdate();
      });
    $root.select('input.raw_max')
      .property('value', raw2pixel.domain()[1])
      .on('blur', function () {
        const d = raw2pixel.domain();
        d[1] = parseFloat(this.value);
        raw2pixel.domain(d);
        const old = that.scale.domain;
        old[old.length - 1] = d[1];
        that.scale.domain = old;
        updateRaw();
        triggerUpdate();
      });
    $root.select('input[type="checkbox"]').on('change', () => {
      triggerUpdate();
    });

    //lines that show mapping of individual data items
    let datalines = $root.select('g.samples').selectAll('line').data([]);
    this.dataPromise.then((data) => {
      //to unique values
      data = unique(data);

      datalines = datalines.data(data);
      datalines.enter()
        .append('line')
        .attr({
          x1: (d) => normal2pixel(that.scale.apply(d)),
          y1: 0,
          x2: raw2pixel,
          y2: height
        }).style('visibility', function (d) {
        const domain = that.scale.domain;
        return (d < domain[0] || d > domain[domain.length - 1]) ? 'hidden' : null;
      });
    });

    function updateDataLines() {
      datalines.attr({
        x1: (d) => normal2pixel(that.scale.apply(d)),
        x2: raw2pixel
      }).style('visibility', function (d) {
        const domain = that.scale.domain;
        return (d < domain[0] || d > domain[domain.length - 1]) ? 'hidden' : null;
      });
    }

    function createDrag(move) {
      return behavior.drag()
        .on('dragstart', function () {
          select(this)
            .classed('dragging', true)
            .attr('r', options.radius * 1.1);
        })
        .on('drag', move)
        .on('dragend', function () {
          select(this)
            .classed('dragging', false)
            .attr('r', options.radius);
          triggerUpdate(true);
        });
    }

    let mappingLines = [];

    function renderMappingLines() {
      if (!(that.scale instanceof ScaleMappingFunction)) {
        return;
      }

      {
        const sscale = <ScaleMappingFunction>that.scale;
        const domain = sscale.domain;
        const range = sscale.range;

        mappingLines = domain.map((d, i) => ({r: d, n: range[i]}));
      }

      function updateScale() {
        //sort by raw value
        mappingLines.sort((a, b) => a.r - b.r);
        //update the scale
        const scale = <ScaleMappingFunction>that.scale;
        scale.domain = mappingLines.map((d) => d.r);
        scale.range = mappingLines.map((d) => d.n);

        //console.log(sscale.domain, sscale.range);
        updateDataLines();
      }

      function removePoint(i) {
        if (mappingLines.length <= 2) {
          return; //can't remove have to have at least two
        }
        mappingLines.splice(i, 1);
        updateScale();
        renderMappingLines();
      }

      function addPoint(x) {
        const px = clamp(x, 0, width);
        mappingLines.push({
          n: normal2pixel.invert(px),
          r: raw2pixel.invert(px)
        });
        updateScale();
        renderMappingLines();
      }

      $root.on('click', function() {
        $root.select(`#me${options.idPrefix}mapping-overlay`).remove();
      });

      $root.selectAll('rect.adder').on('click', () => {
        addPoint(mouse($root.select('svg > g').node())[0]);
      });

      function createOverlay(d) {
        $root.select(`#me${options.idPrefix}mapping-overlay`).remove();

        const overlay = $root.append('div')
          .attr('id', `me${options.idPrefix}mapping-overlay`)
          .attr('style', `left: ${(<MouseEvent>d3event).layerX + options.padding_hor + 50}px; top: ${(<MouseEvent>d3event).layerY + options.padding_ver}px`)
          .on('click', () => (<MouseEvent>d3event).stopPropagation());

        overlay
          .append('div')
          .append('label')
            .attr('for', `me${options.idPrefix}normalized-label`)
            .text('LineUp Scores: ')
          .append('input')
          .attr('id', `me${options.idPrefix}normalized-label`)
            .attr('type', 'number')
            .attr('min', outputDomain[0])
            .attr('max', outputDomain[1])
            .attr('step', 0.01)
            .attr('data-type', 'normalized')
            .attr('value', d.n);

        overlay
          .append('div')
          .append('label')
            .attr('for', `me${options.idPrefix}raw-label`)
            .text('Raw Input: ')
          .append('input')
            .attr('id', `me${options.idPrefix}raw-label`)
            .attr('type', 'number')
            .attr('min', inputDomain[0])
            .attr('max', inputDomain[1])
            .attr('step', 0.01)
            .attr('data-type', 'raw')
            .attr('value', d.r);

        overlay.selectAll('input')
        .on('change', () => {
          const element = <HTMLInputElement>(<MouseEvent>d3event).target;
          const type = (<any>element.dataset).type;

          let position = 0;
          switch(type) {
            case 'normalized':
              d.n = element.value;
              position = normal2pixel(parseFloat(element.value));
              select(this).select('line').attr('x1', position);
              break;
            case 'raw':
              d.r = element.value;
              position = raw2pixel(parseFloat(element.value));
              select(this).select('line').attr('x2', position);
              break;
          }

          select(this).select(`circle.${type}`).attr('cx', position);
          updateScale();
          options.callback.call(options.callbackThisArg, that.scale.clone(), that.filter);
        });

        (<Event>d3event).stopPropagation();
      }

      const $mapping = $root.select('g.mappings').selectAll('g.mapping').data(mappingLines);
      $mapping.on('click', createOverlay);
      const $mappingEnter = $mapping.enter().append('g').classed('mapping', true).on('contextmenu', (d, i) => {
        (<MouseEvent>d3event).preventDefault();
        (<MouseEvent>d3event).stopPropagation();
        removePoint(i);
      });
      $mappingEnter.append('line').attr({
        y1: 0,
        y2: height
      }).call(createDrag(function (d) {
        //drag the line shifts both point in parallel
        const dx = (<any>d3event).dx;
        const nx = clamp(normal2pixel(d.n) + dx, 0, width);
        const rx = clamp(raw2pixel(d.r) + dx, 0, width);
        d.n = normal2pixel.invert(nx);
        d.r = raw2pixel.invert(rx);
        select(this).attr('x1', nx).attr('x2', rx);
        select(this.parentElement).select('circle.normalized').attr('cx', nx);
        select(this.parentElement).select('circle.raw').attr('cx', rx);

        updateScale();
      }));
      $mappingEnter.append('circle').classed('normalized', true).attr('r', options.radius).call(createDrag(function (d) {
        //drag normalized
        const px = clamp((<DragEvent>d3event).x, 0, width);
        d.n = normal2pixel.invert(px);
        select(this).attr('cx', px);
        select(this.parentElement).select('line').attr('x1', px);

        updateScale();
      }));
      $mappingEnter.append('circle').classed('raw', true).attr('r', options.radius).attr('cy', height).call(createDrag(function (d) {
        //drag raw
        const px = clamp((<DragEvent>d3event).x, 0, width);
        d.r = raw2pixel.invert(px);
        select(this).attr('cx', px);
        select(this.parentElement).select('line').attr('x2', px);

        updateScale();
      }));

      $mapping.select('line').attr({
        x1: (d) => normal2pixel(d.n),
        x2: (d) => raw2pixel(d.r)
      });
      $mapping.select('circle.normalized').attr('cx', (d) => normal2pixel(d.n));
      $mapping.select('circle.raw').attr('cx', (d) => raw2pixel(d.r));
      $mapping.exit().remove();
    }

    function renderScript() {
      if (!(that.scale instanceof ScriptMappingFunction)) {
        $root.select('div.script').style('display', 'none');
        return;
      }
      $root.select('div.script').style('display', null);

      const sscale = <ScriptMappingFunction>that.scale;
      const $text = $root.select('textarea').text(sscale.code);

      $root.select('div.script').select('button').on('click', () => {
        sscale.code = $text.property('value');
        updateDataLines();
        triggerUpdate();
      });
    }

    renderMappingLines();
    renderScript();

    function triggerUpdate(isDragEnd = false) {
      if (isDragEnd && (options.triggerCallback !== 'dragend')) {
        return;
      }
      options.callback.call(options.callbackThisArg, that.scale.clone(), that.filter);
    }

    {

      const minFilter = (isFinite(this.oldFilter.min) ? raw2pixel(this.oldFilter.min) : 0);
      const maxFilter = (isFinite(this.oldFilter.max) ? raw2pixel(this.oldFilter.max) : width);
      const toFilterString = (d: number, i: number) => isFinite(d) ? ((i === 0 ? '>' : '<') + d.toFixed(1)) : 'any';

      // use the old filter if one was available, set to domain boundaries otherwise
      const initialValues = [
        (isFinite(this.oldFilter.min)? this.oldFilter.min : inputDomain[0]).toFixed(1),
        (isFinite(this.oldFilter.max)? this.oldFilter.max : inputDomain[1]).toFixed(1)
      ];

      selectAll('#filter_inputs div input')
        .attr('min', inputDomain[0])
        .attr('max', inputDomain[1])
        .data(initialValues)
        .attr('value', (d) => d)
        .on('change', function() {
          const value = parseFloat(this.value);
          if(value > inputDomain[0] && value < inputDomain[1]) {
            that._filter[this.dataset.filter] = value;

            const selector: string = (this.dataset.filter === 'min')? 'left' : 'right';
            const px = raw2pixel(value);
            const filter = (value === inputDomain[0])? -Infinity : (value === inputDomain[1])? Infinity : value;

            $root.select(`g.${selector}_filter`).attr('transform', `translate(${px}, 0)`)
              .select('text').text(toFilterString(filter, (this.dataset.filter === 'min')? 0 : 1));
          }
          triggerUpdate();
      });

      $root.selectAll('g.left_filter, g.right_filter')
        .data([this.oldFilter.min, this.oldFilter.max])
        .attr('transform', (d, i) => `translate(${i === 0 ? minFilter : maxFilter},0)`).call(createDrag(function (d, i) {

        //drag normalized
        const px = clamp((<DragEvent>d3event).x, 0, width);
        const v = raw2pixel.invert(px);
        const filter = (px <= 0 && i === 0 ? -Infinity : (px >= width && i === 1 ? Infinity : v));

        that._filter[this.dataset.filter] = v;

        (<HTMLInputElement>document.querySelector(`#filter_inputs #${this.dataset.filter}_filter_input`)).value = v.toFixed(1);
        select(this).datum(filter)
          .attr('transform', `translate(${px},0)`)
          .select('text').text(toFilterString(filter, i));
      }))
        .select('text').text(toFilterString);
    }

    this.computeFilter = function () {
      // if the new filter (_filter) was not set (min = -Infinity, max = Infinity), use the old one
      return {
        min: isFinite(this._filter.min)? this._filter.min : this.oldFilter.min,
        max: isFinite(this._filter.max)? this._filter.max : this.oldFilter.max,
        filterMissing: $root.select('input[type="checkbox"]').property('checked')
      };
    };

    function updateRaw() {
      const d = raw2pixel.domain();
      $root.select('input.raw_min').property('value', d[0]);
      $root.select('input.raw_max').property('value', d[1]);

      updateDataLines();
      renderMappingLines();
    }

    updateRaw();

    $root.select('select').on('change', function () {
      const v = this.value;
      if (v === 'linear_invert') {
        that.scale = new ScaleMappingFunction(raw2pixel.domain(), 'linear', [1, 0]);
      } else if (v === 'linear_abs') {
        const d = raw2pixel.domain();
        that.scale = new ScaleMappingFunction([d[0], (d[1] - d[0]) / 2, d[1]], 'linear', [1, 0, 1]);
      } else if (v === 'script') {
        that.scale = new ScriptMappingFunction(raw2pixel.domain());
      } else {
        that.scale = new ScaleMappingFunction(raw2pixel.domain(), v);
      }
      updateDataLines();
      renderMappingLines();
      renderScript();
      triggerUpdate();
    }).property('selectedIndex', function () {
      let name = 'script';
      if (that.scale instanceof ScaleMappingFunction) {
        name = (<ScaleMappingFunction>that.scale).scaleType;
      }
      const types = ['linear', 'linear_invert', 'linear_abs', 'log', 'pow1.1', 'pow2', 'pow3', 'sqrt', 'script'];
      return types.indexOf(name);
    });
  }
}<|MERGE_RESOLUTION|>--- conflicted
+++ resolved
@@ -102,21 +102,10 @@
           <line y1="${options.height - options.filter_height - options.padding_ver}" y2="${options.height - options.filter_height - options.padding_ver}" x1="${options.padding_hor}" x2="${width + options.padding_hor}" stroke="black"></line>
           <rect class="adder" x="${options.padding_hor}" width="${width}" height="10" y="${options.height - options.filter_height - 10}"></rect>
           <g transform="translate(${options.padding_hor},${options.padding_ver})">
-<<<<<<< HEAD
-            <g class="samples">
-      
-            </g>
-            <g class="mappings">
-      
-            </g>
-            <g class="filter" transform="translate(0,${options.height - options.filter_height - options.padding_ver - 10})">
-               <g class="left_filter" transform="translate(0,0)" data-filter="min">
-=======
             <g class="samples"></g>
             <g class="mappings"></g>
             <g class="filter" transform="translate(0,${options.height - options.filter_height - 10})">
-               <g class="left_filter" transform="translate(0,0)">
->>>>>>> f0228c64
+               <g class="left_filter" transform="translate(0,0) data-filter="min"">
                   <path d="M0,0L4,7L-4,7z"></path>
                   <rect x="-4" y="7" width="40" height="13" rx="2" ry="2"></rect>
                   <text y="10" x="4" text-anchor="start">&gt; 0</text>
