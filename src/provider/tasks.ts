import { abortAbleAll, IAbortAblePromise } from 'lineupengine';
import { ANOTHER_ROUND } from '../internal/scheduler';
import {
  IForEachAble,
  lazySeq,
  boxplotBuilder,
  categoricalStatsBuilder,
  categoricalValueCacheBuilder,
  dateStatsBuilder,
  dateValueCacheBuilder,
  IAdvancedBoxPlotData,
  ICategoricalStatistics,
  IDateStatistics,
  IStatistics,
  numberStatsBuilder,
  dateValueCache2Value,
  categoricalValueCache2Value,
  joinIndexArrays,
  IBuilder,
  ISequence,
  IStringStatistics,
  stringStatsBuilder,
} from '../internal';
import {
  CategoricalColumn,
  Column,
  ICompareValue,
  DateColumn,
  ICategoricalLikeColumn,
  IDataRow,
  IDateColumn,
  IGroup,
  ImpositionCompositeColumn,
  IndicesArray,
  INumberColumn,
  NumberColumn,
  OrdinalColumn,
  Ranking,
  UIntTypedArray,
  ICategory,
<<<<<<< HEAD
  StringColumn,
=======
  isMapAbleColumn,
>>>>>>> 4e1085da
} from '../model';
import { IRenderTask, IRenderTasks } from '../renderer';
import { CompareLookup } from './sort';

/**
 * a render task that is already resolved
 */
export class TaskNow<T> implements IRenderTask<T> {
  constructor(public readonly v: T) {}

  then<U = void>(onfullfilled: (value: T) => U) {
    return onfullfilled(this.v);
  }
}

/**
 * factory function for
 */
export function taskNow<T>(v: T) {
  return new TaskNow(v);
}

/**
 * a render task based on an abortable promise
 */
export class TaskLater<T> implements IRenderTask<T> {
  constructor(public readonly v: IAbortAblePromise<T>) {}

  then<U = void>(onfullfilled: (value: T | symbol) => U): IAbortAblePromise<U> {
    return this.v.then(onfullfilled);
  }
}

export function taskLater<T>(v: IAbortAblePromise<T>) {
  return new TaskLater(v);
}

/**
 * similar to Promise.all
 */
export function tasksAll<T>(tasks: IRenderTask<T>[]): IRenderTask<T[]> {
  if (tasks.every((t) => t instanceof TaskNow)) {
    return taskNow(tasks.map((d) => (d as TaskNow<T>).v));
  }
  return taskLater(abortAbleAll((tasks as (TaskNow<T> | TaskLater<T>)[]).map((d) => d.v)));
}

export interface IRenderTaskExecutor extends IRenderTasks {
  setData(data: IDataRow[]): void;

  dirtyColumn(col: Column, type: 'data' | 'summary' | 'group'): void;
  dirtyRanking(ranking: Ranking, type: 'data' | 'summary' | 'group'): void;

  groupCompare(ranking: Ranking, group: IGroup, rows: IndicesArray): IRenderTask<ICompareValue[]>;

  preCompute(ranking: Ranking, groups: { rows: IndicesArray; group: IGroup }[], maxDataIndex: number): void;
  preComputeCol(col: Column): void;
  preComputeData(ranking: Ranking): void;
  copyData2Summary(ranking: Ranking): void;
  copyCache(col: Column, from: Column): void;

  sort(
    ranking: Ranking,
    group: IGroup,
    indices: IndicesArray,
    singleCall: boolean,
    maxDataIndex: number,
    lookups?: CompareLookup
  ): Promise<IndicesArray>;

  terminate(): void;

  valueCache(col: Column): undefined | ((dataIndex: number) => any);
}

export class MultiIndices {
  private _joined: IndicesArray | null = null;

  constructor(public readonly indices: IndicesArray[], private readonly maxDataIndex: number) {}

  get joined() {
    if (this.indices.length === 1) {
      return this.indices[0];
    }
    if (this.indices.length === 0) {
      return new Uint8Array(0);
    }
    if (this._joined) {
      return this._joined;
    }
    return (this._joined = joinIndexArrays(this.indices, this.maxDataIndex));
  }
}

/**
 * number of data points to build per iteration / chunk
 */
const CHUNK_SIZE = 100;

export interface ARenderTaskOptions {
  stringTopNCount: number | readonly string[];
}

export class ARenderTasks {
  protected readonly valueCacheData = new Map<
    string,
    Float32Array | UIntTypedArray | Int32Array | Float64Array | readonly string[]
  >();

  protected readonly byIndex = (i: number) => this.data[i];

  protected readonly options: ARenderTaskOptions;
  protected data: IDataRow[] = [];

  constructor(options: Partial<ARenderTaskOptions> = {}) {
    this.options = Object.assign(
      {
        stringTopNCount: 10,
      },
      options
    );
  }

  protected byOrder(indices: IndicesArray): ISequence<IDataRow> {
    return lazySeq(indices).map(this.byIndex);
  }

  protected byOrderAcc<T>(indices: IndicesArray, acc: (row: IDataRow) => T) {
    return lazySeq(indices).map((i) => acc(this.data[i]));
  }

  /**
   * builder factory to create an iterator that can be used to schedule
   * @param builder the builder to use
   * @param order the order to iterate over
   * @param acc the accessor to get the value out of the data
   * @param build optional build mapper
   */
  private builder<T, BR, B extends { push: (v: T) => void; build: () => BR }, R = BR>(
    builder: B,
    order: IndicesArray | null | MultiIndices,
    acc: (dataIndex: number) => T,
    build?: (r: BR) => R
  ): Iterator<R | null> {
    let i = 0;

    // no indices given over the whole data
    const nextData = (currentChunkSize: number = CHUNK_SIZE) => {
      let chunkCounter = currentChunkSize;
      const data = this.data;
      for (; i < data.length && chunkCounter > 0; ++i, --chunkCounter) {
        builder.push(acc(i));
      }
      if (i < data.length) {
        // need another round
        return ANOTHER_ROUND;
      }
      // done
      return {
        done: true,
        value: build ? build(builder.build()) : ((builder.build() as unknown) as R),
      };
    };

    let o = 0;
    const orders = order instanceof MultiIndices ? order.indices : [order];

    const nextOrder = (currentChunkSize: number = CHUNK_SIZE) => {
      let chunkCounter = currentChunkSize;

      while (o < orders.length) {
        const actOrder = orders[o]!;
        for (; i < actOrder.length && chunkCounter > 0; ++i, --chunkCounter) {
          builder.push(acc(actOrder[i]));
        }
        if (i < actOrder.length) {
          // need another round
          return ANOTHER_ROUND;
        }
        // done with this order
        o++;
        i = 0;
      }
      return {
        done: true,
        value: build ? build(builder.build()) : ((builder.build() as unknown) as R),
      };
    };
    return { next: order == null ? nextData : nextOrder };
  }

  private builderForEach<T, BR, B extends { pushAll: (v: IForEachAble<T>) => void; build: () => BR }, R = BR>(
    builder: B,
    order: IndicesArray | null | MultiIndices,
    acc: (dataIndex: number) => IForEachAble<T>,
    build?: (r: BR) => R
  ): Iterator<R | null> {
    return this.builder(
      {
        push: builder.pushAll,
        build: builder.build,
      },
      order,
      acc,
      build
    );
  }

  protected boxplotBuilder<R = IAdvancedBoxPlotData>(
    order: IndicesArray | null | MultiIndices,
    col: INumberColumn,
    raw?: boolean,
    build?: (stat: IAdvancedBoxPlotData) => R
  ) {
    const b = boxplotBuilder();
    return this.numberStatsBuilder(b, order, col, raw, build);
  }

  protected resolveDomain(col: INumberColumn, raw: boolean): [number, number] {
    const domain = raw && isMapAbleColumn(col) ? col.getMapping().domain : [0, 1];
    return [domain[0], domain[domain.length - 1]];
  }

  protected statsBuilder<R = IStatistics>(
    order: IndicesArray | null | MultiIndices,
    col: INumberColumn,
    numberOfBins: number,
    raw?: boolean,
    build?: (stat: IStatistics) => R
  ) {
    const b = numberStatsBuilder(this.resolveDomain(col, raw ?? false), numberOfBins);
    return this.numberStatsBuilder(b, order, col, raw, build);
  }

  private numberStatsBuilder<R, B extends IBuilder<number, BR>, BR>(
    b: B,
    order: IndicesArray | null | MultiIndices,
    col: INumberColumn,
    raw?: boolean,
    build?: (stat: BR) => R
  ) {
    if (col instanceof NumberColumn || col instanceof OrdinalColumn || col instanceof ImpositionCompositeColumn) {
      const key = raw ? `${col.id}:r` : col.id;
      const dacc: (i: number) => number = raw
        ? (i) => col.getRawNumber(this.data[i])
        : (i) => col.getNumber(this.data[i]);

      if (order == null && !this.valueCacheData.has(key)) {
        // build and valueCache
        const vs = new Float32Array(this.data.length);
        let i = 0;
        return this.builder(
          {
            push: (v) => {
              b.push(v);
              vs[i++] = v;
            },
            build: () => {
              this.setValueCacheData(key, vs);
              return b.build();
            },
          },
          null,
          dacc,
          build
        );
      }

      const cache = this.valueCacheData.get(key) as UIntTypedArray;
      const acc: (i: number) => number = cache ? (i) => cache[i] : dacc;
      return this.builder(b, order, acc, build);
    }
    const acc: (i: number) => IForEachAble<number> = raw
      ? (i) => col.iterRawNumber(this.data[i])
      : (i) => col.iterNumber(this.data[i]);
    return this.builderForEach(b, order, acc, build);
  }

  protected dateStatsBuilder<R = IDateStatistics>(
    order: IndicesArray | null | MultiIndices,
    col: IDateColumn,
    template?: IDateStatistics,
    build?: (stat: IDateStatistics) => R
  ) {
    const b = dateStatsBuilder(template);
    if (col instanceof DateColumn) {
      if (order == null) {
        // build and valueCache
        const vs = dateValueCacheBuilder(this.data.length);
        return this.builder(
          {
            push: (v) => {
              b.push(v);
              vs.push(v);
            },
            build: () => {
              this.setValueCacheData(col.id, vs.cache);
              return b.build();
            },
          },
          null,
          (i: number) => col.getDate(this.data[i]),
          build
        );
      }
      const cache = this.valueCacheData.get(col.id) as UIntTypedArray;
      const acc: (i: number) => Date | null = cache
        ? (i) => dateValueCache2Value(cache[i])
        : (i) => col.getDate(this.data[i]);
      return this.builder(b, order, acc, build);
    }
    return this.builderForEach(b, order, (i: number) => col.iterDate(this.data[i]), build);
  }

  protected categoricalStatsBuilder<R = ICategoricalStatistics>(
    order: IndicesArray | null | MultiIndices,
    col: ICategoricalLikeColumn,
    build?: (stat: ICategoricalStatistics) => R
  ) {
    const b = categoricalStatsBuilder(col.categories);
    if (col instanceof CategoricalColumn || col instanceof OrdinalColumn) {
      if (order == null) {
        // build and valueCache
        const vs = categoricalValueCacheBuilder(this.data.length, col.categories);
        return this.builder(
          {
            push: (v) => {
              b.push(v);
              vs.push(v);
            },
            build: () => {
              this.setValueCacheData(col.id, vs.cache);
              return b.build();
            },
          },
          null,
          (i: number) => col.getCategory(this.data[i]),
          build
        );
      }
      const cache = this.valueCacheData.get(col.id) as UIntTypedArray;
      const acc: (i: number) => ICategory | null = cache
        ? (i) => categoricalValueCache2Value(cache[i], col.categories)
        : (i) => col.getCategory(this.data[i]);
      return this.builder(b, order, acc, build);
    }
    return this.builderForEach(b, order, (i: number) => col.iterCategory(this.data[i]), build);
  }

  protected stringStatsBuilder<R = IStringStatistics>(
    order: IndicesArray | null | MultiIndices,
    col: StringColumn,
    topN?: number | readonly string[],
    build?: (stat: IStringStatistics) => R
  ) {
    const b = stringStatsBuilder(topN ?? this.options.stringTopNCount);
    if (order == null) {
      // build and valueCache
      let i = 0;
      const vs: string[] = Array(this.data.length).fill(null);
      return this.builder(
        {
          push: (v) => {
            b.push(v);
            vs[i++] = v;
          },
          build: () => {
            this.setValueCacheData(col.id, vs);
            return b.build();
          },
        },
        null,
        (i: number) => col.getValue(this.data[i]),
        build
      );
    }
    return this.builder(b, order, (i: number) => col.getValue(this.data[i]), build);
  }

  dirtyColumn(col: Column, type: 'data' | 'summary' | 'group') {
    if (type !== 'data') {
      return;
    }
    this.valueCacheData.delete(col.id);
    this.valueCacheData.delete(`${col.id}:r`);
  }

  protected setValueCacheData(
    key: string,
    value: Float32Array | UIntTypedArray | Int32Array | Float64Array | readonly string[] | null
  ) {
    if (value == null) {
      this.valueCacheData.delete(key);
    } else {
      this.valueCacheData.set(key, value);
    }
  }

  valueCache(col: Column) {
    const v = this.valueCacheData.get(col.id);
    if (!v) {
      return undefined;
    }
    if (col instanceof DateColumn) {
      return (dataIndex: number) => dateValueCache2Value(v[dataIndex] as number);
    }
    if (col instanceof CategoricalColumn || col instanceof OrdinalColumn) {
      return (dataIndex: number) => categoricalValueCache2Value(v[dataIndex] as number, col.categories);
    }
    return (dataIndex: number) => v[dataIndex];
  }
}<|MERGE_RESOLUTION|>--- conflicted
+++ resolved
@@ -38,11 +38,8 @@
   Ranking,
   UIntTypedArray,
   ICategory,
-<<<<<<< HEAD
   StringColumn,
-=======
   isMapAbleColumn,
->>>>>>> 4e1085da
 } from '../model';
 import { IRenderTask, IRenderTasks } from '../renderer';
 import { CompareLookup } from './sort';
