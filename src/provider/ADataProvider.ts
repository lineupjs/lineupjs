--- conflicted
+++ resolved
@@ -129,17 +129,12 @@
    *  * selectionChanged
    * @returns {string[]}
    */
-<<<<<<< HEAD
   protected createEventList() {
     return super.createEventList().concat([
       ADataProvider.EVENT_ADD_COLUMN, ADataProvider.EVENT_REMOVE_COLUMN,
       ADataProvider.EVENT_ADD_RANKING, ADataProvider.EVENT_REMOVE_RANKING,
       ADataProvider.EVENT_DIRTY, ADataProvider.EVENT_DIRTY_HEADER, ADataProvider.EVENT_DIRTY_VALUES,
-      ADataProvider.EVENT_ORDER_CHANGED, ADataProvider.EVENT_SELECTION_CHANGED, ADataProvider.EVENT_ADD_DESC]);
-=======
-  createEventList() {
-    return super.createEventList().concat(['addColumn', 'removeColumn', 'addRanking', 'removeRanking', 'dirty', 'dirtyHeader', 'dirtyValues', 'orderChanged', 'selectionChanged', 'jumpToNearest']);
->>>>>>> 2cc271e4
+      ADataProvider.EVENT_ORDER_CHANGED, ADataProvider.EVENT_SELECTION_CHANGED, ADataProvider.EVENT_ADD_DESC, 'jumpToNearest']);
   }
 
   /**
