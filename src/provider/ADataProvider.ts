--- conflicted
+++ resolved
@@ -3,14 +3,9 @@
 import debounce from '../internal/debounce';
 import OrderedSet from '../internal/OrderedSet';
 import {
-<<<<<<< HEAD
   Column, createActionDesc, createAggregateDesc, createGroupDesc, createRankDesc, createSelectionDesc,
   createStackDesc, IColumnDesc, IDataRow, IGroup, IOrderedGroup,
   ISelectionColumnDesc, models
-=======
-  Column, createRankDesc, ICategoricalColumn, IColumnDesc, IDataRow, IGroup, INumberColumn, IOrderedGroup,
-  ISelectionColumnDesc, IValueColumnDesc, models
->>>>>>> 4912e8a3
 } from '../model';
 import {dirty, dirtyHeader, dirtyValues} from '../model/Column';
 import AggregateGroupColumn, {IAggregateGroupColumnDesc} from '../model/AggregateGroupColumn';
@@ -23,73 +18,6 @@
 import {IDataProviderDump, IColumnDump, IRankingDump, SCHEMA_REF} from './interfaces';
 
 export {IExportOptions} from './utils';
-<<<<<<< HEAD
-=======
-
-export interface IStatsBuilder {
-  stats(col: INumberColumn, numbrerOfBins?: number): Promise<IStatistics> | IStatistics;
-
-  hist(col: ICategoricalColumn): Promise<ICategoricalStatistics> | ICategoricalStatistics;
-}
-
-export interface IDataProviderOptions {
-  columnTypes: { [columnType: string]: typeof Column };
-
-  /**
-   * allow multiple selected rows
-   * default: true
-   */
-  multiSelection: boolean;
-}
-
-export interface IDataProvider extends AEventDispatcher {
-  readonly columnTypes: { [columnType: string]: typeof Column };
-
-  getTotalNumberOfRows(): number;
-
-  takeSnapshot(col: Column): void;
-
-  selectAllOf(ranking: Ranking): void;
-
-  getSelection(): number[];
-
-  setSelection(dataIndices: number[]): void;
-
-  toggleSelection(i: number, additional?: boolean): boolean;
-
-  isSelected(i: number): boolean;
-
-  removeRanking(ranking: Ranking): void;
-
-  ensureOneRanking(): void;
-
-  find(id: string): Column | null;
-
-  clone(col: Column): Column;
-
-  create(desc: IColumnDesc): Column | null;
-
-  toDescRef(desc: IColumnDesc): any;
-
-  fromDescRef(ref: any): IColumnDesc;
-
-  mappingSample(col: Column): Promise<number[]> | number[];
-
-  searchAndJump(search: string | RegExp, col: Column): void;
-
-  getRankings(): Ranking[];
-
-  getFirstRanking(): Ranking | null;
-  getLastRanking(): Ranking;
-
-  getColumns(): IColumnDesc[];
-
-  isAggregated(ranking: Ranking, group: IGroup): boolean;
-
-  aggregateAllOf(ranking: Ranking, aggregateAll: boolean): void;
-}
-
->>>>>>> 4912e8a3
 /**
  * emitted when the selection changes
  * @asMemberOf ADataProvider
