import {IColumnDesc, Ranking} from '../model';
import ADataProvider from './ADataProvider';
import {IDataProviderDump, IDataProviderOptions} from './interfaces';
import {isComplexAccessor, rowGetter, rowComplexGetter, rowGuessGetter} from '../internal';


function injectAccessor(d: any) {
  d.accessor = d.accessor || (d.column ? (isComplexAccessor(d.column) ? rowComplexGetter : rowGetter) : rowGuessGetter);
  d.label = d.label || d.column;
  return d;
}

/**
 * common base implementation of a DataProvider with a fixed list of column descriptions
 */
abstract class ACommonDataProvider extends ADataProvider {

  private rankingIndex = 0;

  constructor(private columns: IColumnDesc[] = [], options: Partial<IDataProviderOptions> = {}) {
    super(options);
    //generate the accessor
    columns.forEach(injectAccessor);
  }

  cloneRanking(existing?: Ranking) {
    const id = this.nextRankingId();
    const clone = new Ranking(id);

    if (existing) { //copy the ranking of the other one
      //TODO better cloning
      existing.children.forEach((child) => {
        this.push(clone, child.desc);
      });
    }

    return clone;
  }

  /**
   * adds another column description to this data provider
   * @param column
   */
  pushDesc(column: IColumnDesc) {
    injectAccessor(column);
    this.columns.push(column);
    this.fire(ADataProvider.EVENT_ADD_DESC, column);
  }

  clearColumns() {
    this.clearRankings();
    this.columns.splice(0, this.columns.length);
    this.fire(ADataProvider.EVENT_CLEAR_DESC);
  }

  getColumns(): IColumnDesc[] {
    return this.columns.slice();
  }

  findDesc(ref: string) {
    return this.columns.filter((c) => (<any>c).column === ref)[0];
  }

  /**
   * identify by the tuple type@columnname
   * @param desc
   * @returns {string}
   */
<<<<<<< HEAD
  toDescRef = (desc: any): any => {
    return typeof desc.column !== 'undefined' ? `${desc.type}@${desc.column}` : this.cleanDesc(Object.assign(desc));
=======
  toDescRef(desc: any): any {
    return typeof desc.column !== 'undefined' ? `${desc.type}@${desc.column}` : this.cleanDesc(Object.assign({}, desc));
>>>>>>> a3e0b8cd
  }

  fromDescRef = (descRef: any): any => {
    if (typeof (descRef) === 'string') {
      return this.columns.find((d: any) => `${d.type}@${d.column}` === descRef || d.type === descRef);
    }
    const existing = this.columns.find((d) => descRef.column === (<any>d).column && descRef.label === d.label && descRef.type === d.type);
    if (existing) {
      return existing;
    }
    return descRef;
  }

  restore(dump: IDataProviderDump) {
    super.restore(dump);
    this.rankingIndex = 1 + Math.max(...this.getRankings().map((r) => +r.id.substring(4)));
  }

  nextRankingId() {
    return `rank${this.rankingIndex++}`;
  }
}

export default ACommonDataProvider;<|MERGE_RESOLUTION|>--- conflicted
+++ resolved
@@ -66,13 +66,8 @@
    * @param desc
    * @returns {string}
    */
-<<<<<<< HEAD
-  toDescRef = (desc: any): any => {
-    return typeof desc.column !== 'undefined' ? `${desc.type}@${desc.column}` : this.cleanDesc(Object.assign(desc));
-=======
   toDescRef(desc: any): any {
     return typeof desc.column !== 'undefined' ? `${desc.type}@${desc.column}` : this.cleanDesc(Object.assign({}, desc));
->>>>>>> a3e0b8cd
   }
 
   fromDescRef = (descRef: any): any => {
