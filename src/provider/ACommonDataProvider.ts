--- conflicted
+++ resolved
@@ -55,10 +55,6 @@
     });
   }
 
-<<<<<<< HEAD
-  protected rankAccessor(_row: any, index: number, _id: string, _desc: IColumnDesc, ranking: Ranking) {
-    return (this.ranks.get(ranking.id)!.indexOf(index)) + 1;
-=======
   protected rankAccessor(row: any, index: number, id: string, desc: IColumnDesc, ranking: Ranking) {
     const groups = this.ranks.get(ranking.id);
     let acc = 0;
@@ -70,7 +66,6 @@
       acc += group.order.length;
     }
     return -1;
->>>>>>> 980035b9
   }
 
   /**
@@ -87,11 +82,7 @@
 
     if (existing) { //copy the ranking of the other one
       //copy the ranking
-<<<<<<< HEAD
       this.ranks.set(id, this.ranks.get(existing.id)!);
-=======
-      this.ranks.set(id, this.ranks.get(existing.id));
->>>>>>> 980035b9
       //TODO better cloning
       existing.children.forEach((child) => {
         this.push(clone, child.desc);
@@ -108,33 +99,17 @@
     this.ranks.delete(ranking.id);
   }
 
-<<<<<<< HEAD
-  sort(ranking: Ranking) {
-=======
   sort(ranking: Ranking): Promise<IOrderedGroup[]> {
->>>>>>> 980035b9
     //use the server side to sort
     const r = this.sortImpl(ranking);
     if (Array.isArray(r)) {
       //store the result
-<<<<<<< HEAD
-      this.ranks.set(ranking.id, r);
-      return r;
-    }
-    return r.then((argsort) => {
-      //store the result
-=======
->>>>>>> 980035b9
       this.ranks.set(ranking.id, argsort);
       return argsort;
     });
   }
 
-<<<<<<< HEAD
-  protected abstract sortImpl(ranking: Ranking): Promise<number[]>|number[];
-=======
-  protected abstract sortImpl(ranking: Ranking): Promise<IOrderedGroup[]>;
->>>>>>> 980035b9
+  protected abstract sortImpl(ranking: Ranking): Promise<IOrderedGroup[]>|IOrderedGroup[];
 
   /**
    * adds another column description to this data provider
