import Column, {
  IDataRow,
  Ranking,
  IndicesArray,
  IGroup,
  IOrderedGroup,
  INumberColumn,
  IDateColumn,
  ICategoricalLikeColumn,
  ICompareValue,
} from '../model';
import { ARenderTasks, IRenderTaskExecutor, taskNow } from './tasks';
import { ISequence, toIndexArray, sortComplex, getNumberOfBins } from '../internal';
import { CompareLookup } from './sort';
import { IRenderTask } from '..';

/**
 * @internal
 */
export function sortDirect(indices: IndicesArray, maxDataIndex: number, lookups?: CompareLookup) {
  const order = toIndexArray(indices, maxDataIndex);
  if (lookups) {
    sortComplex(order, lookups.sortOrders);
  }
  return order;
}

/**
 * @internal
 */
export class DirectRenderTasks extends ARenderTasks implements IRenderTaskExecutor {
  protected readonly cache = new Map<string, any>();

  setData(data: IDataRow[]) {
    this.data = data;
    this.cache.clear();
    this.valueCacheData.clear();
  }

  dirtyColumn(col: Column, type: 'data' | 'summary' | 'group') {
    super.dirtyColumn(col, type);

    if (type === 'group') {
      return; // not cached
    }
    this.cache.delete(`${col.id}:summary`);
    this.cache.delete(`${col.id}:summary:raw`);
    this.cache.delete(`${col.id}:summary:b`);
    this.cache.delete(`${col.id}:summary:braw`);

    if (type === 'summary') {
      return;
    }
    this.cache.delete(`${col.id}:data`);
    this.cache.delete(`${col.id}:data:raw`);
    this.cache.delete(`${col.id}:data:b`);
    this.cache.delete(`${col.id}:data:braw`);
  }

  dirtyRanking(ranking: Ranking, type: 'data' | 'summary' | 'group') {
    for (const col of ranking.flatColumns) {
      this.dirtyColumn(col, type);
    }
  }

  preCompute() {
    // dummy
  }

  preComputeData() {
    // dummy
  }

  preComputeCol() {
    // dummy
  }

  copyData2Summary() {
    // dummy
  }

  copyCache(col: Column, from: Column) {
    const fromPrefix = `${from.id}:`;

    for (const key of Array.from(this.cache.keys()).sort()) {
      if (!key.startsWith(fromPrefix)) {
        continue;
      }
      const cacheKey = `${col.id}:${key.slice(fromPrefix.length)}`;
      this.cache.set(cacheKey, this.cache.get(key)!);
    }
  }

  sort(
    _ranking: Ranking,
    _group: IGroup,
    indices: IndicesArray,
    _singleCall: boolean,
    maxDataIndex: number,
    lookups?: CompareLookup
  ) {
    return Promise.resolve(sortDirect(indices, maxDataIndex, lookups));
  }

  groupCompare(ranking: Ranking, group: IGroup, rows: IndicesArray): IRenderTask<ICompareValue[]> {
    const rg = ranking.getGroupSortCriteria();
    if (rg.length === 0) {
      return taskNow([group.name.toLowerCase()]);
    }
    const o = this.byOrder(rows);
    const vs: ICompareValue[] = [];
    for (const s of rg) {
      const r = s.col.toCompareGroupValue(o, group);
      if (Array.isArray(r)) {
        vs.push(...r);
      } else {
        vs.push(r);
      }
    }
    vs.push(group.name.toLowerCase());
    return taskNow(vs);
  }

  groupRows<T>(
    _col: Column,
    group: IOrderedGroup,
    _key: string,
    compute: (rows: ISequence<IDataRow>) => T
  ): IRenderTask<T> {
    return taskNow(compute(this.byOrder(group.order)));
  }

  groupExampleRows<T>(
    _col: Column,
    group: IOrderedGroup,
    _key: string,
    compute: (rows: ISequence<IDataRow>) => T
  ): IRenderTask<T> {
    return taskNow(compute(this.byOrder(group.order.slice(0, 5))));
  }

  groupBoxPlotStats(col: Column & INumberColumn, group: IOrderedGroup, raw?: boolean) {
    const { summary, data } = this.summaryBoxPlotStatsD(col, raw);
    return taskNow({
      group: this.boxplotBuilder(group.order, col, raw).next(Number.POSITIVE_INFINITY as any).value!,
      summary,
      data,
    });
  }

  groupNumberStats(col: Column & INumberColumn, group: IOrderedGroup, raw?: boolean) {
    const { summary, data } = this.summaryNumberStatsD(col, raw);
    return taskNow({
      group: this.statsBuilder(group.order, col, summary.hist.length, raw).next(Number.POSITIVE_INFINITY as any).value!,
      summary,
      data,
    });
  }

  groupCategoricalStats(col: Column & ICategoricalLikeColumn, group: IOrderedGroup) {
    const { summary, data } = this.summaryCategoricalStatsD(col);
    return taskNow({
      group: this.categoricalStatsBuilder(group.order, col).next(Number.POSITIVE_INFINITY as any).value!,
      summary,
      data,
    });
  }

  groupDateStats(col: Column & IDateColumn, group: IOrderedGroup) {
    const { summary, data } = this.summaryDateStatsD(col);
    return taskNow({
      group: this.dateStatsBuilder(group.order, col, summary).next(Number.POSITIVE_INFINITY as any).value!,
      summary,
      data,
    });
  }

  summaryBoxPlotStats(col: Column & INumberColumn, raw?: boolean) {
    return taskNow(this.summaryBoxPlotStatsD(col, raw));
  }

  summaryNumberStats(col: Column & INumberColumn, raw?: boolean) {
    return taskNow(this.summaryNumberStatsD(col, raw));
  }

  summaryCategoricalStats(col: Column & ICategoricalLikeColumn) {
    return taskNow(this.summaryCategoricalStatsD(col));
  }

  summaryDateStats(col: Column & IDateColumn) {
    return taskNow(this.summaryDateStatsD(col));
  }

  private summaryNumberStatsD(col: Column & INumberColumn, raw?: boolean) {
    const ranking = col.findMyRanker();
    return this.cached(
      'summary',
      col,
      () => {
        const order = ranking ? ranking.getOrder() : [];
        const data = this.dataNumberStats(col, raw);
        return {
<<<<<<< HEAD
          summary: this.normalizedStatsBuilder(order, col, data.hist.length, raw).next(Number.POSITIVE_INFINITY as any)
            .value!,
=======
          summary: this.statsBuilder(ranking, col, data.hist.length, raw).next(Number.POSITIVE_INFINITY as any).value!,
>>>>>>> 4e1085da
          data,
        };
      },
      raw ? ':raw' : '',
      ranking && ranking.getOrderLength() === 0
    );
  }

  private summaryBoxPlotStatsD(col: Column & INumberColumn, raw?: boolean) {
    const ranking = col.findMyRanker();
    return this.cached(
      'summary',
      col,
      () => {
        const order = ranking ? ranking.getOrder() : [];
        const data = this.dataBoxPlotStats(col, raw);
        return { summary: this.boxplotBuilder(order, col, raw).next(Number.POSITIVE_INFINITY as any).value!, data };
      },
      raw ? ':braw' : ':b',
      ranking && ranking.getOrderLength() === 0
    );
  }

  private summaryCategoricalStatsD(col: Column & ICategoricalLikeColumn) {
    const ranking = col.findMyRanker();
    return this.cached(
      'summary',
      col,
      () => {
        const order = ranking ? ranking.getOrder() : [];
        const data = this.dataCategoricalStats(col);
        return {
          summary: this.categoricalStatsBuilder(order, col).next(Number.POSITIVE_INFINITY as any).value!,
          data,
        };
      },
      '',
      ranking && ranking.getOrderLength() === 0
    );
  }

  private summaryDateStatsD(col: Column & IDateColumn) {
    const ranking = col.findMyRanker();
    return this.cached(
      'summary',
      col,
      () => {
        const order = ranking ? ranking.getOrder() : [];
        const data = this.dataDateStats(col);
        return {
          summary: this.dateStatsBuilder(order, col, data).next(Number.POSITIVE_INFINITY as any).value!,
          data,
        };
      },
      '',
      ranking && ranking.getOrderLength() === 0
    );
  }

  private cached<T>(prefix: string, col: Column, creator: () => T, suffix = '', dontCache = false): T {
    const key = `${col.id}:${prefix}${suffix}`;
    if (this.cache.has(key)) {
      return this.cache.get(key)!;
    }
    const s = creator();
    if (!dontCache) {
      this.cache.set(key, s);
    }
    return s;
  }

  dataBoxPlotStats(col: Column & INumberColumn, raw?: boolean) {
    return this.cached(
      'data',
      col,
      () => this.boxplotBuilder(null, col, raw).next(Number.POSITIVE_INFINITY as any).value!,
      raw ? ':braw' : ':b'
    );
  }

  dataNumberStats(col: Column & INumberColumn, raw?: boolean) {
    return this.cached(
      'data',
      col,
      () =>
        this.statsBuilder(null, col, getNumberOfBins(this.data.length), raw).next(Number.POSITIVE_INFINITY as any)
          .value!,
      raw ? ':raw' : ''
    );
  }

  dataCategoricalStats(col: Column & ICategoricalLikeColumn) {
    return this.cached(
      'data',

      col,

      () => this.categoricalStatsBuilder(null, col).next(Number.POSITIVE_INFINITY as any).value!
    );
  }

  dataDateStats(col: Column & IDateColumn) {
    return this.cached(
      'data',
      col,
      () => this.dateStatsBuilder(null, col).next(Number.POSITIVE_INFINITY as any).value!
    );
  }

  terminate() {
    this.cache.clear();
  }
}<|MERGE_RESOLUTION|>--- conflicted
+++ resolved
@@ -200,12 +200,7 @@
         const order = ranking ? ranking.getOrder() : [];
         const data = this.dataNumberStats(col, raw);
         return {
-<<<<<<< HEAD
-          summary: this.normalizedStatsBuilder(order, col, data.hist.length, raw).next(Number.POSITIVE_INFINITY as any)
-            .value!,
-=======
-          summary: this.statsBuilder(ranking, col, data.hist.length, raw).next(Number.POSITIVE_INFINITY as any).value!,
->>>>>>> 4e1085da
+          summary: this.statsBuilder(order, col, data.hist.length, raw).next(Number.POSITIVE_INFINITY as any).value!,
           data,
         };
       },
