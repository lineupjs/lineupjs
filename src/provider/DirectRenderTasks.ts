import type {
  IDataRow,
  Ranking,
  IndicesArray,
  IGroup,
  IOrderedGroup,
  INumberColumn,
  IDateColumn,
  ICategoricalLikeColumn,
  ICompareValue,
  StringColumn,
} from '../model';
import type Column from '../model';
import { ARenderTasks, IRenderTaskExecutor, taskNow } from './tasks';
import {
  ISequence,
  toIndexArray,
  sortComplex,
  getNumberOfBins,
  IDateStatistics,
  IStringStatistics,
  ICategoricalStatistics,
  IAdvancedBoxPlotData,
  IStatistics,
} from '../internal';
import type { CompareLookup } from './sort';
import type { IRenderTask } from '../renderer';

/**
 * @internal
 */
export function sortDirect(indices: IndicesArray, maxDataIndex: number, lookups?: CompareLookup) {
  const order = toIndexArray(indices, maxDataIndex);
  if (lookups) {
    sortComplex(order, lookups.sortOrders);
  }
  return order;
}

/**
 * @internal
 */
export class DirectRenderTasks extends ARenderTasks implements IRenderTaskExecutor {
  protected readonly cache = new Map<string, any>();

  setData(data: IDataRow[]) {
    this.data = data;
    this.cache.clear();
    this.valueCacheData.clear();
  }

  dirtyColumn(col: Column, type: 'data' | 'summary' | 'group') {
    super.dirtyColumn(col, type);

    if (type === 'group') {
      return; // not cached
    }
    this.cache.delete(`${col.id}:summary`);
    this.cache.delete(`${col.id}:summary:raw`);
    this.cache.delete(`${col.id}:summary:b`);
    this.cache.delete(`${col.id}:summary:braw`);

    if (type === 'summary') {
      return;
    }
    this.cache.delete(`${col.id}:data`);
    this.cache.delete(`${col.id}:data:raw`);
    this.cache.delete(`${col.id}:data:b`);
    this.cache.delete(`${col.id}:data:braw`);
  }

  dirtyRanking(ranking: Ranking, type: 'data' | 'summary' | 'group') {
    for (const col of ranking.flatColumns) {
      this.dirtyColumn(col, type);
    }
  }

  preCompute() {
    // dummy
  }

  preComputeData() {
    // dummy
  }

  preComputeCol() {
    // dummy
  }

  copyData2Summary() {
    // dummy
  }

  copyCache(col: Column, from: Column) {
    const fromPrefix = `${from.id}:`;

    for (const key of Array.from(this.cache.keys()).sort()) {
      if (!key.startsWith(fromPrefix)) {
        continue;
      }
      const cacheKey = `${col.id}:${key.slice(fromPrefix.length)}`;
      this.cache.set(cacheKey, this.cache.get(key)!);
    }
  }

  sort(
    _ranking: Ranking,
    _group: IGroup,
    indices: IndicesArray,
    _singleCall: boolean,
    maxDataIndex: number,
    lookups?: CompareLookup
  ) {
    return Promise.resolve(sortDirect(indices, maxDataIndex, lookups));
  }

  groupCompare(ranking: Ranking, group: IGroup, rows: IndicesArray): IRenderTask<ICompareValue[]> {
    const rg = ranking.getGroupSortCriteria();
    if (rg.length === 0) {
      return taskNow([group.name.toLowerCase()]);
    }
    const o = this.byOrder(rows);
    const vs: ICompareValue[] = [];
    for (const s of rg) {
      const r = s.col.toCompareGroupValue(o, group);
      if (Array.isArray(r)) {
        vs.push(...r);
      } else {
        vs.push(r);
      }
    }
    vs.push(group.name.toLowerCase());
    return taskNow(vs);
  }

  groupRows<T>(
    _col: Column,
    group: IOrderedGroup,
    _key: string,
    compute: (rows: ISequence<IDataRow>) => T
  ): IRenderTask<T> {
    return taskNow(compute(this.byOrder(group.order)));
  }

  groupExampleRows<T>(
    _col: Column,
    group: IOrderedGroup,
    _key: string,
    compute: (rows: ISequence<IDataRow>) => T
  ): IRenderTask<T> {
    return taskNow(compute(this.byOrder(group.order.slice(0, 5))));
  }

  groupBoxPlotStats(col: Column & INumberColumn, group: IOrderedGroup, raw?: boolean) {
    const { summary, data } = this.summaryBoxPlotStatsD(col, raw);
    return taskNow({
      group: this.boxplotBuilder(group.order, col, raw).next(Number.POSITIVE_INFINITY as any).value!,
      summary,
      data,
    });
  }

  groupNumberStats(col: Column & INumberColumn, group: IOrderedGroup, raw?: boolean) {
    const { summary, data } = this.summaryNumberStatsD(col, raw);
    return taskNow({
      group: this.statsBuilder(group.order, col, summary.hist.length, raw).next(Number.POSITIVE_INFINITY as any).value!,
      summary,
      data,
    });
  }

  groupCategoricalStats(col: Column & ICategoricalLikeColumn, group: IOrderedGroup) {
    const { summary, data } = this.summaryCategoricalStatsD(col);
    return taskNow({
      group: this.categoricalStatsBuilder(group.order, col).next(Number.POSITIVE_INFINITY as any).value!,
      summary,
      data,
    });
  }

  groupDateStats(col: Column & IDateColumn, group: IOrderedGroup) {
    const { summary, data } = this.summaryDateStatsD(col);
    return taskNow({
      group: this.dateStatsBuilder(group.order, col, summary).next(Number.POSITIVE_INFINITY as any).value!,
      summary,
      data,
    });
  }

  groupStringStats(col: StringColumn, group: IOrderedGroup) {
    const { summary, data } = this.summaryStringStatsD(col);
    return taskNow({
      group: this.stringStatsBuilder(
        group.order,
        col,
        summary.topN.map((d) => d.value)
      ).next(Number.POSITIVE_INFINITY as any).value!,
      summary,
      data,
    });
  }

  summaryBoxPlotStats(col: Column & INumberColumn, raw?: boolean) {
    return taskNow(this.summaryBoxPlotStatsD(col, raw));
  }

  summaryNumberStats(col: Column & INumberColumn, raw?: boolean) {
    return taskNow(this.summaryNumberStatsD(col, raw));
  }

  summaryCategoricalStats(col: Column & ICategoricalLikeColumn) {
    return taskNow(this.summaryCategoricalStatsD(col));
  }

  summaryDateStats(col: Column & IDateColumn) {
    return taskNow(this.summaryDateStatsD(col));
  }

<<<<<<< HEAD
  summaryStringStats(col: StringColumn) {
    return taskNow(this.summaryStringStatsD(col));
  }

  private summaryNumberStatsD(col: Column & INumberColumn, raw?: boolean): { summary: IStatistics; data: IStatistics } {
=======
  private summaryNumberStatsD(col: Column & INumberColumn, raw?: boolean) {
    const ranking = col.findMyRanker();
>>>>>>> 801852c6
    return this.cached(
      'summary',
      col,
      () => {
        const order = ranking ? ranking.getOrder() : [];
        const data = this.dataNumberStats(col, raw);
        return {
          summary: this.statsBuilder(order, col, data.hist.length, raw).next(Number.POSITIVE_INFINITY as any).value!,
          data,
        };
      },
      raw ? ':raw' : '',
      ranking && ranking.getOrderLength() === 0
    );
  }

<<<<<<< HEAD
  private summaryBoxPlotStatsD(
    col: Column & INumberColumn,
    raw?: boolean
  ): { summary: IAdvancedBoxPlotData; data: IAdvancedBoxPlotData } {
=======
  private summaryBoxPlotStatsD(col: Column & INumberColumn, raw?: boolean) {
    const ranking = col.findMyRanker();
>>>>>>> 801852c6
    return this.cached(
      'summary',
      col,
      () => {
        const order = ranking ? ranking.getOrder() : [];
        const data = this.dataBoxPlotStats(col, raw);
        return { summary: this.boxplotBuilder(order, col, raw).next(Number.POSITIVE_INFINITY as any).value!, data };
      },
      raw ? ':braw' : ':b',
      ranking && ranking.getOrderLength() === 0
    );
  }

<<<<<<< HEAD
  private summaryCategoricalStatsD(
    col: Column & ICategoricalLikeColumn
  ): { summary: ICategoricalStatistics; data: ICategoricalStatistics } {
=======
  private summaryCategoricalStatsD(col: Column & ICategoricalLikeColumn) {
    const ranking = col.findMyRanker();
>>>>>>> 801852c6
    return this.cached(
      'summary',
      col,
      () => {
        const order = ranking ? ranking.getOrder() : [];
        const data = this.dataCategoricalStats(col);
        return {
          summary: this.categoricalStatsBuilder(order, col).next(Number.POSITIVE_INFINITY as any).value!,
          data,
        };
      },
      '',
      ranking && ranking.getOrderLength() === 0
    );
  }

<<<<<<< HEAD
  private summaryDateStatsD(col: Column & IDateColumn): { summary: IDateStatistics; data: IDateStatistics } {
=======
  private summaryDateStatsD(col: Column & IDateColumn) {
    const ranking = col.findMyRanker();
>>>>>>> 801852c6
    return this.cached(
      'summary',
      col,
      () => {
        const order = ranking ? ranking.getOrder() : [];
        const data = this.dataDateStats(col);
        return {
          summary: this.dateStatsBuilder(order, col, data).next(Number.POSITIVE_INFINITY as any).value!,
          data,
        };
      },
      '',
      ranking && ranking.getOrderLength() === 0
    );
  }

  private summaryStringStatsD(col: StringColumn): { summary: IStringStatistics; data: IStringStatistics } {
    return this.cached(
      'summary',
      col,
      () => {
        const ranking = col.findMyRanker()!.getOrder();
        const data = this.dataStringStats(col);
        return {
          summary: this.stringStatsBuilder(ranking, col, undefined).next(Number.POSITIVE_INFINITY as any).value!,
          data,
        };
      },
      '',
      col.findMyRanker()!.getOrderLength() === 0
    );
  }

  private cached<T>(prefix: string, col: Column, creator: () => T, suffix = '', dontCache = false): T {
    const key = `${col.id}:${prefix}${suffix}`;
    if (this.cache.has(key)) {
      return this.cache.get(key)!;
    }
    const s = creator();
    if (!dontCache) {
      this.cache.set(key, s);
    }
    return s;
  }

  dataBoxPlotStats(col: Column & INumberColumn, raw?: boolean): IAdvancedBoxPlotData {
    return this.cached(
      'data',
      col,
      () => this.boxplotBuilder(null, col, raw).next(Number.POSITIVE_INFINITY as any).value!,
      raw ? ':braw' : ':b'
    );
  }

  dataNumberStats(col: Column & INumberColumn, raw?: boolean): IStatistics {
    return this.cached(
      'data',
      col,
      () =>
        this.statsBuilder(null, col, getNumberOfBins(this.data.length), raw).next(Number.POSITIVE_INFINITY as any)
          .value!,
      raw ? ':raw' : ''
    );
  }

  dataCategoricalStats(col: Column & ICategoricalLikeColumn): ICategoricalStatistics {
    return this.cached(
      'data',

      col,

      () => this.categoricalStatsBuilder(null, col).next(Number.POSITIVE_INFINITY as any).value!
    );
  }

  dataDateStats(col: Column & IDateColumn): IDateStatistics {
    return this.cached(
      'data',
      col,
      () => this.dateStatsBuilder(null, col).next(Number.POSITIVE_INFINITY as any).value!
    );
  }

  dataStringStats(col: StringColumn): IStringStatistics {
    return this.cached(
      'data',
      col,
      () => this.stringStatsBuilder(null, col).next(Number.POSITIVE_INFINITY as any).value!
    );
  }

  terminate() {
    this.cache.clear();
  }
}<|MERGE_RESOLUTION|>--- conflicted
+++ resolved
@@ -216,16 +216,12 @@
     return taskNow(this.summaryDateStatsD(col));
   }
 
-<<<<<<< HEAD
   summaryStringStats(col: StringColumn) {
     return taskNow(this.summaryStringStatsD(col));
   }
 
   private summaryNumberStatsD(col: Column & INumberColumn, raw?: boolean): { summary: IStatistics; data: IStatistics } {
-=======
-  private summaryNumberStatsD(col: Column & INumberColumn, raw?: boolean) {
     const ranking = col.findMyRanker();
->>>>>>> 801852c6
     return this.cached(
       'summary',
       col,
@@ -242,15 +238,11 @@
     );
   }
 
-<<<<<<< HEAD
   private summaryBoxPlotStatsD(
     col: Column & INumberColumn,
     raw?: boolean
   ): { summary: IAdvancedBoxPlotData; data: IAdvancedBoxPlotData } {
-=======
-  private summaryBoxPlotStatsD(col: Column & INumberColumn, raw?: boolean) {
     const ranking = col.findMyRanker();
->>>>>>> 801852c6
     return this.cached(
       'summary',
       col,
@@ -264,14 +256,10 @@
     );
   }
 
-<<<<<<< HEAD
   private summaryCategoricalStatsD(
     col: Column & ICategoricalLikeColumn
   ): { summary: ICategoricalStatistics; data: ICategoricalStatistics } {
-=======
-  private summaryCategoricalStatsD(col: Column & ICategoricalLikeColumn) {
     const ranking = col.findMyRanker();
->>>>>>> 801852c6
     return this.cached(
       'summary',
       col,
@@ -288,12 +276,8 @@
     );
   }
 
-<<<<<<< HEAD
   private summaryDateStatsD(col: Column & IDateColumn): { summary: IDateStatistics; data: IDateStatistics } {
-=======
-  private summaryDateStatsD(col: Column & IDateColumn) {
     const ranking = col.findMyRanker();
->>>>>>> 801852c6
     return this.cached(
       'summary',
       col,
