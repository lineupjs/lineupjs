--- conflicted
+++ resolved
@@ -17,11 +17,7 @@
 import ADataProvider from './ADataProvider';
 import type { IDataProviderOptions } from './interfaces';
 import { CompareLookup } from './sort';
-<<<<<<< HEAD
-import { ARenderTaskOptions, IRenderTaskExecutor } from './tasks';
-=======
-import type { IRenderTaskExecutor } from './tasks';
->>>>>>> 4fa8c960
+import type { ARenderTaskOptions, IRenderTaskExecutor } from './tasks';
 import { DirectRenderTasks } from './DirectRenderTasks';
 import { ScheduleRenderTasks } from './ScheduledTasks';
 import { joinGroups, mapIndices, duplicateGroup } from '../model/internal';
