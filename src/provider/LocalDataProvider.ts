import {createIndexArray, sortComplex, ISequence, lazySeq, IEventContext} from '../internal';
import {Column, EDirtyReason, Ranking, defaultGroup, IColumnDesc, ICompareValue, IDataRow, IGroup, IndicesArray, INumberColumn, IOrderedGroup, CompositeColumn} from '../model';
import ACommonDataProvider from './ACommonDataProvider';
import ADataProvider from './ADataProvider';
import {IDataProviderOptions} from './interfaces';
import {CompareLookup} from './sort';
import {IRenderTaskExecutor} from './tasks';
import {DirectRenderTasks} from './DirectRenderTasks';
import {ScheduleRenderTasks} from './ScheduledTasks';
import {joinGroups, mapIndices, duplicateGroup} from '../model/internal';
import {index2pos} from './internal';


export interface ILocalDataProviderOptions {
  /**
   * whether the filter should be applied to all rankings regardless where they are
   * default: false
   */
  filterGlobally: boolean;
  /**
   * jump to search results such that they are visible
   * default: false
   */
  jumpToSearchResult: boolean;

  /**
   * specify the task executor to use direct = no delay, scheduled = run when idle
   */
  taskExecutor: 'direct' | 'scheduled';
}

interface ISortHelper {
  group: IGroup;
  rows: IndicesArray;
}

/**
 * a data provider based on an local array
 */
export default class LocalDataProvider extends ACommonDataProvider {
  private readonly ooptions: ILocalDataProviderOptions = {
    /**
     * whether the filter should be applied to all rankings regardless where they are
     */
    filterGlobally: false,

    jumpToSearchResult: false,

    taskExecutor: 'direct'
  };

  private readonly reorderAll: () => void;

  private _dataRows: IDataRow[];
  private filter: ((row: IDataRow) => boolean) | null = null;
  private readonly tasks: IRenderTaskExecutor;

  constructor(private _data: any[], columns: IColumnDesc[] = [], options: Partial<ILocalDataProviderOptions & IDataProviderOptions> = {}) {
    super(columns, options);
    Object.assign(this.ooptions, options);
    this._dataRows = toRows(_data);
    this.tasks = this.ooptions.taskExecutor === 'direct' ? new DirectRenderTasks() : new ScheduleRenderTasks();
    this.tasks.setData(this._dataRows);

    const that = this;
    this.reorderAll = function (this: {source?: Ranking, type: string}) {
      //fire for all other rankings a dirty order event, too
      const ranking = this.source;
      const type = this.type;
      for (const r of that.getRankings()) {
        if (r !== ranking) {
          r.dirtyOrder(type === Ranking.EVENT_FILTER_CHANGED ? [EDirtyReason.FILTER_CHANGED] : [EDirtyReason.UNKNOWN]);
        }
      }
    };
  }

  /**
   * set a globally applied filter to all data without changing the data source itself
   * @param {((row: IDataRow) => boolean) | null} filter
   */
  setFilter(filter: ((row: IDataRow) => boolean) | null) {
    this.filter = filter;
    this.reorderAll.call({type: Ranking.EVENT_FILTER_CHANGED});
  }

  getFilter() {
    return this.filter;
  }

  getTotalNumberOfRows() {
    return this.data.length;
  }

  getTaskExecutor() {
    return this.tasks;
  }

  get data() {
    return this._data;
  }

  destroy() {
    super.destroy();
    this.tasks.terminate();
  }

  /**
   * replaces the dataset rows with a new one
   * @param data
   */
  setData(data: any[]) {
    this._data = data;
    this._dataRows = toRows(data);
    this.dataChanged();
  }

  private dataChanged() {
    this.tasks.setData(this._dataRows);

    for (const ranking of this.getRankings()) {
      this.tasks.preComputeData(ranking);
    }

    this.fire(ADataProvider.EVENT_DATA_CHANGED, this._dataRows);
    this.reorderAll.call({type: Ranking.EVENT_FILTER_CHANGED});

  }

  clearData() {
    this.setData([]);
  }

  /**
   * append rows to the dataset
   * @param data
   */
  appendData(data: any[]) {
    for (const d of data) {
      this._data.push(d);
      this._dataRows.push({v: d, i: this._dataRows.length});
    }
    this.dataChanged();
  }

  cloneRanking(existing?: Ranking) {
    const ranking = super.cloneRanking(existing);

    if (this.ooptions.filterGlobally) {
      ranking.on(`${Ranking.EVENT_FILTER_CHANGED}.reorderAll`, this.reorderAll);
    }

    this.trackRanking(ranking, existing);
    return ranking;
  }

  private trackRanking(ranking: Ranking, existing?: Ranking) {

    const that = this;
    ranking.on(`${Column.EVENT_DIRTY_CACHES}.cache`, function (this: IEventContext) {
      let col: any = this.origin;
      while (col instanceof Column) {
        // console.log(col.label, 'dirty data');
        that.tasks.dirtyColumn(col, 'data');
        that.tasks.preComputeCol(col);
        col = col.parent;
      }
    });

    const cols = ranking.flatColumns;
    const addKey = `${Ranking.EVENT_ADD_COLUMN}.cache`;
    const removeKey = `${Ranking.EVENT_REMOVE_COLUMN}.cache`;

    const removeCol = (col: Column) => {
      this.tasks.dirtyColumn(col, 'data');
      if (col instanceof CompositeColumn) {
        col.on(addKey, null);
        col.on(removeKey, null);
      }
    };

    const addCol = (col: Column) => {
      this.tasks.preComputeCol(col);
      if (col instanceof CompositeColumn) {
        col.on(addKey, addCol);
        col.on(removeKey, removeCol);
      }
    };


    ranking.on(addKey, addCol);
    ranking.on(removeKey, removeCol);
    for (const col of cols) {
      if (col instanceof CompositeColumn) {
        col.on(addKey, addCol);
        col.on(removeKey, removeCol);
      }
    }

    if (existing) {
      const copy = existing.flatColumns;
      for (let i = 0; i < cols.length; ++i) {
        this.tasks.copyCache(cols[i], copy[i]);
      }
    }

    this.tasks.preComputeData(ranking);
  }

  cleanUpRanking(ranking: Ranking) {
    if (this.ooptions.filterGlobally) {
      ranking.on(`${Ranking.EVENT_FILTER_CHANGED}.reorderAll`, null);
    }


    const cols = ranking.flatColumns;
    const addKey = `${Ranking.EVENT_ADD_COLUMN}.cache`;
    const removeKey = `${Ranking.EVENT_REMOVE_COLUMN}.cache`;
    ranking.on(addKey, null);
    ranking.on(removeKey, null);
    for (const col of cols) {
      if (col instanceof CompositeColumn) {
        col.on(addKey, null);
        col.on(removeKey, null);
      }
    }

    this.tasks.dirtyRanking(ranking, 'data');

    super.cleanUpRanking(ranking);
  }

  private resolveFilter(ranking: Ranking) {
    //do the optional filtering step
    const filter: (Column | ((d: IDataRow) => boolean))[] = [];

    if (this.ooptions.filterGlobally) {
      for (const r of this.getRankings()) {
        if (r.isFiltered()) {
          filter.push(...r.flatColumns.filter((d) => d.isFiltered()));
        }
      }
    } else if (ranking.isFiltered()) {
      filter.push(...ranking.flatColumns.filter((d) => d.isFiltered()));
    }

    if (this.filter) {
      filter.push(this.filter);
    }
    return filter;
  }

  private noSorting(ranking: Ranking) {
    // initial no sorting required just index mapping
    const l = this._data.length;
    const order = createIndexArray(l, l - 1);
    const index2pos = order.slice();
    for (let i = 0; i < l; ++i) {
      order[i] = i;
      index2pos[i] = i + 1; // shift since default is 0
    }

    this.tasks.preCompute(ranking, [{rows: order, group: defaultGroup}], l - 1);
    return {groups: [Object.assign({order}, defaultGroup)], index2pos};
  }

  private createSorter(ranking: Ranking, filter: (Column | ((d: IDataRow) => boolean))[], needsFiltering: boolean, needsGrouping: boolean, needsSorting: boolean) {
    const groups = new Map<string, ISortHelper>();
    const groupOrder: ISortHelper[] = [];
    let maxDataIndex = -1;

    const groupCriteria = ranking.getGroupCriteria();
    const lookups = needsSorting ? new CompareLookup(this._data.length, true, ranking, this.tasks.valueCache.bind(this.tasks)) : undefined;

    const pushGroup = (group: IGroup, r: IDataRow) => {
      const groupKey = group.name.toLowerCase();
      if (groups.has(groupKey)) {
        (<number[]>groups.get(groupKey)!.rows).push(r.i);
        return;
      }
      const s = {group, rows: [r.i]};
      groups.set(groupKey, s);
      groupOrder.push(s);
    };

    const groupCaches = groupCriteria.map((c) => this.tasks.valueCache(c));
    const filterCaches = filter.map((c) => typeof c === 'function' ? undefined : this.tasks.valueCache(c));

    const toGroup = groupCriteria.length === 1 ?
      (r: IDataRow) => joinGroups([groupCriteria[0].group(r, groupCaches[0] ? groupCaches[0]!(r.i) : undefined)]) :
      (r: IDataRow) => joinGroups(groupCriteria.map((c, i) => c.group(r, groupCaches[i] ? groupCaches[i]!(r.i) : undefined)));

    if (needsFiltering) {
      // filter, group, sort
      outer: for (const r of this._dataRows) {
        for (let f = 0; f < filter.length; ++f) {
          const fc = filter[f];
          const c = filterCaches[f];
          if ((typeof fc === 'function' && !fc(r)) || (fc instanceof Column && !fc.filter(r, c ? c(r.i) : undefined))) {
            continue outer;
          }
        }
        if (maxDataIndex < r.i) {
          maxDataIndex = r.i;
        }
        if (lookups) {
          lookups.push(r);
        }
        pushGroup(toGroup(r), r);
      }

      // some default sorting
      groupOrder.sort((a, b) => a.group.name.toLowerCase().localeCompare(b.group.name.toLowerCase()));
      return {maxDataIndex, lookups, groupOrder};
    }

    // reuse the existing groups

    for (const before of ranking.getGroups()) {
      const order = before.order;
      if (!needsGrouping) {
        const clone = duplicateGroup(before);
        // reuse in full
        groupOrder.push({group: clone, rows: order});

        if (!lookups) {
          maxDataIndex = (<ReadonlyArray<number>>order).reduce((a, b) => Math.max(a, b), maxDataIndex);
          continue;
        }
        // sort
        // tslint:disable-next-line:prefer-for-of
        for (let o = 0; o < order.length; ++o) {
          const i = order[o];
          if (maxDataIndex < i) {
            maxDataIndex = i;
          }
          lookups.push(this._dataRows[i]);
        }
        continue;
      }

      // group, [sort]
      // tslint:disable-next-line:prefer-for-of
      for (let o = 0; o < order.length; ++o) {
        const i = order[o];
        if (maxDataIndex < i) {
          maxDataIndex = i;
        }
        const r = this._dataRows[i];
        if (lookups) {
          lookups.push(r);
        }
        pushGroup(toGroup(r), r);
      }
    }

    if (needsGrouping) {
      // some default sorting
      groupOrder.sort((a, b) => a.group.name.toLowerCase().localeCompare(b.group.name.toLowerCase()));
    }
    return {maxDataIndex, lookups, groupOrder};
  }

  private sortGroup(g: ISortHelper, i: number, ranking: Ranking, lookups: CompareLookup | undefined, groupLookup: CompareLookup | undefined, singleGroup: boolean, maxDataIndex: number): Promise<IOrderedGroup> {
    const group = g.group;

    const sortTask = this.tasks.sort(ranking, group, g.rows, singleGroup, maxDataIndex, lookups);

    // compute sort group value as task
    const groupSortTask = groupLookup ? this.tasks.groupCompare(ranking, group, g.rows).then((r) => r) : <ICompareValue[]>[];

    // trigger task for groups to compute for this group


    return Promise.all([sortTask, groupSortTask]).then(([order, groupC]) => {
      if (groupLookup && Array.isArray(groupC)) {
        groupLookup.pushValues(i, groupC);
      }
      return Object.assign(group, {order});
    });
  }

  private sortGroups(groups: IOrderedGroup[], groupLookup: CompareLookup | undefined, enforceSorting: boolean) {
    // sort groups
    if (groupLookup) {
      const groupIndices = groups.map((_, i) => i);
      sortComplex(groupIndices, groupLookup.sortOrders);
      return groupIndices.map((i) => groups[i]);
    }
    if (enforceSorting) {
      // create a default sorting
      return groups.sort((a, b) => a.name.localeCompare(b.name));
    }
    return groups;
  }

  sort(ranking: Ranking, dirtyReason: EDirtyReason[]) {
    const reasons = new Set(dirtyReason);

    if (this._data.length === 0) {
      return {groups: [], index2pos: []};
    }

    // console.log(dirtyReason);

    const filter = this.resolveFilter(ranking);

    const needsFiltering = reasons.has(EDirtyReason.UNKNOWN) || reasons.has(EDirtyReason.FILTER_CHANGED);
    const needsGrouping = needsFiltering || reasons.has(EDirtyReason.GROUP_CRITERIA_CHANGED) || reasons.has(EDirtyReason.GROUP_CRITERIA_DIRTY);
    const needsSorting = needsGrouping || reasons.has(EDirtyReason.SORT_CRITERIA_CHANGED) || reasons.has(EDirtyReason.SORT_CRITERIA_DIRTY);
    const needsGroupSorting = needsGrouping || reasons.has(EDirtyReason.GROUP_SORT_CRITERIA_CHANGED) || reasons.has(EDirtyReason.GROUP_SORT_CRITERIA_DIRTY);

    if (needsFiltering) {
      this.tasks.dirtyRanking(ranking, 'summary');
    } else if (needsGrouping) {
      this.tasks.dirtyRanking(ranking, 'group');
    }
    // otherwise the summary and group summaries should still be valid

    if (filter.length === 0) {
      // all rows so summary = data
      this.tasks.copyData2Summary(ranking);
    }

    const isGroupedBy = ranking.getGroupCriteria().length > 0;
    const isSortedBy = ranking.getSortCriteria().length > 0;
    const isGroupedSortedBy = ranking.getGroupSortCriteria().length > 0;

    if (!isGroupedBy && !isSortedBy && filter.length === 0) {
      return this.noSorting(ranking);
    }

    const {maxDataIndex, lookups, groupOrder} = this.createSorter(ranking, filter, needsFiltering, needsGrouping, needsSorting);

    if (groupOrder.length === 0) {
      return {groups: [], index2pos: []};
    }

    this.tasks.preCompute(ranking, groupOrder, maxDataIndex);


    if (groupOrder.length === 1) {
      const g = groupOrder[0]!;

      // not required if: group sort criteria changed -> lookups will be none
      return this.sortGroup(g, 0, ranking, lookups, undefined, true, maxDataIndex).then((group) => {
        return index2pos([group], maxDataIndex);
      });
    }

    const groupLookup = isGroupedSortedBy && needsGroupSorting ? new CompareLookup(groupOrder.length, false, ranking) : undefined;

    return Promise.all(groupOrder.map((g, i) => {
      // not required if: group sort criteria changed -> lookups will be none
      return this.sortGroup(g, i, ranking, lookups, groupLookup, false, maxDataIndex);
    })).then((groups) => {
      // not required if: sort criteria changed -> groupLookup will be none
<<<<<<< HEAD
      const sortedGroups = this.sortGroups(groups, groupLookup);
      return index2pos(sortedGroups, maxDataIndex);
=======
      const sortedGroups = this.sortGroups(groups, groupLookup, needsGroupSorting);
      return this.index2pos(sortedGroups, maxDataIndex);
>>>>>>> a3e0b8cd
    });
  }

  getRow(index: number) {
    return this._dataRows[index];
  }

  view(indices: IndicesArray) {
    return mapIndices(indices, (i) => this._data[i] || {});
  }

  mappingSample(col: INumberColumn): ISequence<number> {
    const MAX_SAMPLE = 120; //at most 120 sample lines
    const l = this._dataRows.length;
    if (l <= MAX_SAMPLE) {
      return lazySeq(this._dataRows).map((v) => col.getRawNumber(v));
    }
    //randomly select 500 elements
    const indices = new Set<number>();

    for (let i = 0; i < MAX_SAMPLE; ++i) {
      let j = Math.floor(Math.random() * (l - 1));
      while (indices.has(j)) {
        j = Math.floor(Math.random() * (l - 1));
      }
      indices.add(j);
    }
    return lazySeq(Array.from(indices)).map((i) => col.getRawNumber(this._dataRows[i]));
  }

  searchAndJump(search: string | RegExp, col: Column) {
    //case insensitive search
    search = typeof search === 'string' ? search.toLowerCase() : search;
    const f = typeof search === 'string' ? (v: string) => v.toLowerCase().indexOf((<string>search)) >= 0 : (<RegExp>search).test.bind(search);
    const indices = <number[]>[];
    for (let i = 0; i < this._dataRows.length; ++i) {
      if (f(col.getLabel(this._dataRows[i]))) {
        indices.push(i);
      }
    }
    this.jumpToNearest(indices);
  }

}

function toRows(data: any[]) {
  return data.map((v, i) => ({v, i}));
}<|MERGE_RESOLUTION|>--- conflicted
+++ resolved
@@ -455,13 +455,8 @@
       return this.sortGroup(g, i, ranking, lookups, groupLookup, false, maxDataIndex);
     })).then((groups) => {
       // not required if: sort criteria changed -> groupLookup will be none
-<<<<<<< HEAD
-      const sortedGroups = this.sortGroups(groups, groupLookup);
-      return index2pos(sortedGroups, maxDataIndex);
-=======
       const sortedGroups = this.sortGroups(groups, groupLookup, needsGroupSorting);
       return this.index2pos(sortedGroups, maxDataIndex);
->>>>>>> a3e0b8cd
     });
   }
 
