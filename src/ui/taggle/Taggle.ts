import {defaultOptions} from '../../config';
import {ITaggleOptions} from '../../interfaces';
import merge from '../../internal/merge';
import DataProvider from '../../provider/ADataProvider';
import {ALineUp} from '../ALineUp';
import SidePanel from '../panel/SidePanel';
import spaceFillingRule from './spaceFillingRule';
import TaggleRenderer from './TaggleRenderer';
import {cssClass, engineCssClass} from '../../styles/index';

export {ITaggleOptions} from '../../interfaces';

export default class Taggle extends ALineUp {
  private readonly spaceFilling: HTMLElement | null;
  private readonly renderer: TaggleRenderer | null;
  private readonly panel: SidePanel | null;

  private readonly options = defaultOptions();


  constructor(node: HTMLElement, data: DataProvider, options: Partial<ITaggleOptions> = {}) {
    super(node, data, options && options.ignoreUnsupportedBrowser === true);
    merge(this.options, options, {
      violationChanged: (_rule: any, violation?: string) => this.setViolation(violation)
    });

<<<<<<< HEAD
    this.node.classList.add(cssClass(), cssClass('taggle'));
=======
    if (!this.isBrowserSupported) {
      this.spaceFilling = null;
      this.renderer = null;
      this.panel = null;
      return;
    }

    this.node.classList.add('lu-taggle', 'lu');
>>>>>>> 8e594be7

    this.renderer = new TaggleRenderer(data, this.node, this.options);
    this.panel = new SidePanel(this.renderer.ctx, this.node.ownerDocument, {
      collapseable: this.options.sidePanelCollapsed ? 'collapsed' : true,
      hierarchy: this.options.hierarchyIndicator
    });
    this.renderer.pushUpdateAble((ctx) => this.panel!.update(ctx));
    this.node.insertBefore(this.panel.node, this.node.firstChild);
    {
      this.panel.node.insertAdjacentHTML('afterbegin', `<div class="${cssClass('rule-button-chooser')}"><label>
            <input type="checkbox">
            <span>Overview</span>
            <div class="${cssClass('rule-violation')}"></div>
          </label></div>`);
      const spaceFilling = spaceFillingRule(this.options);
      this.spaceFilling = <HTMLElement>this.panel.node.querySelector(`.${cssClass('rule-button-chooser')}`)!;
      const input = <HTMLInputElement>this.spaceFilling.querySelector('input');
      input.onchange = () => {
<<<<<<< HEAD
        const selected = this.spaceFilling.classList.toggle(cssClass('chosen'));
        self.setTimeout(() => {
          this.updateLodRules(selected);
          this.renderer.switchRule(selected ? spaceFilling : null);
        });
=======
        const selected = this.spaceFilling!.classList.toggle('chosen');
        self.setTimeout(() => this.renderer!.switchRule(selected ? spaceFilling : null));
>>>>>>> 8e594be7
      };
      if (this.options.overviewMode) {
        input.checked = true;
        this.spaceFilling.classList.toggle(cssClass('chosen'));
        this.updateLodRules(true);
        this.renderer.switchRule(spaceFilling);
      }
    }
    this.forward(this.renderer, `${ALineUp.EVENT_HIGHLIGHT_CHANGED}.main`);
  }

  private updateLodRules(active: boolean) {
    const style = this.renderer.style;
    if (!active) {
      style.deleteRule('taggle_lod_rule');
      style.deleteRule('lineup_rowPadding1');
      style.deleteRule('lineup_rowPadding2');
      return;
    }

    style.updateRule('taggle_lod_rule', `
    .${engineCssClass('tr')}.${cssClass('low')}[data-agg=detail]:hover`, {
      /* show regular height for hovered rows in low + medium LOD */
      height: `${this.options.rowHeight}px !important`
    });

    style.updateRule('lineup_rowPadding1', `
    .${engineCssClass('tr')}.${cssClass('low')}`, {
        marginTop: '0'
      });

    // padding in general and for hovered low detail rows + their afterwards
    style.updateRule('lineup_rowPadding2', `
    .${engineCssClass('tr')}.${cssClass('low')}:hover,
    .${engineCssClass('tr')}.${cssClass('low')}.${engineCssClass('highlighted')},
    .${engineCssClass('tr')}.${cssClass('selected')},
    .${engineCssClass('tr')}.${cssClass('low')}:hover + .${engineCssClass('tr')}.${cssClass('low')},
    .${engineCssClass('tr')}.${cssClass('low')}.${engineCssClass('highlighted')} + .${engineCssClass('tr')}.${cssClass('low')},
    .${engineCssClass('tr')}.${cssClass('selected')} + .${engineCssClass('tr')}.${cssClass('low')}`, {
        marginTop: `${this.options.rowPadding}px !important`
      });

  }

  private setViolation(violation?: string) {
    violation = violation || '';
<<<<<<< HEAD
    this.spaceFilling.classList.toggle(cssClass('violated'), Boolean(violation));
    this.spaceFilling.querySelector(`.${cssClass('rule-violation')}`)!.innerHTML = violation.replace(/\n/g, '<br>');
  }

  destroy() {
    this.node.classList.remove(cssClass(), cssClass('taggle'));
    this.renderer.destroy();
    this.panel.destroy();
=======
    if (this.spaceFilling) {
      this.spaceFilling.classList.toggle('violated', Boolean(violation));
      this.spaceFilling.lastElementChild!.innerHTML = violation.replace(/\n/g, '<br>');
    }
  }

  destroy() {
    this.node.classList.remove('lu-taggle', 'lu');
    if (this.renderer) {
      this.renderer.destroy();
    }
    if (this.panel) {
      this.panel.destroy();
    }
>>>>>>> 8e594be7
    super.destroy();
  }

  update() {
    if (this.renderer) {
      this.renderer.update();
    }
  }

  setHighlight(dataIndex: number, scrollIntoView: boolean = true) {
    return this.renderer != null && this.renderer.setHighlight(dataIndex, scrollIntoView);
  }

  getHighlight() {
    return this.renderer ? this.renderer.getHighlight() : -1;
  }

  protected enableHighlightListening(enable: boolean) {
    if (this.renderer) {
      this.renderer.enableHighlightListening(enable);
    }
  }

  setDataProvider(data: DataProvider, dump?: any) {
    super.setDataProvider(data, dump);
    if (!this.renderer) {
      return;
    }
    this.renderer.setDataProvider(data);
    this.update();
    this.panel!.update(this.renderer.ctx);
  }
}<|MERGE_RESOLUTION|>--- conflicted
+++ resolved
@@ -24,9 +24,6 @@
       violationChanged: (_rule: any, violation?: string) => this.setViolation(violation)
     });
 
-<<<<<<< HEAD
-    this.node.classList.add(cssClass(), cssClass('taggle'));
-=======
     if (!this.isBrowserSupported) {
       this.spaceFilling = null;
       this.renderer = null;
@@ -34,8 +31,7 @@
       return;
     }
 
-    this.node.classList.add('lu-taggle', 'lu');
->>>>>>> 8e594be7
+    this.node.classList.add(cssClass(), cssClass('taggle'));
 
     this.renderer = new TaggleRenderer(data, this.node, this.options);
     this.panel = new SidePanel(this.renderer.ctx, this.node.ownerDocument, {
@@ -54,16 +50,11 @@
       this.spaceFilling = <HTMLElement>this.panel.node.querySelector(`.${cssClass('rule-button-chooser')}`)!;
       const input = <HTMLInputElement>this.spaceFilling.querySelector('input');
       input.onchange = () => {
-<<<<<<< HEAD
-        const selected = this.spaceFilling.classList.toggle(cssClass('chosen'));
+        const selected = this.spaceFilling!.classList.toggle(cssClass('chosen'));
         self.setTimeout(() => {
           this.updateLodRules(selected);
-          this.renderer.switchRule(selected ? spaceFilling : null);
+          this.renderer!.switchRule(selected ? spaceFilling : null);
         });
-=======
-        const selected = this.spaceFilling!.classList.toggle('chosen');
-        self.setTimeout(() => this.renderer!.switchRule(selected ? spaceFilling : null));
->>>>>>> 8e594be7
       };
       if (this.options.overviewMode) {
         input.checked = true;
@@ -110,31 +101,20 @@
 
   private setViolation(violation?: string) {
     violation = violation || '';
-<<<<<<< HEAD
-    this.spaceFilling.classList.toggle(cssClass('violated'), Boolean(violation));
-    this.spaceFilling.querySelector(`.${cssClass('rule-violation')}`)!.innerHTML = violation.replace(/\n/g, '<br>');
+    if (this.spaceFilling) {
+      this.spaceFilling.classList.toggle(cssClass('violated'), Boolean(violation));
+      this.spaceFilling.querySelector(`.${cssClass('rule-violation')}`)!.innerHTML = violation.replace(/\n/g, '<br>');
+    }
   }
 
   destroy() {
     this.node.classList.remove(cssClass(), cssClass('taggle'));
-    this.renderer.destroy();
-    this.panel.destroy();
-=======
-    if (this.spaceFilling) {
-      this.spaceFilling.classList.toggle('violated', Boolean(violation));
-      this.spaceFilling.lastElementChild!.innerHTML = violation.replace(/\n/g, '<br>');
-    }
-  }
-
-  destroy() {
-    this.node.classList.remove('lu-taggle', 'lu');
     if (this.renderer) {
       this.renderer.destroy();
     }
     if (this.panel) {
       this.panel.destroy();
     }
->>>>>>> 8e594be7
     super.destroy();
   }
 
