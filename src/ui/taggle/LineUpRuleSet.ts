--- conflicted
+++ resolved
@@ -3,10 +3,6 @@
 
 const defaultItemHeight = 18;
 const minItemHeight = 1;
-<<<<<<< HEAD
-=======
-const maxItemHeight = 18;
->>>>>>> 1eb0b0eb
 const defaultAggrHeight = 40;
 const paddingBottom = defaultItemHeight + 5;
 
