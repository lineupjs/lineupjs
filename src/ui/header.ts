--- conflicted
+++ resolved
@@ -97,13 +97,11 @@
     }
   }
 
-<<<<<<< HEAD
-  const group = <HTMLElement>node.querySelector(`.${cssClass('action-group')}`)!;
-=======
-  const sortGroups = <HTMLElement>node.querySelector(`i[title='Sort Group']`)!;
+  const sortGroups = <HTMLElement>node.querySelector(`.${cssClass('action-sortgroup')}`)!;
   if (sortGroups) {
     const {asc, priority} = col.isGroupSortedByMe();
     sortGroups.dataset.sort = asc !== undefined ? asc : '';
+    sortGroups.dataset.type = getSortType(col);
     if (priority !== undefined) {
       sortGroups.dataset.priority = (priority + 1).toString();
     } else {
@@ -111,8 +109,7 @@
     }
   }
 
-  const group = <HTMLElement>node.querySelector(`i[title^='Group']`)!;
->>>>>>> 6dcfe73d
+  const group = <HTMLElement>node.querySelector(`.${cssClass('action-group')}`)!;
   if (group) {
     const groupedBy = col.isGroupedBy();
     group.dataset.group = groupedBy >= 0 ? 'true' : 'false';
