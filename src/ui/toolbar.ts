--- conflicted
+++ resolved
@@ -30,22 +30,14 @@
 import SortDialog from './dialogs/SortDialog';
 import StringFilterDialog from './dialogs/StringFilterDialog';
 import WeightsEditDialog from './dialogs/WeightsEditDialog';
-<<<<<<< HEAD
 import SelectionFilterDialog from './dialogs/SelectionFilterDialog';
-import { IRankingHeaderContext, IOnClickHandler, IUIOptions, IToolbarAction, IToolbarDialogAddon } from './interfaces';
-=======
 import type {
+  IRankingHeaderContext,
   IOnClickHandler,
-  IRankingHeaderContext,
+  IUIOptions,
   IToolbarAction,
   IToolbarDialogAddon,
-  IUIOptions,
 } from './interfaces';
-import appendDate from './dialogs/groupDate';
-import appendNumber from './dialogs/groupNumber';
-import appendString from './dialogs/groupString';
-import { sortMethods } from './dialogs/utils';
->>>>>>> 4fa8c960
 
 interface IDialogClass {
   new (col: any, dialog: IDialogContext, ...args: any[]): ADialog;
