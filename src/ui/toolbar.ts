--- conflicted
+++ resolved
@@ -292,16 +292,12 @@
     featureCategory: 'ranking',
     featureLevel: 'basic',
   }),
-<<<<<<< HEAD
-  filterSelection: uiDialog('Filter &hellip;', SelectionFilterDialog, (ctx) => [ctx], {
-    mode: 'menu+shortcut',
-    featureCategory: 'ranking',
-    featureLevel: 'basic',
-  }),
-  filterCategorical: uiDialog('Filter &hellip;', CategoricalFilterDialog, (ctx) => [ctx], {
-=======
+  filterSelection: uiDialog('Filter …', SelectionFilterDialog, (ctx) => [ctx], {
+    mode: 'menu+shortcut',
+    featureCategory: 'ranking',
+    featureLevel: 'basic',
+  }),
   filterCategorical: uiDialog('Filter …', CategoricalFilterDialog, (ctx) => [ctx], {
->>>>>>> ae31245f
     mode: 'menu+shortcut',
     featureCategory: 'ranking',
     featureLevel: 'basic',
