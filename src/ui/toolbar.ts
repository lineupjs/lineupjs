--- conflicted
+++ resolved
@@ -185,11 +185,7 @@
   }
 };
 
-<<<<<<< HEAD
-const stratify = ui('Group by Category', (col, _evt, ctx, level) => {
-=======
 const group = ui('Group', (col, _evt, ctx, level) => {
->>>>>>> 18827579
   ctx.dialogManager.removeAboveLevel(level);
   col.groupByMe();
 }, { shortcut: 'only', order: 2 });
@@ -233,17 +229,6 @@
   remove,
   rename,
   search: uiDialog('Search &hellip;', SearchDialog, (ctx) => [ctx.provider], { shortcut: true, order: 3 }),
-<<<<<<< HEAD
-  sortNumbers: uiDialog('Sort by &hellip;', SortDialog),
-  sortDates: uiDialog('Sort by &hellip;', SortDateDialog),
-  sortNumbersGroup: uiDialog('Sort Groups by &hellip;', SortDialog),
-  sortGroup: uiDialog('Sort Groups by &hellip;', SortGroupDialog, () => [], { shortcut: true, order: 1 }),
-  stratifyThreshold: uiDialog('Group by Threshold &hellip;', StratifyThresholdDialog, () => [], {
-    shortcut: true,
-    order: 2
-  }),
-=======
->>>>>>> 18827579
   filterMapped: uiDialog('Filter &hellip;', MappingsFilterDialog, (ctx) => [ctx], { shortcut: true }),
   filterString: uiDialog('Filter &hellip;', StringFilterDialog, () => [], { shortcut: true }),
   filterCategorical: uiDialog('Filter &hellip;', CategoricalFilterDialog, () => [], { shortcut: true }),
