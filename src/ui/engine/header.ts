--- conflicted
+++ resolved
@@ -28,11 +28,8 @@
 import StratifyThresholdDialog from '../../dialogs/StratifyThresholdDialog';
 import {IRankingHeaderContext} from './interfaces';
 import {equalArrays} from '../../utils';
-<<<<<<< HEAD
 import MoreColumnOptionsDialog from '../../dialogs/MoreColumnOptionsDialog';
-=======
 import {findTypeLike} from '../../model/utils';
->>>>>>> 5e9e74c2
 
 
 /**
@@ -198,14 +195,9 @@
   }
 
   //filter
-<<<<<<< HEAD
-  if (ctx.filters.hasOwnProperty(col.desc.type)) {
-    addIcon('Filter &hellip;', ctx.filters[col.desc.type], '', ctx.provider, ctx.idPrefix);
-=======
   const filter = findTypeLike(col, ctx.filters);
   if (filter) {
-    addIcon('Filter', filter, '', ctx.provider, ctx.idPrefix);
->>>>>>> 5e9e74c2
+    addIcon('Filter &hellip;', ctx.filters[col.desc.type], '', ctx.provider, ctx.idPrefix);
   }
 
   if (col instanceof HierarchyColumn) {
