/**
 * Created by Samuel Gratzl on 25.07.2017.
 */
import Column from '../../model/Column';
import {createNestedDesc, createStackDesc, isSupportType} from '../../model';
import NumbersColumn from '../../model/NumbersColumn';
import BoxPlotColumn from '../../model/BoxPlotColumn';
import SortDialog from '../../dialogs/SortDialog';
import RenameDialog from '../../dialogs/RenameDialog';
import ChangeRendererDialog from '../../dialogs/ChangeRendererDialog';
import LinkColumn from '../../model/LinkColumn';
import ADialog from '../../dialogs/ADialog';
import ScriptColumn from '../../model/ScriptColumn';
import ScriptEditDialog from '../../dialogs/ScriptEditDialog';
import EditLinkDialog from '../../dialogs/EditLinkDialog';
import {default as CompositeColumn, IMultiLevelColumn, isMultiLevelColumn} from '../../model/CompositeColumn';
import RankColumn from '../../model/RankColumn';
import WeightsEditDialog from '../../dialogs/WeightsEditDialog';
import StackColumn from '../../model/StackColumn';
import CutOffHierarchyDialog from '../../dialogs/CutOffHierarchyDialog';
import SearchDialog from '../../dialogs/SearchDialog';
import HierarchyColumn from '../../model/HierarchyColumn';
import {dragAble, dropAble, IDropResult} from './dnd';
import NumberColumn from '../../model/NumberColumn';
import {isNumberColumn} from '../../model/INumberColumn';
import Ranking from '../../model/Ranking';
import BooleanColumn from '../../model/BooleanColumn';
import CategoricalColumn, {isCategoricalColumn} from '../../model/CategoricalColumn';
import StratifyThresholdDialog from '../../dialogs/StratifyThresholdDialog';
import {IRankingHeaderContext} from './interfaces';
import {equalArrays} from '../../utils';
import MoreColumnOptionsDialog from '../../dialogs/MoreColumnOptionsDialog';
import {findTypeLike} from '../../model/utils';
import SelectionColumn from '../../model/SelectionColumn';


/**
 * utility function to generate the tooltip text with description
 * @param col the column
 */
export function toFullTooltip(col: { label: string, description?: string }) {
  let base = col.label;
  if (col.description != null && col.description !== '') {
    base += `\n${col.description}`;
  }
  return base;
}

export function createHeader(col: Column, document: Document, ctx: IRankingHeaderContext) {
  const node = document.createElement('section');
  node.innerHTML = `
    <div class="lu-label">${col.label}</div>
    <div class="lu-toolbar"></div>
    <div class="lu-spacing"></div>
    <div class="lu-summary"></div>
    <div class="lu-handle"></div>
  `;
  createToolbar(<HTMLElement>node.querySelector('div.lu-toolbar')!, col, ctx);

  dragAbleColumn(node, col, ctx);
  mergeDropAble(node, col, ctx);
  rearrangeDropAble(<HTMLElement>node.querySelector('.lu-handle')!, col, ctx);

  dragWidth(col, node);
  return node;
}

export function updateHeader(node: HTMLElement, col: Column, ctx: IRankingHeaderContext, interactive: boolean = false) {
  node.querySelector('.lu-label')!.innerHTML = col.label;
  node.title = toFullTooltip(col);

  const sort = <HTMLElement>node.querySelector(`i[title='Sort']`)!;
  if(sort) {
    const {asc, priority} = col.isSortedByMe();
    sort.dataset.sort = asc;
    sort.dataset.priority = priority !== undefined ? priority : '';
  }

  const groupedBy = col.isGroupedBy();
  const stratify = <HTMLElement>node.querySelector(`i[title^='Stratify']`)!;
  if(stratify) {
    stratify.dataset.stratify = groupedBy >= 0 ? 'true' : 'false';
    stratify.dataset.priority = groupedBy >= 0 ? groupedBy.toString() : '';
  }

  const summary = findTypeLike(col, ctx.summaries);
  if (summary) {
    summary(col, <HTMLElement>node.querySelector('.lu-summary')!, interactive, ctx);
  }
}

export function createToolbar(node: HTMLElement, col: Column, ctx: IRankingHeaderContext) {
  const addIcon = (title: string, dialogClass?: { new(col: any, header: HTMLElement, ...args: any[]): ADialog }, ...dialogArgs: any[]) => {
    node.insertAdjacentHTML('beforeend', `<i title="${title}"><span aria-hidden="true">${title}</span> </i>`);
    const i = <HTMLElement>node.lastElementChild;
    if (!dialogClass) {
      return i;
    }
    i.onclick = (evt) => {
      evt.stopPropagation();
      const dialog = new dialogClass(col, i, ...dialogArgs);
      dialog.openDialog();
    };
    return i;
  };
  return createToolbarImpl(<any>addIcon, col, ctx);
}

interface IAddIcon {
  (title: string, dialogClass?: { new(col: any, header: HTMLElement, ...args: any[]): ADialog }, ...dialogArgs: any[]): { onclick: (evt: { stopPropagation: () => void, currentTarget: Element, [key: string]: any }) => any };
}

export function createToolbarImpl(addIcon: IAddIcon, col: Column, ctx: IRankingHeaderContext) {

  addIcon('Sort').onclick = (evt) => {
    evt.stopPropagation();
    col.toggleMySorting();
  };

  //stratify
  if (col instanceof BooleanColumn || col instanceof CategoricalColumn) {
    addIcon('Stratify').onclick = (evt) => {
      evt.stopPropagation();
      col.groupByMe();
    };
  }

  if (col instanceof NumberColumn) {
    addIcon('Stratify By Threshold &hellip;', StratifyThresholdDialog);
  }

  if (!(col instanceof RankColumn)) {
    addIcon('Remove').onclick = (evt) => {
      evt.stopPropagation();
      if (!(col instanceof RankColumn)) {
        col.removeMe();
        return;
      }
      ctx.provider.removeRanking(col.findMyRanker()!);
      ctx.provider.ensureOneRanking();
    };
  }

  addIcon('More &hellip;', MoreColumnOptionsDialog, '', ctx);
}

export function createMoreMenuItems(addIcon: IAddIcon, col: Column, ctx: IRankingHeaderContext) {
  const isSupportColumn = isSupportType(col.desc);

  if (!isSupportColumn) {
    //rename
    addIcon('Rename + Color &hellip;', RenameDialog);
    //clone
    addIcon('Generate Snapshot').onclick = (evt) => {
      evt.stopPropagation();
      ctx.provider.takeSnapshot(col);
    };
  }
  //stratify
<<<<<<< HEAD
  if (col instanceof BooleanColumn || col instanceof CategoricalColumn) {
    addIcon('Stratify').onclick = (evt) => {
=======
  if (col instanceof BooleanColumn || col instanceof CategoricalColumn || col instanceof SelectionColumn) {
    addIcon('Stratify By').onclick = (evt) => {
>>>>>>> 88c858fd
      evt.stopPropagation();
      col.groupByMe();
    };
  }

  if (isNumberColumn(col) || col instanceof CategoricalColumn) {
    addIcon('Sort Groupy By').onclick = (evt) => {
      evt.stopPropagation();
      col.toggleMyGroupSorting();
    };
  }

  if (col instanceof NumberColumn) {
    addIcon('Stratify By Threshold &hellip;', StratifyThresholdDialog);
  }

  if (col instanceof NumbersColumn || col instanceof BoxPlotColumn) {
    //Numbers Sort
    addIcon('Sort By &hellip;', SortDialog);
  }

  if (col.getRendererList().length > 1 || col.getGroupRenderers().length > 1) {
    //Renderer Change
    addIcon('Visualization &hellip;', ChangeRendererDialog);
  }

  if (col instanceof LinkColumn) {
    //edit link
    addIcon('Edit Link Pattern &hellip;', EditLinkDialog, ctx.idPrefix, (<string[]>[]).concat((<any>col.desc).templates || [], ctx.linkTemplates));
  }

  if (col instanceof ScriptColumn) {
    //edit script
    addIcon('Edit Combine Script &hellip;', ScriptEditDialog);
  }

  //filter
  const filter = findTypeLike(col, ctx.filters);
  if (filter) {
    addIcon('Filter &hellip;', ctx.filters[col.desc.type], '', ctx.provider, ctx.idPrefix);
  }

  if (col instanceof HierarchyColumn) {
    //cutoff
    addIcon('Set Cut Off &hellip;', CutOffHierarchyDialog, ctx.idPrefix);
  }

  if (ctx.searchAble(col)) {
    //search
    addIcon('Search &hellip;', SearchDialog, ctx.provider);
  }

  if (col instanceof StackColumn) {
    //edit weights
    addIcon('Edit Weights &hellip;', WeightsEditDialog);
  }

  if (isMultiLevelColumn(col)) {
    const mcol = <IMultiLevelColumn>col;
    addIcon(mcol.getCollapsed() ? 'Expand' : 'Compress').onclick = (evt) => {
      evt.stopPropagation();
      mcol.setCollapsed(!mcol.getCollapsed());
      const i = <HTMLElement>evt.currentTarget;
      i.title = mcol.getCollapsed() ? 'Expand' : 'Compress';
    };
  }

  addIcon('Remove').onclick = (evt) => {
    evt.stopPropagation();
    if (!(col instanceof RankColumn)) {
      col.removeMe();
      return;
    }
    ctx.provider.removeRanking(col.findMyRanker()!);
    ctx.provider.ensureOneRanking();
  };
}

function toggleToolbarIcons(node: HTMLElement, col: Column) {
  const toolbar = <HTMLElement>node.querySelector('.lu-toolbar');
  const moreIcon = toolbar.querySelector('[title^=More]')!;
  const availableWidth = col.getWidth() - moreIcon.clientWidth;
  const toggableIcons = Array.from(toolbar.querySelectorAll(':scope > :not([title^=More])'))
    .reverse(); // start hiding with the last icon

  toggableIcons
    .map((icon) => {
      icon.classList.remove('hidden'); // first show all icons to calculate the correct `clientWidth`
      return icon;
    })
    .forEach((icon) => {
      const currentWidth = toggableIcons.map((d) => d.clientWidth).reduce((a, b) => a + b, 0);
      icon.classList.toggle('hidden', (currentWidth > availableWidth)); // hide icons if necessary
    });
}

export function dragWidth(col: Column, node: HTMLElement) {
  let ueberElement: HTMLElement;
  const handle = <HTMLElement>node.querySelector('.lu-handle');


  let start = 0;
  const mouseMove = (evt: MouseEvent) => {
    evt.stopPropagation();
    evt.preventDefault();
    const end = evt.clientX;
    if (Math.abs(start - end) < 2) {
      //ignore
      return;
    }
    const delta = end - start;
    start = end;
    const width = Math.max(0, col.getWidth() + delta);
    col.setWidth(width);
    toggleToolbarIcons(node, col);
  };

  const mouseUp = (evt: MouseEvent) => {
    evt.stopPropagation();
    evt.preventDefault();
    const end = evt.clientX;
    node.classList.remove('lu-change-width');

    ueberElement.removeEventListener('mousemove', mouseMove);
    ueberElement.removeEventListener('mouseup', mouseUp);
    ueberElement.removeEventListener('mouseleave', mouseUp);

    if (Math.abs(start - end) < 2) {
      //ignore
      return;
    }
    const delta = end - start;
    const width = Math.max(0, col.getWidth() + delta);
    col.setWidth(width);
    toggleToolbarIcons(node, col);
  };
  handle.onmousedown = (evt) => {
    evt.stopPropagation();
    evt.preventDefault();
    node.classList.add('lu-change-width');

    start = evt.clientX;
    ueberElement = <HTMLElement>node.closest('header')!;
    ueberElement.addEventListener('mousemove', mouseMove);
    ueberElement.addEventListener('mouseup', mouseUp);
    ueberElement.addEventListener('mouseleave', mouseUp);
  };
  handle.onclick = (evt) => {
    // avoid resorting
    evt.stopPropagation();
    evt.preventDefault();
  };
}

export const MIMETYPE_PREFIX = 'text/x-caleydo-lineup-column';

export function dragAbleColumn(node: HTMLElement, column: Column, ctx: IRankingHeaderContext) {
  dragAble(node, () => {
    const ref = JSON.stringify(ctx.provider.toDescRef(column.desc));
    const data: any = {
      'text/plain': column.label,
      [`${MIMETYPE_PREFIX}-ref`]: column.id,
      [MIMETYPE_PREFIX]: ref
    };
    if (isNumberColumn(column)) {
      data[`${MIMETYPE_PREFIX}-number`] = ref;
      data[`${MIMETYPE_PREFIX}-number-ref`] = column.id;
    }
    return {
      effectAllowed: 'copyMove',
      data
    };
  }, true);
}

export function rearrangeDropAble(node: HTMLElement, column: Column, ctx: IRankingHeaderContext) {
  dropAble(node, [`${MIMETYPE_PREFIX}-ref`, MIMETYPE_PREFIX], (result) => {
    let col: Column | null = null;
    const data = result.data;
    if (`${MIMETYPE_PREFIX}-ref` in data) {
      const id = data[`${MIMETYPE_PREFIX}-ref`];
      col = ctx.provider.find(id);
      if (!col || (col === column && result.effect === 'move')) {
        return false;
      }
      if (result.effect === 'copy') {
        col = ctx.provider.clone(col!);
      } else {
        col.removeMe();
      }
    } else {
      const desc = JSON.parse(data[MIMETYPE_PREFIX]);
      col = ctx.provider.create(ctx.provider.fromDescRef(desc));
    }
    if (!col || col === column) {
      return false;
    }
    return column.insertAfterMe(col) != null;
  }, null, true);
}

export function resortDropAble(node: HTMLElement, column: Column, ctx: IRankingHeaderContext, where: 'before' | 'after', autoGroup: boolean) {
  dropAble(node, [`${MIMETYPE_PREFIX}-ref`, MIMETYPE_PREFIX], (result) => {
    let col: Column | null = null;
    const data = result.data;
    if (`${MIMETYPE_PREFIX}-ref` in data) {
      const id = data[`${MIMETYPE_PREFIX}-ref`];
      col = ctx.provider.find(id);
      if (!col || col === column) {
        return false;
      }
    } else {
      const desc = JSON.parse(data[MIMETYPE_PREFIX]);
      col = ctx.provider.create(ctx.provider.fromDescRef(desc));
      if (col) {
        column.findMyRanker()!.push(col);
      }
    }
    const ranking = column.findMyRanker()!;
    if (!col || col === column || !ranking) {
      return false;
    }

    const criteria = ranking.getSortCriterias();
    const groups = ranking.getGroupCriteria();

    const removeFromSort = (col: Column) => {
      const existing = criteria.findIndex((d) => d.col === col);
      if (existing >= 0) { // remove existing column but keep asc state
        return criteria.splice(existing, 1)[0].asc;
      }
      return false;
    };

    // remove the one to add
    const asc = removeFromSort(col);

    const groupIndex = groups.indexOf(column);
    const index = criteria.findIndex((d) => d.col === column);

    if (autoGroup && groupIndex >= 0) {
      // before the grouping, so either ungroup or regroup
      removeFromSort(column);
      if (isCategoricalColumn(col)) { // we can group by it
        groups.splice(groupIndex + (where === 'after' ? 1 : 0), 0, col);
        if (groups.length > ranking.getMaxGroupColumns()) {
          // move the rest to sorting
          const removed = groups.splice(0, groups.length - ranking.getMaxGroupColumns());
          criteria.unshift(...removed.reverse().map((d) => ({asc: false, col: d}))); // now a first sorting criteria
        }
      } else {
        // remove all before and shift to sorting + sorting
        const removed = groups.splice(0, groups.length - groupIndex);
        criteria.unshift(...removed.reverse().map((d) => ({asc: false, col: d}))); // now a first sorting criteria
        criteria.unshift({asc, col});
      }
    } else if (index < 0) {
      criteria.push({asc, col});
    } else if (index === 0 && autoGroup && isCategoricalColumn(col)) {
      // make group criteria
      groups.push(col);
    } else {
      criteria.splice(index + (where === 'after' ? 1 : 0), 0, {asc, col});
    }

    if (!equalArrays(groups, ranking.getGroupCriteria())) {
      ranking.groupBy(groups);
    }
    ranking.setSortCriteria(criteria);
    return true;
  }, null, true);
}

export function mergeDropAble(node: HTMLElement, column: Column, ctx: IRankingHeaderContext) {
  const resolveDrop = (result: IDropResult, numbersOnly: boolean) => {
    const data = result.data;
    const copy = result.effect === 'copy';
    const prefix = `${MIMETYPE_PREFIX}${numbersOnly ? '-number' : ''}`;
    if (`${prefix}-ref` in data) {
      const id = data[`${prefix}-ref`];
      let col: Column = ctx.provider.find(id)!;
      if (copy) {
        col = ctx.provider.clone(col);
      } else if (col === column) {
        return null;
      } else {
        col.removeMe();
      }
      return col;
    }
    const desc = JSON.parse(data[prefix]);
    return ctx.provider.create(ctx.provider.fromDescRef(desc))!;
  };

  if (isMultiLevelColumn(column)) {
    if ((<IMultiLevelColumn>column).canJustAddNumbers) {
      dropAble(node, [`${MIMETYPE_PREFIX}-number-ref`, `${MIMETYPE_PREFIX}-number`], (result) => {
        const col: Column | null = resolveDrop(result, true);
        return col != null && (<IMultiLevelColumn>column).push(col) != null;
      });
    } else {
      dropAble(node, [`${MIMETYPE_PREFIX}-ref`, MIMETYPE_PREFIX], (result) => {
        const col: Column | null = resolveDrop(result, false);
        return col != null && (<IMultiLevelColumn>column).push(col) != null;
      });
    }
    return;
  }

  const justNumbers = (d: Column) => (d instanceof CompositeColumn && d.canJustAddNumbers) || (isNumberColumn(d) && d.parent instanceof Ranking);
  const dropOrMerge = (justNumbers: boolean) => {
    return (result: IDropResult) => {
      const col: Column | null = resolveDrop(result, justNumbers);
      if (!col) {
        return false;
      }
      if (column instanceof CompositeColumn) {
        return (column.push(col) !== null);
      }
      const ranking = column.findMyRanker()!;
      const index = ranking.indexOf(column);
      const parent = <CompositeColumn>ctx.provider.create(justNumbers ? createStackDesc() : createNestedDesc());
      column.removeMe();
      parent.push(column);
      parent.push(col);
      return ranking.insert(parent, index) != null;
    };
  };

  if (justNumbers(column)) {
    dropAble(node, [`${MIMETYPE_PREFIX}-number-ref`, `${MIMETYPE_PREFIX}-number`], dropOrMerge(true));
  } else {
    dropAble(node, [`${MIMETYPE_PREFIX}-ref`, `${MIMETYPE_PREFIX}`], dropOrMerge(false));
  }
}<|MERGE_RESOLUTION|>--- conflicted
+++ resolved
@@ -157,13 +157,8 @@
     };
   }
   //stratify
-<<<<<<< HEAD
-  if (col instanceof BooleanColumn || col instanceof CategoricalColumn) {
+  if (col instanceof BooleanColumn || col instanceof CategoricalColumn || col instanceof SelectionColumn) {
     addIcon('Stratify').onclick = (evt) => {
-=======
-  if (col instanceof BooleanColumn || col instanceof CategoricalColumn || col instanceof SelectionColumn) {
-    addIcon('Stratify By').onclick = (evt) => {
->>>>>>> 88c858fd
       evt.stopPropagation();
       col.groupByMe();
     };
