/**
 * Created by Samuel Gratzl on 25.07.2017.
 */
import Column from '../../model/Column';
import {createNestedDesc, createStackDesc, isSupportType} from '../../model';
import NumbersColumn from '../../model/NumbersColumn';
import BoxPlotColumn from '../../model/BoxPlotColumn';
import SortDialog from '../../dialogs/SortDialog';
import RenameDialog from '../../dialogs/RenameDialog';
import ChangeRendererDialog from '../../dialogs/ChangeRendererDialog';
import LinkColumn from '../../model/LinkColumn';
import ADialog from '../../dialogs/ADialog';
import ScriptColumn from '../../model/ScriptColumn';
import ScriptEditDialog from '../../dialogs/ScriptEditDialog';
import EditLinkDialog from '../../dialogs/EditLinkDialog';
import {default as CompositeColumn, IMultiLevelColumn, isMultiLevelColumn} from '../../model/CompositeColumn';
import RankColumn from '../../model/RankColumn';
import WeightsEditDialog from '../../dialogs/WeightsEditDialog';
import StackColumn from '../../model/StackColumn';
import CutOffHierarchyDialog from '../../dialogs/CutOffHierarchyDialog';
import SearchDialog from '../../dialogs/SearchDialog';
import HierarchyColumn from '../../model/HierarchyColumn';
import {dragAble, dropAble, IDropResult} from './dnd';
import NumberColumn from '../../model/NumberColumn';
import {isNumberColumn} from '../../model/INumberColumn';
import Ranking from '../../model/Ranking';
import BooleanColumn from '../../model/BooleanColumn';
import CategoricalColumn, {isCategoricalColumn} from '../../model/CategoricalColumn';
import StratifyThresholdDialog from '../../dialogs/StratifyThresholdDialog';
import {IRankingHeaderContext} from './interfaces';
import {equalArrays} from '../../utils';
import MoreColumnOptionsDialog from '../../dialogs/MoreColumnOptionsDialog';
import {findTypeLike} from '../../model/utils';
import SelectionColumn from '../../model/SelectionColumn';
import CompositeChildrenDialog from '../../dialogs/CompositeChildrenDialog';


/**
 * utility function to generate the tooltip text with description
 * @param col the column
 */
export function toFullTooltip(col: { label: string, description?: string }) {
  let base = col.label;
  if (col.description != null && col.description !== '') {
    base += `\n${col.description}`;
  }
  return base;
}

export interface IHeaderOptions {
  dragAble: boolean;
  mergeDropAble: boolean;
  rearrangeAble: boolean;
  resizeable: boolean;
}

export function createHeader(col: Column, document: Document, ctx: IRankingHeaderContext, options: Partial<IHeaderOptions> = {}) {
  options = Object.assign({
    dragAble: true,
    mergeDropAble: true,
    rearrangeAble: true,
    resizeable: true
  }, options);
  const node = document.createElement('section');
  node.innerHTML = `
    <div class="lu-label">${col.label}</div>
    <div class="lu-toolbar"></div>
    <div class="lu-spacing"></div>
    <div class="lu-summary"></div>
    <div class="lu-handle"></div>
  `;
  createToolbar(<HTMLElement>node.querySelector('div.lu-toolbar')!, col, ctx);

  toggleToolbarIcons(node, col);

  if (options.dragAble) {
    dragAbleColumn(node, col, ctx);
  }
  if (options.mergeDropAble) {
    mergeDropAble(node, col, ctx);
  }
  if (options.rearrangeAble) {
    rearrangeDropAble(<HTMLElement>node.querySelector('.lu-handle')!, col, ctx);
  }
  if (options.resizeable) {
    dragWidth(col, node);
  }
  return node;
}

export function updateHeader(node: HTMLElement, col: Column, ctx: IRankingHeaderContext, interactive: boolean = false) {
  node.querySelector('.lu-label')!.innerHTML = col.label;
  node.title = toFullTooltip(col);

  const sort = <HTMLElement>node.querySelector(`i[title='Sort']`)!;
  if(sort) {
    const {asc, priority} = col.isSortedByMe();
    sort.dataset.sort = asc !== undefined ? asc : '';
    sort.dataset.priority = priority !== undefined ? priority : '';
  }

  const stratify = <HTMLElement>node.querySelector(`i[title^='Stratify']`)!;
  if(stratify) {
    const groupedBy = col.isGroupedBy();
    stratify.dataset.stratify = groupedBy >= 0 ? 'true' : 'false';
    stratify.dataset.priority = groupedBy >= 0 ? groupedBy.toString() : '';
  }

  const summary = findTypeLike(col, ctx.summaries);
  if (summary) {
    summary(col, <HTMLElement>node.querySelector('.lu-summary')!, interactive, ctx);
  }
}

export function addIconDOM(node: HTMLElement, col: Column, showLabel: boolean) {
  return (title: string, dialogClass?: { new(col: any, header: HTMLElement, ...args: any[]): ADialog }, ...dialogArgs: any[]) => {
    node.insertAdjacentHTML('beforeend', `<i title="${title}"><span${!showLabel ? ' aria-hidden="true"': ''}>${title}</span> </i>`);
    const i = <HTMLElement>node.lastElementChild;
    if (!dialogClass) {
      return i;
    }
    i.onclick = (evt) => {
      evt.stopPropagation();
      const dialog = new dialogClass(col, i, ...dialogArgs);
      dialog.openDialog();
    };
    return i;
  };
}

export function createToolbar(node: HTMLElement, col: Column, ctx: IRankingHeaderContext) {
  return createShortcutMenuItems(<any>addIconDOM(node, col, false), col, ctx);
}

interface IAddIcon {
  (title: string, dialogClass?: { new(col: any, header: HTMLElement, ...args: any[]): ADialog }, ...dialogArgs: any[]): { onclick: (evt: { stopPropagation: () => void, currentTarget: Element, [key: string]: any }) => any };
}

export function createShortcutMenuItems(addIcon: IAddIcon, col: Column, ctx: IRankingHeaderContext) {

  if (!isSupportType(col.desc) || col instanceof SelectionColumn) {
    addIcon('Sort').onclick = (evt) => {
      evt.stopPropagation();
      col.toggleMySorting();
    };
  }

  //stratify
  if (col instanceof BooleanColumn || col instanceof CategoricalColumn) {
    addIcon('Stratify').onclick = (evt) => {
      evt.stopPropagation();
      col.groupByMe();
    };
  }

  if (col instanceof NumberColumn) {
    addIcon('Stratify by Threshold &hellip;', StratifyThresholdDialog);
  }

  if (!(col instanceof RankColumn)) {
    addIcon('Remove').onclick = (evt) => {
      evt.stopPropagation();
      if (!(col instanceof RankColumn)) {
        col.removeMe();
        return;
      }
      ctx.provider.removeRanking(col.findMyRanker()!);
      ctx.provider.ensureOneRanking();
    };
  }

  addIcon('More &hellip;', MoreColumnOptionsDialog, '', ctx);
}

export function createToolbarMenuItems(addIcon: IAddIcon, col: Column, ctx: IRankingHeaderContext) {
  const isSupportColumn = isSupportType(col.desc);

  if (!isSupportColumn) {
    //rename
    addIcon('Rename + Color &hellip;', RenameDialog);
  }

  if (isNumberColumn(col) || col instanceof CategoricalColumn) {
<<<<<<< HEAD
    addIcon('Sort Group By').onclick = (evt) => {
=======
    addIcon('Sort Group by &hellip;').onclick = (evt) => {
>>>>>>> cc138dbc
      evt.stopPropagation();
      col.toggleMyGroupSorting();
    };
  }

  if (col instanceof NumbersColumn || col instanceof BoxPlotColumn) {
    //Numbers Sort
    addIcon('Sort by &hellip;', SortDialog);
  }

  //stratify
  if (col instanceof BooleanColumn || col instanceof CategoricalColumn || col instanceof SelectionColumn) {
    addIcon('Stratify').onclick = (evt) => {
      evt.stopPropagation();
      col.groupByMe();
    };
  }

  if (col instanceof NumberColumn) {
    addIcon('Stratify by Threshold &hellip;', StratifyThresholdDialog);
  }

  const possible = ctx.getPossibleRenderer(col);
  if (possible.item.length > 2 || possible.group.length > 2) { // default always possible
    //Renderer Change
    addIcon('Visualization &hellip;', ChangeRendererDialog, ctx);
  }

  if (col instanceof LinkColumn) {
    //edit link
    addIcon('Edit Link Pattern &hellip;', EditLinkDialog, ctx.idPrefix, (<string[]>[]).concat((<any>col.desc).templates || [], ctx.linkTemplates));
  }

  if (col instanceof ScriptColumn) {
    //edit script
    addIcon('Edit Combine Script &hellip;', ScriptEditDialog);
  }

  //filter
  const filter = findTypeLike(col, ctx.filters);
  if (filter) {
    addIcon('Filter &hellip;', filter, '', ctx.provider, ctx.idPrefix);
  }

  if (col instanceof HierarchyColumn) {
    //cutoff
    addIcon('Set Cut Off &hellip;', CutOffHierarchyDialog, ctx.idPrefix);
  }

  if (ctx.searchAble(col)) {
    //search
    addIcon('Search &hellip;', SearchDialog, ctx.provider);
  }

  if (col instanceof StackColumn) {
    //edit weights
    addIcon('Edit Weights &hellip;', WeightsEditDialog);
  }

  if (isMultiLevelColumn(col)) {
    const mcol = <IMultiLevelColumn>col;
    addIcon(mcol.getCollapsed() ? 'Expand' : 'Compress').onclick = (evt) => {
      evt.stopPropagation();
      mcol.setCollapsed(!mcol.getCollapsed());
      const i = <HTMLElement>evt.currentTarget;
      i.title = mcol.getCollapsed() ? 'Expand' : 'Compress';
    };
  }

  if (col instanceof CompositeColumn && (!isMultiLevelColumn(col) || col.getCollapsed())) {
    addIcon('Contained Columns &hellip;', CompositeChildrenDialog, ctx);
  }

  if (!isSupportColumn) {
    //clone
    addIcon('Generate Snapshot').onclick = (evt) => {
      evt.stopPropagation();
      ctx.provider.takeSnapshot(col);
    };
  }

  addIcon('Remove').onclick = (evt) => {
    evt.stopPropagation();
    if (!(col instanceof RankColumn)) {
      col.removeMe();
      return;
    }
    ctx.provider.removeRanking(col.findMyRanker()!);
    ctx.provider.ensureOneRanking();
  };
}

function toggleToolbarIcons(node: HTMLElement, col: Column, defaultVisibleClientWidth = 22.5) {
  const toolbar = <HTMLElement>node.querySelector('.lu-toolbar');
  const moreIcon = toolbar.querySelector('[title^=More]')!;
  const availableWidth = col.getWidth() - (moreIcon.clientWidth || defaultVisibleClientWidth);
  const toggableIcons = Array.from(toolbar.children).filter((d) => d !== moreIcon)
    .reverse(); // start hiding with the last icon

  toggableIcons.forEach((icon) => {
    icon.classList.remove('hidden'); // first show all icons to calculate the correct `clientWidth`
  });
  toggableIcons.forEach((icon) => {
    const currentWidth = toggableIcons.reduce((a, b) => {
      const realWidth = b.clientWidth;
      if (realWidth > 0) {
        return a + realWidth;
      }
      if (!b.classList.contains('hidden')) { // since it may have not yet been layouted
        return a + defaultVisibleClientWidth;
      }
      return a;
    }, 0);
    icon.classList.toggle('hidden', (currentWidth > availableWidth)); // hide icons if necessary
  });
}

/**
 * allow to change the width of a column using dragging the handle
 */
export function dragWidth(col: Column, node: HTMLElement) {
  let ueberElement: HTMLElement;
  const handle = <HTMLElement>node.querySelector('.lu-handle');


  let start = 0;
  const mouseMove = (evt: MouseEvent) => {
    evt.stopPropagation();
    evt.preventDefault();
    const end = evt.clientX;
    if (Math.abs(start - end) < 2) {
      //ignore
      return;
    }
    const delta = end - start;
    start = end;
    const width = Math.max(0, col.getWidth() + delta);
    col.setWidth(width);
    toggleToolbarIcons(node, col);
  };

  const mouseUp = (evt: MouseEvent) => {
    evt.stopPropagation();
    evt.preventDefault();
    const end = evt.clientX;
    node.classList.remove('lu-change-width');

    ueberElement.removeEventListener('mousemove', mouseMove);
    ueberElement.removeEventListener('mouseup', mouseUp);
    ueberElement.removeEventListener('mouseleave', mouseUp);

    if (Math.abs(start - end) < 2) {
      //ignore
      return;
    }
    const delta = end - start;
    const width = Math.max(0, col.getWidth() + delta);
    col.setWidth(width);
    toggleToolbarIcons(node, col);
  };
  handle.onmousedown = (evt) => {
    evt.stopPropagation();
    evt.preventDefault();
    node.classList.add('lu-change-width');

    start = evt.clientX;
    ueberElement = <HTMLElement>node.closest('header')!;
    ueberElement.addEventListener('mousemove', mouseMove);
    ueberElement.addEventListener('mouseup', mouseUp);
    ueberElement.addEventListener('mouseleave', mouseUp);
  };
  handle.onclick = (evt) => {
    // avoid resorting
    evt.stopPropagation();
    evt.preventDefault();
  };
}

export const MIMETYPE_PREFIX = 'text/x-caleydo-lineup-column';

/**
 * allow to drag the column away
 */
export function dragAbleColumn(node: HTMLElement, column: Column, ctx: IRankingHeaderContext) {
  dragAble(node, () => {
    const ref = JSON.stringify(ctx.provider.toDescRef(column.desc));
    const data: any = {
      'text/plain': column.label,
      [`${MIMETYPE_PREFIX}-ref`]: column.id,
      [MIMETYPE_PREFIX]: ref
    };
    if (isNumberColumn(column)) {
      data[`${MIMETYPE_PREFIX}-number`] = ref;
      data[`${MIMETYPE_PREFIX}-number-ref`] = column.id;
    }
    return {
      effectAllowed: 'copyMove',
      data
    };
  }, true);
}

/**
 * dropper for allowing to rearrange (move, copy) columns
 */
export function rearrangeDropAble(node: HTMLElement, column: Column, ctx: IRankingHeaderContext) {
  dropAble(node, [`${MIMETYPE_PREFIX}-ref`, MIMETYPE_PREFIX], (result) => {
    let col: Column | null = null;
    const data = result.data;
    if (!(`${MIMETYPE_PREFIX}-ref` in data)) {
      const desc = JSON.parse(data[MIMETYPE_PREFIX]);
      col = ctx.provider.create(ctx.provider.fromDescRef(desc));
      return col != null && column.insertAfterMe(col) != null;
    }

    // find by reference
    const id = data[`${MIMETYPE_PREFIX}-ref`];
    col = ctx.provider.find(id);
    if (!col || (col === column && !result.effect.startsWith('copy'))) {
      return false;
    }
    if (result.effect.startsWith('copy')) {
      col = ctx.provider.clone(col!);
      return col != null && column.insertAfterMe(col) != null;
    }
    // detect whether it is an internal move operation or an real remove/insert operation
    const toInsertParent = col.parent;
    if (!toInsertParent) { // no parent will always be a move
      return column.insertAfterMe(col) != null;
    }
    if (toInsertParent === column.parent) {
      // move operation
      return toInsertParent.moveAfter(col, column) != null;
    }
    col.removeMe();
    return column.insertAfterMe(col) != null;
  }, null, true);
}

/**
 * dropper for allowing to change the order by dropping it at a certain position
 */
export function resortDropAble(node: HTMLElement, column: Column, ctx: IRankingHeaderContext, where: 'before' | 'after', autoGroup: boolean) {
  dropAble(node, [`${MIMETYPE_PREFIX}-ref`, MIMETYPE_PREFIX], (result) => {
    let col: Column | null = null;
    const data = result.data;
    if (`${MIMETYPE_PREFIX}-ref` in data) {
      const id = data[`${MIMETYPE_PREFIX}-ref`];
      col = ctx.provider.find(id);
      if (!col || col === column) {
        return false;
      }
    } else {
      const desc = JSON.parse(data[MIMETYPE_PREFIX]);
      col = ctx.provider.create(ctx.provider.fromDescRef(desc));
      if (col) {
        column.findMyRanker()!.push(col);
      }
    }
    const ranking = column.findMyRanker()!;
    if (!col || col === column || !ranking) {
      return false;
    }

    const criteria = ranking.getSortCriterias();
    const groups = ranking.getGroupCriteria();

    const removeFromSort = (col: Column) => {
      const existing = criteria.findIndex((d) => d.col === col);
      if (existing >= 0) { // remove existing column but keep asc state
        return criteria.splice(existing, 1)[0].asc;
      }
      return false;
    };

    // remove the one to add
    const asc = removeFromSort(col);

    const groupIndex = groups.indexOf(column);
    const index = criteria.findIndex((d) => d.col === column);

    if (autoGroup && groupIndex >= 0) {
      // before the grouping, so either ungroup or regroup
      removeFromSort(column);
      if (isCategoricalColumn(col)) { // we can group by it
        groups.splice(groupIndex + (where === 'after' ? 1 : 0), 0, col);
        if (groups.length > ranking.getMaxGroupColumns()) {
          // move the rest to sorting
          const removed = groups.splice(0, groups.length - ranking.getMaxGroupColumns());
          criteria.unshift(...removed.reverse().map((d) => ({asc: false, col: d}))); // now a first sorting criteria
        }
      } else {
        // remove all before and shift to sorting + sorting
        const removed = groups.splice(0, groups.length - groupIndex);
        criteria.unshift(...removed.reverse().map((d) => ({asc: false, col: d}))); // now a first sorting criteria
        criteria.unshift({asc, col});
      }
    } else if (index < 0) {
      criteria.push({asc, col});
    } else if (index === 0 && autoGroup && isCategoricalColumn(col)) {
      // make group criteria
      groups.push(col);
    } else {
      criteria.splice(index + (where === 'after' ? 1 : 0), 0, {asc, col});
    }

    if (!equalArrays(groups, ranking.getGroupCriteria())) {
      ranking.groupBy(groups);
    }
    ranking.setSortCriteria(criteria);
    return true;
  }, null, true);
}

/**
 * dropper for merging columns
 */
export function mergeDropAble(node: HTMLElement, column: Column, ctx: IRankingHeaderContext) {
  const resolveDrop = (result: IDropResult, numbersOnly: boolean) => {
    const data = result.data;
    const copy = result.effect === 'copy';
    const prefix = `${MIMETYPE_PREFIX}${numbersOnly ? '-number' : ''}`;
    if (`${prefix}-ref` in data) {
      const id = data[`${prefix}-ref`];
      let col: Column = ctx.provider.find(id)!;
      if (copy) {
        col = ctx.provider.clone(col);
      } else if (col === column) {
        return null;
      } else {
        col.removeMe();
      }
      return col;
    }
    const desc = JSON.parse(data[prefix]);
    return ctx.provider.create(ctx.provider.fromDescRef(desc))!;
  };

  if (isMultiLevelColumn(column)) {
    if ((<IMultiLevelColumn>column).canJustAddNumbers) {
      dropAble(node, [`${MIMETYPE_PREFIX}-number-ref`, `${MIMETYPE_PREFIX}-number`], (result) => {
        const col: Column | null = resolveDrop(result, true);
        return col != null && (<IMultiLevelColumn>column).push(col) != null;
      });
    } else {
      dropAble(node, [`${MIMETYPE_PREFIX}-ref`, MIMETYPE_PREFIX], (result) => {
        const col: Column | null = resolveDrop(result, false);
        return col != null && (<IMultiLevelColumn>column).push(col) != null;
      });
    }
    return;
  }

  const justNumbers = (d: Column) => (d instanceof CompositeColumn && d.canJustAddNumbers) || (isNumberColumn(d) && d.parent instanceof Ranking);
  const dropOrMerge = (justNumbers: boolean) => {
    return (result: IDropResult) => {
      const col: Column | null = resolveDrop(result, justNumbers);
      if (!col) {
        return false;
      }
      if (column instanceof CompositeColumn) {
        return (column.push(col) !== null);
      }
      const ranking = column.findMyRanker()!;
      const index = ranking.indexOf(column);
      const parent = <CompositeColumn>ctx.provider.create(justNumbers ? createStackDesc() : createNestedDesc());
      column.removeMe();
      parent.push(column);
      parent.push(col);
      return ranking.insert(parent, index) != null;
    };
  };

  if (justNumbers(column)) {
    dropAble(node, [`${MIMETYPE_PREFIX}-number-ref`, `${MIMETYPE_PREFIX}-number`], dropOrMerge(true));
  } else {
    dropAble(node, [`${MIMETYPE_PREFIX}-ref`, `${MIMETYPE_PREFIX}`], dropOrMerge(false));
  }
}<|MERGE_RESOLUTION|>--- conflicted
+++ resolved
@@ -181,11 +181,7 @@
   }
 
   if (isNumberColumn(col) || col instanceof CategoricalColumn) {
-<<<<<<< HEAD
-    addIcon('Sort Group By').onclick = (evt) => {
-=======
     addIcon('Sort Group by &hellip;').onclick = (evt) => {
->>>>>>> cc138dbc
       evt.stopPropagation();
       col.toggleMyGroupSorting();
     };
