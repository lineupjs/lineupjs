--- conflicted
+++ resolved
@@ -19,9 +19,6 @@
     super(node, data, options && options.ignoreUnsupportedBrowser === true);
 
     merge(this.options, options);
-<<<<<<< HEAD
-    this.node.classList.add(cssClass());
-=======
 
     if (!this.isBrowserSupported) {
       this.renderer = null;
@@ -29,8 +26,8 @@
       return;
     }
 
-    this.node.classList.add('lu');
->>>>>>> 8e594be7
+    this.node.classList.add(cssClass());
+
 
     this.renderer = new EngineRenderer(data, this.node, this.options);
     if (this.options.sidePanel) {
@@ -47,15 +44,10 @@
   }
 
   destroy() {
-<<<<<<< HEAD
     this.node.classList.remove(cssClass());
-    this.renderer.destroy();
-=======
-    this.node.classList.remove('lu');
     if (this.renderer) {
       this.renderer.destroy();
     }
->>>>>>> 8e594be7
     if (this.panel) {
       this.panel.destroy();
     }
