--- conflicted
+++ resolved
@@ -11,13 +11,8 @@
 
 /** @internal */
 export function filterMissingNumberMarkup(bakMissing: boolean, count: number, idPrefix: string) {
-<<<<<<< HEAD
-  const id = randomId(idPrefix);
+  const id = uniqueId(idPrefix);
   return `<div class="lu-checkbox"><input type="checkbox" ${bakMissing ? 'checked="checked"' : ''} ${count === 0 ? 'disabled' : ''} id="${id}"><label for="${id}" class="lu-filter-missing" ${count === 0 ? 'class="lu-disabled"' : ''}>Filter ${count} missing value rows</label></div>`;
-=======
-  const id = uniqueId(idPrefix);
-  return `<div class="lu-checkbox"><input type="checkbox" ${bakMissing ? 'checked="checked"' : ''} ${count === 0 ? 'disabled' : ''} id="${id}"><label for="${id}" class="lu-filter-missing" ${count === 0 ? 'class="lu-disabled"' : ''}>Filter out ${count} missing value rows</label></div>`;
->>>>>>> 89c12a6d
 }
 
 export function findFilterMissing(node: HTMLElement) {
