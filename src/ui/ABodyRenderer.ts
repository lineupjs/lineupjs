/**
 * Created by Samuel Gratzl on 14.08.2015.
 */

import * as d3 from 'd3';
import {merge, delayedCall, AEventDispatcher} from '../utils';
import {Ranking, isNumberColumn} from '../model';
import Column, {IStatistics, ICategoricalStatistics} from '../model/Column';
import {IMultiLevelColumn, isMultiLevelColumn} from '../model/CompositeColumn';
import DataProvider, {IDataRow, default as ADataProvider} from '../provider/ADataProvider';
import {IRenderContext, renderers as defaultRenderers, ICellRendererFactory} from '../renderer';

export interface ISlicer {
  (start: number, length: number, row2y: (i: number) => number): { from: number; to: number };
}

export interface IBodyRenderer extends AEventDispatcher {
  histCache: Map<string, Promise<IStatistics>>;

  node: Element;

  setOption(key: string, value: any);

  changeDataStorage(data: DataProvider);

  select(dataIndex: number, additional?: boolean);

  updateFreeze(left: number);

  scrolled();

  update();

  fakeHover(dataIndex:number);
}

export interface IBodyRenderContext extends IRenderContext<any> {
  cellY(index: number): number;
  cellPrevY(index: number): number;
}

export interface IRankingColumnData {
  column: Column;
  renderer: any;
  shift: number;
}

export interface IRankingData {
  id: string;
  ranking: Ranking;
  order: number[];
  shift: number;
  width: number;
  frozen: IRankingColumnData[];
  frozenWidth: number;
  columns: IRankingColumnData[];
  data: Promise<IDataRow>[];
}

export interface IBodyRendererOptions {
  rowHeight?: number;
  rowPadding?: number;
  rowBarPadding?: number;
  idPrefix?: string;
  slopeWidth?: number;
  columnPadding?: number;
  stacked?: boolean;
  animation?: boolean;
  animationDuration?: number;

  renderers?: {[key: string]: ICellRendererFactory},

  meanLine?: boolean;

  actions?: { name: string, icon: string, action(v: any): void }[];

  freezeCols?: number;
}

export enum ERenderReason {
  DIRTY,
  SCROLLED
}

abstract class ABodyRenderer extends AEventDispatcher implements IBodyRenderer {
  static EVENT_HOVER_CHANGED = 'hoverChanged';
  static EVENT_RENDER_FINISHED = 'renderFinished';

  protected options: IBodyRendererOptions = {
    rowHeight: 20,
    rowPadding: 1,
    rowBarPadding: 1,
    idPrefix: '',
    slopeWidth: 150,
    columnPadding: 5,
    stacked: true,
    animation: false, //200
    animationDuration: 1000,

    renderers: merge({}, defaultRenderers),

    meanLine: false,

    actions: [],

    freezeCols: 0
  };

  protected $node: d3.Selection<any>;

  histCache = new Map<string, Promise<IStatistics|ICategoricalStatistics>>();

  constructor(protected data: DataProvider, parent: Element, private slicer: ISlicer, root: string, options: IBodyRendererOptions = {}) {
    super();
    //merge options
    merge(this.options, options);

    this.$node = d3.select(parent).append(root).classed('lu-body', true);

    this.changeDataStorage(data);
  }

  protected createEventList() {
    return super.createEventList().concat([ABodyRenderer.EVENT_HOVER_CHANGED, ABodyRenderer.EVENT_RENDER_FINISHED]);
  }

  get node() {
    return <HTMLElement>this.$node.node();
  }

  setOption(key: string, value: any) {
    this.options[key] = value;
  }

  changeDataStorage(data: DataProvider) {
    if (this.data) {
      this.data.on([DataProvider.EVENT_DIRTY_VALUES + '.bodyRenderer', DataProvider.EVENT_SELECTION_CHANGED + '.bodyRenderer'], null);
    }
    this.data = data;
<<<<<<< HEAD
    data.on(DataProvider.EVENT_DIRTY_VALUES + '.bodyRenderer', delayedCall(this.update.bind(this), 1));
    data.on(DataProvider.EVENT_SELECTION_CHANGED + '.bodyRenderer', delayedCall((selection, jumpToFirst) => {
      if (jumpToFirst && selection.length > 0) {
        this.jumpToSelection();
      }
      this.drawSelection();
    }, 1));
  }

  protected jumpToSelection() {
    const indices = this.data.getSelection();
    const rankings = this.data.getRankings();
    if (indices.length <= 0 || rankings.length <= 0) {
      return;
    }
    const order = rankings[0].getOrder();
    const visibleRange = this.slicer(0, order.length, (i) => i * this.options.rowHeight);
    const visibleOrder = order.slice(visibleRange.from, visibleRange.to);
    //if any of the selected indices is in the visible range - done
    if (indices.some((d) => visibleOrder.indexOf(d) >= 0)) {
      return;
    }
    //TODO find the closest not visible one in the indices list
    //
=======
    data.on('dirtyValues.bodyRenderer', delayedCall(this.update.bind(this), 1));
    data.on('selectionChanged.bodyRenderer', delayedCall(this.drawSelection.bind(this), 1));
>>>>>>> 2cc271e4
  }

  protected showMeanLine(col: Column) {
    //show mean line if option is enabled and top level
    return this.options.meanLine && isNumberColumn(col) && !col.getCompressed() && col.parent instanceof Ranking;
  }

  private fireFinished() {
    this.fire(ABodyRenderer.EVENT_RENDER_FINISHED, this);
  }

  protected createContext(index_shift: number, creator: (col: Column, renderers: {[key: string]: ICellRendererFactory}, context: IRenderContext<any>)=> any): IBodyRenderContext {
    const options = this.options;

    function findOption(key: string, default_: any) {
      if (key in options) {
        return options[key];
      }
      if (key.indexOf('.') > 0) {
        let p = key.substring(0, key.indexOf('.'));
        key = key.substring(key.indexOf('.') + 1);
        if (p in options && key in options[p]) {
          return options[p][key];
        }
      }
      return default_;
    }

    return {
      cellY: (index: number) => (index + index_shift) * (this.options.rowHeight),
      cellPrevY: (index: number) => (index + index_shift) * (this.options.rowHeight),

      idPrefix: options.idPrefix,

      option: findOption,

      rowHeight(index: number) {
        return options.rowHeight - options.rowPadding;
      },

      renderer(col: Column) {
        return creator(col, options.renderers, this);
      }
    };
  }

  select(dataIndex: number, additional = false) {
    return this.data.toggleSelection(dataIndex, additional);
  }

  abstract drawSelection();

  fakeHover(dataIndex: number) {
    this.mouseOver(dataIndex, true);
  }

  mouseOver(dataIndex: number, hover = true) {
    this.fire(ABodyRenderer.EVENT_HOVER_CHANGED, hover ? dataIndex : -1);
  }


  abstract updateFreeze(left: number);

  scrolled() {
    return this.update(ERenderReason.SCROLLED);
  }

  /**
   * render the body
   */
  update(reason = ERenderReason.DIRTY) {
    const rankings = this.data.getRankings();
    const maxElems = d3.max(rankings, (d) => d.getOrder().length) || 0;
    const height = this.options.rowHeight * maxElems;
    const visibleRange = this.slicer(0, maxElems, (i) => i * this.options.rowHeight);
    const orderSlicer = (order: number[]) => {
      if (visibleRange.from === 0 && order.length <= visibleRange.to) {
        return order;
      }
      return order.slice(visibleRange.from, Math.min(order.length, visibleRange.to));
    };

    const context = this.createContextImpl(visibleRange.from);
    const orders = rankings.map((r) => orderSlicer(r.getOrder()));
    const data = this.data.fetch(orders);

    const padding = this.options.columnPadding;
    var totalWidth = 0;
    const rdata = rankings.map((r, i) => {
      const cols = r.children.filter((d) => !d.isHidden());

      const rankingShift = totalWidth;
      var width = 0;

      const colData = cols.map((o) => {
        const colShift = width;
        width += (o.getCompressed() ? Column.COMPRESSED_WIDTH : o.getWidth()) + padding;
        if (isMultiLevelColumn(o) && !(<IMultiLevelColumn>o).getCollapsed() && !o.getCompressed()) {
          width += padding * ((<IMultiLevelColumn>o).length - 1);
        }
        return {
          column: o,
          renderer: context.renderer(o),
          shift: colShift
        }
      });
      totalWidth += width;
      totalWidth += this.options.slopeWidth;

      const frozen = colData.slice(0, this.options.freezeCols);

      return {
        id: r.id,
        ranking: r,
        order: orders[i],
        shift: rankingShift,
        width: width,
        //compute frozen columns just for the first one
        frozen: frozen,
        frozenWidth: Math.max(...(frozen.map((d) => d.shift + d.column.getWidth()))),
        columns: colData.slice(this.options.freezeCols),
        data: data[i]
      };
    });
    //one to often
    totalWidth -= this.options.slopeWidth;

    this.updateImpl(rdata, context, totalWidth, height, reason).then(this.fireFinished.bind(this));
  }

  protected abstract createContextImpl(index_shift: number): IBodyRenderContext;

  protected abstract updateImpl(data: IRankingData[], context: IBodyRenderContext, width: number, height: number, reason): Promise<void>;
}

export default ABodyRenderer;<|MERGE_RESOLUTION|>--- conflicted
+++ resolved
@@ -137,35 +137,8 @@
       this.data.on([DataProvider.EVENT_DIRTY_VALUES + '.bodyRenderer', DataProvider.EVENT_SELECTION_CHANGED + '.bodyRenderer'], null);
     }
     this.data = data;
-<<<<<<< HEAD
     data.on(DataProvider.EVENT_DIRTY_VALUES + '.bodyRenderer', delayedCall(this.update.bind(this), 1));
-    data.on(DataProvider.EVENT_SELECTION_CHANGED + '.bodyRenderer', delayedCall((selection, jumpToFirst) => {
-      if (jumpToFirst && selection.length > 0) {
-        this.jumpToSelection();
-      }
-      this.drawSelection();
-    }, 1));
-  }
-
-  protected jumpToSelection() {
-    const indices = this.data.getSelection();
-    const rankings = this.data.getRankings();
-    if (indices.length <= 0 || rankings.length <= 0) {
-      return;
-    }
-    const order = rankings[0].getOrder();
-    const visibleRange = this.slicer(0, order.length, (i) => i * this.options.rowHeight);
-    const visibleOrder = order.slice(visibleRange.from, visibleRange.to);
-    //if any of the selected indices is in the visible range - done
-    if (indices.some((d) => visibleOrder.indexOf(d) >= 0)) {
-      return;
-    }
-    //TODO find the closest not visible one in the indices list
-    //
-=======
-    data.on('dirtyValues.bodyRenderer', delayedCall(this.update.bind(this), 1));
-    data.on('selectionChanged.bodyRenderer', delayedCall(this.drawSelection.bind(this), 1));
->>>>>>> 2cc271e4
+    data.on(DataProvider.EVENT_SELECTION_CHANGED + '.bodyRenderer', delayedCall(this.drawSelection.bind(this), 1));
   }
 
   protected showMeanLine(col: Column) {
