--- conflicted
+++ resolved
@@ -26,11 +26,7 @@
 
   constructor(private readonly ctx: IRankingHeaderContext, document: Document) {
     this.node = document.createElement('aside');
-<<<<<<< HEAD
-    this.node.classList.add(cssClass('hierarchy'));
-=======
-    this.node.classList.add('lu-hierarchy', 'lu-feature-advanced', 'lu-feature-ranking');
->>>>>>> 52c00778
+    this.node.classList.add(cssClass('hierarchy'), cssClass('feature-advanced'), cssClass('feature-ranking'));
     this.node.innerHTML = `
       <section class="${cssClass('group-hierarchy')}">
       </section>
