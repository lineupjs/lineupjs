import Column from '../../model/Column';
import {ISummaryRenderer} from '../../renderer/interfaces';
import {dragAbleColumn, updateHeader, createShortcutMenuItems} from '../header';
import {IRankingHeaderContext} from '../interfaces';
import {NumberColumn} from '../../model';
import {cssClass} from '../../styles';

/** @internal */
export default class SidePanelEntryVis {
  readonly node: HTMLElement;
  private readonly summary: ISummaryRenderer;

  constructor(public readonly column: Column, private ctx: IRankingHeaderContext, document: Document) {
    this.node = document.createElement('article');
    this.node.classList.add(cssClass('side-panel-entry'));
    this.node.dataset.colId = column.id;
    this.node.dataset.type = column.desc.type;

    this.summary = ctx.summaryRenderer(column, true);

    this.column.on([`${NumberColumn.EVENT_FILTER_CHANGED}.panel`, `${Column.EVENT_DIRTY_HEADER}.panel`], () => {
      this.update();
    });
    this.init();
    this.update();
  }

  private init() {
    this.node.innerHTML = `
<<<<<<< HEAD
      <header class="${cssClass('side-panel-entry-header')}">
        <div class="${cssClass('label')} ${cssClass('typed-icon')} ${cssClass('side-panel-label')}"></div>
        <div class="${cssClass('toolbar')} ${cssClass('side-panel-toolbar')}"></div>
      </header>`;
    createToolbar(<HTMLElement>this.node.querySelector(`.${cssClass('toolbar')}`), 0, this.column, this.ctx);
=======
      <header><div class="lu-label"></div><div class="lu-toolbar"></div></header>${this.summary.template}`;
    createShortcutMenuItems(<HTMLElement>this.node.querySelector('.lu-toolbar'), 0, this.column, this.ctx, false);
>>>>>>> 52c00778
    dragAbleColumn(<HTMLElement>this.node.querySelector('header'), this.column, this.ctx);

    const summary = this.ctx.asElement(this.summary.template);
    summary.classList.add(cssClass('summary'), cssClass('side-panel-summary'), cssClass('renderer'), cssClass(`renderer-${this.column.getSummaryRenderer()}`));
    summary.dataset.renderer = this.column.getSummaryRenderer();
    summary.dataset.interactive = '';
    this.node.appendChild(summary);
  }

  update(ctx: IRankingHeaderContext = this.ctx) {
    this.ctx = ctx;
    updateHeader(this.node, this.column);
    this.summary.update(<HTMLElement>this.node.querySelector(`.${cssClass('summary')}`)!, ctx.statsOf(<any>this.column));
  }

  destroy() {
    this.column.on([`${NumberColumn.EVENT_FILTER_CHANGED}.panel`, `${Column.EVENT_DIRTY_HEADER}.panel`], null);
    this.node.remove();
  }
}<|MERGE_RESOLUTION|>--- conflicted
+++ resolved
@@ -27,16 +27,11 @@
 
   private init() {
     this.node.innerHTML = `
-<<<<<<< HEAD
       <header class="${cssClass('side-panel-entry-header')}">
         <div class="${cssClass('label')} ${cssClass('typed-icon')} ${cssClass('side-panel-label')}"></div>
         <div class="${cssClass('toolbar')} ${cssClass('side-panel-toolbar')}"></div>
       </header>`;
-    createToolbar(<HTMLElement>this.node.querySelector(`.${cssClass('toolbar')}`), 0, this.column, this.ctx);
-=======
-      <header><div class="lu-label"></div><div class="lu-toolbar"></div></header>${this.summary.template}`;
-    createShortcutMenuItems(<HTMLElement>this.node.querySelector('.lu-toolbar'), 0, this.column, this.ctx, false);
->>>>>>> 52c00778
+    createShortcutMenuItems(<HTMLElement>this.node.querySelector(`.${cssClass('toolbar')}`), 0, this.column, this.ctx, false);
     dragAbleColumn(<HTMLElement>this.node.querySelector('header'), this.column, this.ctx);
 
     const summary = this.ctx.asElement(this.summary.template);
