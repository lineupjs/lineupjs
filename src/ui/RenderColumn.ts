import {IColumn} from 'lineupengine';
import Column from '../model/Column';
import {ICellRenderer, IGroupCellRenderer} from '../renderer';
import {ISummaryRenderer} from '../renderer/interfaces';
import {createHeader, updateHeader} from './header';
import {IRankingContext} from './interfaces';
import {ILineUpFlags} from '../interfaces';
import {cssClass, engineCssClass} from '../styles/index';


export interface IRenderers {
  singleId: string;
  single: ICellRenderer;
  groupId: string;
  group: IGroupCellRenderer;
  summaryId: string;
  summary: ISummaryRenderer | null;
  singleTemplate: HTMLElement | null;
  groupTemplate: HTMLElement | null;
  summaryTemplate: HTMLElement | null;
}

export default class RenderColumn implements IColumn {
  renderers: IRenderers | null = null;

  constructor(public readonly c: Column, public index: number, protected ctx: IRankingContext, protected readonly flags: ILineUpFlags) {

  }

  get width() {
    return this.c.getWidth();
  }

  get id() {
    return this.c.id;
  }

  get frozen() {
    return this.flags.disableFrozenColumns ? false : this.c.frozen;
  }

  private singleRenderer() {
    if (!this.renderers || !this.renderers.single) {
      return null;
    }
    if (this.renderers.singleTemplate)  {
      return <HTMLElement>this.renderers.singleTemplate.cloneNode(true);
    }
    const elem = this.ctx.asElement(this.renderers.single.template);
    elem.classList.add(cssClass(`renderer-${this.renderers.singleId}`), cssClass('detail'));
    elem.dataset.renderer = this.renderers.singleId;
    elem.dataset.group = 'd';

    this.renderers.singleTemplate = <HTMLElement>elem.cloneNode(true);
    return elem;
  }

  private groupRenderer() {
    if (!this.renderers || !this.renderers.group) {
      return null;
    }
    if (this.renderers.groupTemplate)  {
      return <HTMLElement>this.renderers.groupTemplate.cloneNode(true);
    }
    const elem = this.ctx.asElement(this.renderers.group.template);
    elem.classList.add(cssClass(`renderer-${this.renderers.groupId}`), cssClass('group'));
    elem.dataset.renderer = this.renderers.groupId;
    elem.dataset.group = 'g';

    this.renderers.groupTemplate = <HTMLElement>elem.cloneNode(true);
    return elem;
  }

  private summaryRenderer() {
    if (!this.renderers || !this.renderers.summary) {
      return null;
    }
    if (this.renderers.summaryTemplate)  {
      return <HTMLElement>this.renderers.summaryTemplate.cloneNode(true);
    }
    const elem = this.ctx.asElement(this.renderers.summary.template);
    elem.classList.add(cssClass('summary'), cssClass('th-summary'), cssClass(`renderer-${this.renderers.summaryId}`));
    elem.dataset.renderer = this.renderers.summaryId;

    this.renderers.summaryTemplate = <HTMLElement>elem.cloneNode(true);
    return elem;
  }

  createHeader() {
    const node = createHeader(this.c, this.ctx, {
<<<<<<< HEAD
      extraPrefix: 'th'
    });
    node.classList.add(cssClass('header'));
    if (!this.flags.disableFrozenColumns) {
      node.classList.toggle(engineCssClass('frozen'), this.frozen);
    }
=======
      dragAble: this.flags.advancedUIFeatures,
      mergeDropAble: this.flags.advancedModelFeatures,
      rearrangeAble: this.flags.advancedUIFeatures,
      resizeable: this.flags.advancedUIFeatures
    });
    node.className = `lu-header`;
    node.classList.toggle('frozen', this.frozen);
>>>>>>> 52c00778

    if (this.renderers && this.renderers.summary) {
      const summary = this.summaryRenderer()!;
      node.appendChild(summary);
    }
    this.updateHeader(node);
    return node;
  }

  updateHeader(node: HTMLElement) {
    updateHeader(node, this.c);
    if (!this.renderers || !this.renderers.summary) {
      return;
    }
    let summary = <HTMLElement>node.querySelector(`.${cssClass('summary')}`)!;
    const oldRenderer = summary.dataset.renderer;
    const currentRenderer = this.renderers.summaryId;
    if (oldRenderer !== currentRenderer) {
      summary.remove();
      summary = this.summaryRenderer()!;
      node.appendChild(summary);
    }
    this.renderers.summary.update(summary, this.ctx.statsOf(<any>this.c));
  }

  createCell(index: number) {
    const isGroup = this.ctx.isGroup(index);
    const node = isGroup ? this.groupRenderer()! : this.singleRenderer()!;
    this.updateCell(node, index);
    return node;
  }

  updateCell(node: HTMLElement, index: number): HTMLElement | void {
    if (!this.flags.disableFrozenColumns) {
      node.classList.toggle(engineCssClass('frozen'), this.frozen);
    }
    const isGroup = this.ctx.isGroup(index);
    // assert that we have the template of the right mode
    // FIXME
    const oldRenderer = node.dataset.renderer;
    const currentRenderer = isGroup ? this.renderers!.groupId : this.renderers!.singleId;
    const oldGroup = node.dataset.group;
    const currentGroup = (isGroup ? 'g' : 'd');
    if (oldRenderer !== currentRenderer || oldGroup !== currentGroup) {
      node = isGroup ? this.groupRenderer()! : this.singleRenderer()!;
    }
    if (isGroup) {
      const g = this.ctx.getGroup(index);
      this.renderers!.group.update(node, g, g.rows);
    } else {
      const r = this.ctx.getRow(index);
      this.renderers!.single.update(node, r, r.relativeIndex, r.group, r.meta);
    }
    return node;
  }

  renderCell(ctx: CanvasRenderingContext2D, index: number) {
    const r = this.ctx.getRow(index);
    const s = this.renderers!.single;
    return s.render && s.render(ctx, r, r.relativeIndex, r.group, r.meta);
  }
}<|MERGE_RESOLUTION|>--- conflicted
+++ resolved
@@ -88,22 +88,16 @@
 
   createHeader() {
     const node = createHeader(this.c, this.ctx, {
-<<<<<<< HEAD
-      extraPrefix: 'th'
+      extraPrefix: 'th',
+      dragAble: this.flags.advancedUIFeatures,
+      mergeDropAble: this.flags.advancedModelFeatures,
+      rearrangeAble: this.flags.advancedUIFeatures,
+      resizeable: this.flags.advancedUIFeatures
     });
     node.classList.add(cssClass('header'));
     if (!this.flags.disableFrozenColumns) {
       node.classList.toggle(engineCssClass('frozen'), this.frozen);
     }
-=======
-      dragAble: this.flags.advancedUIFeatures,
-      mergeDropAble: this.flags.advancedModelFeatures,
-      rearrangeAble: this.flags.advancedUIFeatures,
-      resizeable: this.flags.advancedUIFeatures
-    });
-    node.className = `lu-header`;
-    node.classList.toggle('frozen', this.frozen);
->>>>>>> 52c00778
 
     if (this.renderers && this.renderers.summary) {
       const summary = this.summaryRenderer()!;
