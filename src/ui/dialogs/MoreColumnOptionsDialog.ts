import {Column} from '../../model';
import {createToolbarMenuItems, updateIconState} from '../header';
import {IRankingHeaderContext} from '../interfaces';
import {IDialogContext} from './ADialog';
import {cssClass} from '../../styles';
import APopup from './APopup';

/** @internal */
export default class MoreColumnOptionsDialog extends APopup {

  constructor(private readonly column: Column, dialog: IDialogContext, private readonly mode: 'header' | 'sidePanel', private readonly ctx: IRankingHeaderContext) {
    super(dialog);
  }

  protected build(node: HTMLElement) {
    node.classList.add(cssClass('more-options'));
<<<<<<< HEAD
    createToolbarMenuItems(node, this.dialog.level + 1, this.column, this.ctx, this.mode);
=======
    node.dataset.colId = this.column.id;
    createToolbarMenuItems(node, this.dialog.level + 1, this.column, this.ctx);
>>>>>>> 2fcc3d62

    updateIconState(node, this.column);
  }
}<|MERGE_RESOLUTION|>--- conflicted
+++ resolved
@@ -14,12 +14,8 @@
 
   protected build(node: HTMLElement) {
     node.classList.add(cssClass('more-options'));
-<<<<<<< HEAD
+    node.dataset.colId = this.column.id;
     createToolbarMenuItems(node, this.dialog.level + 1, this.column, this.ctx, this.mode);
-=======
-    node.dataset.colId = this.column.id;
-    createToolbarMenuItems(node, this.dialog.level + 1, this.column, this.ctx);
->>>>>>> 2fcc3d62
 
     updateIconState(node, this.column);
   }
