--- conflicted
+++ resolved
@@ -41,15 +41,9 @@
   build(node: HTMLElement) {
     const domain = this.adapter.domain();
     node.insertAdjacentHTML('beforeend', `
-<<<<<<< HEAD
-        <button class="${cssClass('dialog-button')} lu-action-remove" type="button" ${this.line.frozen ? 'style="display: none"' : ''} ><span style="margin-left: 3px">Remove Mapping Line</span></button>
-        <strong>Input Domain Value (min ... max)</strong>
-        <input type="number" value="${round(this.adapter.unnormalizeRaw(this.line.domain), 3)}" ${this.line.frozen ? 'readonly disabled' : ''} autofocus required min="${domain[0]}" max="${domain[1]}" step="any">
-=======
         <button class="${cssClass('dialog-button')} lu-action-remove" title="Remove" type="button" ${this.line.frozen ? 'style="display: none"' : ''} ><span style="margin-left: 3px">Remove Mapping Line</span></button>
         <strong>Input Domain Value (min ... max)</strong>
         <input type="number" value="${this.adapter.formatter(this.adapter.unnormalizeRaw(this.line.domain))}" ${this.line.frozen ? 'readonly disabled' : ''} autofocus required min="${domain[0]}" max="${domain[1]}" step="any">
->>>>>>> 9f0d7a0e
         <strong>Output Normalized Value (0 ... 1)</strong>
         <input type="number" value="${round(this.line.range / 100, 3)}" required min="0" max="1" step="any">
       `);
@@ -95,12 +89,6 @@
   constructor(g: SVGGElement, public domain: number, public range: number, private readonly adapter: IMappingAdapter) {
     const h = 52;
     g.insertAdjacentHTML('beforeend', `<g class="${cssClass('dialog-mapper-mapping')}" transform="translate(${domain},0)">
-<<<<<<< HEAD
-      <line x1="0" x2="${range - domain}" y2="60"></line>
-      <line x1="0" x2="${range - domain}" y2="60"></line>
-      <circle r="2.5"></circle>
-      <circle cx="${range - domain}" cy="60" r="2.5"></circle>
-=======
       <line x1="0" x2="${range - domain}" y2="${h}"></line>
       <line x1="0" x2="${range - domain}" y2="${h}"></line>
       <circle r="2"></circle>
@@ -111,7 +99,6 @@
       <text class="${cssClass('dialog-mapper-mapping-range')} ${range > 25 && range < 75 ? cssClass('dialog-mapper-mapping-middle') : ''}${range > 50 ? cssClass('dialog-mapper-mapping-right') : ''}" dy="3" x="${range - domain}" y="${h}">
         ${round(range / 100, 3)}
       </text>
->>>>>>> 9f0d7a0e
       <title>Drag the anchor circle to change the mapping, double click to edit</title>
     </g>`);
     this.node = <SVGGElement>g.lastElementChild!;
@@ -175,13 +162,6 @@
         return;
       }
       this.openDialog();
-<<<<<<< HEAD
-    };
-
-    this.node.ondblclick = () => {
-      this.openDialog();
-=======
->>>>>>> 9f0d7a0e
     };
 
     this.node.ondblclick = () => {
@@ -200,17 +180,6 @@
     dialog.open();
   }
 
-  private openDialog() {
-    const ctx = {
-      manager: this.adapter.dialog.manager,
-      level: this.adapter.dialog.level + 1,
-      attachment: <any>this.node,
-      idPrefix: this.adapter.dialog.idPrefix
-    };
-    const dialog = new MappingLineDialog(this, ctx, this.adapter);
-    dialog.open();
-  }
-
   get frozen() {
     return this.node.classList.contains(cssClass('frozen'));
   }
@@ -223,8 +192,6 @@
   }
 
   update(domain: number, range: number, trigger = false) {
-<<<<<<< HEAD
-=======
     if (similar(domain, 100)) {
       domain = 100;
     }
@@ -238,7 +205,6 @@
       range = 0;
     }
 
->>>>>>> 9f0d7a0e
     if (similar(domain, this.domain) && similar(range, this.range)) {
       return;
     }
@@ -252,8 +218,6 @@
     Array.from(this.node.querySelectorAll<SVGLineElement>('line')).forEach((d) => d.setAttribute('x2', String(shift)));
     this.node.querySelector<SVGCircleElement>('circle[cx]')!.setAttribute('cx', String(shift));
 
-<<<<<<< HEAD
-=======
     const t1 = this.node.querySelector<SVGTextElement>('text')!;
     t1.textContent = this.adapter.formatter(this.adapter.unnormalizeRaw(domain));
     t1.classList.toggle(cssClass('dialog-mapper-mapping-right'), domain > 75);
@@ -265,7 +229,6 @@
     t2.classList.toggle(cssClass('dialog-mapper-mapping-middle'), range >= 25 && range <= 75);
     t2.setAttribute('x', String(shift));
 
->>>>>>> 9f0d7a0e
     if (trigger) {
       this.adapter.updated(this);
     }
