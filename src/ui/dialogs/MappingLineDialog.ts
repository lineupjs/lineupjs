import {round, similar} from '../../internal/math';
import ADialog, {IDialogContext} from './ADialog';
<<<<<<< HEAD
import {cssClass} from '../../styles';
=======
import {dragHandle, IDragHandleOptions} from '../../internal/drag';
>>>>>>> 7dcf47b2

function clamp(v: number) {
  return Math.max(Math.min(v, 100), 0);
}

/** @internal */
export interface IMappingAdapter {
  destroyed(self: MappingLine): void;

  updated(self: MappingLine): void;

  domain(): number[];

  normalizeRaw(v: number): number;

  unnormalizeRaw(v: number): number;

  dialog: IDialogContext;
}

/** @internal */
export default class MappingLineDialog extends ADialog {
  constructor(private readonly line: {destroy(): void, domain: number, range: number, frozen: boolean, update(domain: number, range: number): void}, dialog: IDialogContext, private readonly adapter: IMappingAdapter) {
    super(dialog);
  }

  build(node: HTMLElement) {
    const domain = this.adapter.domain();
    node.insertAdjacentHTML('beforeend', `
        <strong>Input Domain Value (min ... max)</strong>
        <input type="number" value="${round(this.adapter.unnormalizeRaw(this.line.domain), 3)}" ${this.line.frozen ? 'readonly' : ''} autofocus required min="${domain[0]}" max="${domain[1]}" step="any">
        <strong>Output Normalized Value (0 ... 1)</strong>
        <input type="number" value="${round(this.line.range / 100, 3)}" required min="0" max="1" step="any">
        <button type="button" ${this.line.frozen ? 'disabled' : ''} >Remove Mapping Line</button>
      `);

    this.forEach('input', (d: HTMLInputElement) => d.onchange = () => this.submit());
    this.find('button').addEventListener('click', () => {
      this.destroy();
      this.line.destroy();
    }, {
      passive: true
    });
  }

  protected submit() {
    if (!this.node.checkValidity()) {
      return false;
    }
    const domain = this.adapter.normalizeRaw(parseFloat(this.findInput('input[type=number]').value));
    const range = parseFloat(this.findInput('input[type=number]:last-of-type').value) * 100;
    this.line.update(domain, range);
    return true;
  }
}

/** @internal */
export class MappingLine {
  readonly node: SVGGElement;

  constructor(g: SVGGElement, public domain: number, public range: number, private readonly adapter: IMappingAdapter) {
    g.insertAdjacentHTML('beforeend', `<g class="${cssClass('dialog-mapper-mapping')}" transform="translate(${domain},0)">
      <line x1="0" x2="${range - domain}" y2="60"></line>
      <line x1="0" x2="${range - domain}" y2="60"></line>
      <circle r="3"></circle>
      <circle cx="${range - domain}" cy="60" r="3"></circle>
      <title>Drag the anchor circle to change the mapping, shift click to edit</title>
    </g>`);
    this.node = <SVGGElement>g.lastElementChild!;

    // freeze 0 and 100 domain = raw domain ones
    this.node.classList.toggle('lu-frozen', similar(0, domain) || similar(domain, 100));
    {
      let beforeDomain: number;
      let beforeRange: number;
      let shiftDomain: number;
      let shiftRange: number;

      const normalize = (x: number) => x * 100 / g.getBoundingClientRect().width;

      const common: Partial<IDragHandleOptions> =  {
        container: g.parentElement!,
        filter: (evt) => evt.button === 0 && !evt.shiftKey,
        onStart: (_, x) => {
          beforeDomain = this.domain;
          beforeRange = this.range;
          const normalized = normalize(x);
          shiftDomain = this.domain - normalized;
          shiftRange = this.range - normalized;
        } ,
        onEnd: () => {
          if (!similar(beforeDomain, this.domain) || !similar(beforeRange, this.range)) {
            this.adapter.updated(this);
          }
        }
      };

      const line = this.node.querySelector<SVGLineElement>('line:first-of-type')!;
      dragHandle(line, { // line
        ...common,
        onDrag: (_, x) => {
          const normalized = normalize(x);
          this.update(clamp(normalized + shiftDomain), clamp(normalized + shiftRange));
        },
      });

      const domainCircle = this.node.querySelector<SVGLineElement>('circle:first-of-type')!;
      dragHandle(domainCircle, {
        ...common,
        onDrag: (_, x) => {
          const normalized = normalize(x);
          this.update(clamp(normalized), this.range);
        },
      });
      const rangeCircle = this.node.querySelector<SVGLineElement>('circle:last-of-type')!;
      dragHandle(rangeCircle, {
        ...common,
        onDrag: (_, x) => {
          const normalized = normalize(x);
          this.update(this.domain, clamp(normalized));
        },
      });
    }

    this.node.onclick = (evt) => {
      if (!evt.shiftKey) {
        return;
      }
      const ctx = {
        manager: this.adapter.dialog.manager,
        level: this.adapter.dialog.level + 1,
        attachment: <any>this.node,
        idPrefix: this.adapter.dialog.idPrefix
      };
      const dialog = new MappingLineDialog(this, ctx, this.adapter);
      dialog.open();
    };
  }

  get frozen() {
    return this.node.classList.contains(cssClass('frozen'));
  }

  destroy() {
    this.node.remove();
    this.adapter.destroyed(this);
  }

  update(domain: number, range: number) {
    if (similar(domain, this.domain) && similar(range, this.range)) {
      return;
    }
    if (this.frozen) {
      domain = this.domain;
    }
    this.domain = domain;
    this.range = range;
    this.node.setAttribute('transform', `translate(${domain},0)`);
    const shift = range - domain;
    Array.from(this.node.querySelectorAll<SVGLineElement>('line')).forEach((d) => d.setAttribute('x2', String(shift)));
    this.node.querySelector<SVGCircleElement>('circle[cx]')!.setAttribute('cx', String(shift));
  }
}<|MERGE_RESOLUTION|>--- conflicted
+++ resolved
@@ -1,10 +1,7 @@
 import {round, similar} from '../../internal/math';
 import ADialog, {IDialogContext} from './ADialog';
-<<<<<<< HEAD
 import {cssClass} from '../../styles';
-=======
 import {dragHandle, IDragHandleOptions} from '../../internal/drag';
->>>>>>> 7dcf47b2
 
 function clamp(v: number) {
   return Math.max(Math.min(v, 100), 0);
