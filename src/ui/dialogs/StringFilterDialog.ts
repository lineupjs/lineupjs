import StringColumn from '../../model/StringColumn';
import {filterMissingMarkup, findFilterMissing} from '../missing';
import ADialog, { IDialogContext} from './ADialog';
import {updateFilterState, uniqueId} from './utils';

/** @internal */
export default class StringFilterDialog extends ADialog {

  constructor(private readonly column: StringColumn, dialog: IDialogContext) {
    super(dialog, {
      fullDialog: true
    });
  }

  private updateFilter(filter: string | RegExp | null) {
    updateFilterState(this.attachment, this.column, filter != null && filter !== '');
    this.column.setFilter(filter);
  }

  reset() {
    this.findInput('input[type="text"]').value = '';
    this.forEach('input[type=checkbox', (n: HTMLInputElement) => n.checked = false);
    this.updateFilter(null);
  }

  submit() {
    const filterMissing = findFilterMissing(this.node).checked;
    if (filterMissing) {
      this.updateFilter(StringColumn.FILTER_MISSING);
      return true;
    }
    const input = this.findInput('input[type="text"]').value;
    const isRegex = this.findInput('input[type="checkbox"]').checked;
    this.updateFilter(isRegex ? new RegExp(input) : input);
    return true;
  }

  protected build(node: HTMLElement) {
    let bak = this.column.getFilter() || '';
    const bakMissing = bak === StringColumn.FILTER_MISSING;
    if (bakMissing) {
      bak = '';
    }
<<<<<<< HEAD
    const id = randomId(this.dialog.idPrefix);
    node.insertAdjacentHTML('beforeend', `<input type="text" placeholder="Search ${this.column.desc.label}..." autofocus value="${(bak instanceof RegExp) ? bak.source : bak}" style="width: 100%">
=======
    const id = uniqueId(this.dialog.idPrefix);
    node.insertAdjacentHTML('beforeend', `<input type="text" placeholder="containing..." autofocus value="${(bak instanceof RegExp) ? bak.source : bak}" style="width: 100%">
>>>>>>> 89c12a6d
    <span class="lu-checkbox"><input id="${id}" type="checkbox" ${(bak instanceof RegExp) ? 'checked="checked"' : ''}><label for="${id}">RegExp</label></span>
    ${filterMissingMarkup(bakMissing, this.dialog.idPrefix)}`);

    const filterMissing = findFilterMissing(node);
    const input = <HTMLInputElement>node.querySelector('input[type="text"]');
    const isRegex = <HTMLInputElement>node.querySelector('input[type="checkbox"]');

    const update = () => {
      input.disabled = filterMissing.checked;
      isRegex.disabled = filterMissing.checked;

      if (filterMissing.checked) {
        this.updateFilter(StringColumn.FILTER_MISSING);
        return;
      }
      const valid = input.value.trim();
      filterMissing.disabled = valid.length > 0;
      if (valid.length <= 0) {
        this.updateFilter(null);
        return;
      }
      this.updateFilter(isRegex.checked ? new RegExp(input.value) : input.value);
    };

    filterMissing.onchange = update;
    input.onchange = update;
    isRegex.onchange = update;
  }
}<|MERGE_RESOLUTION|>--- conflicted
+++ resolved
@@ -41,13 +41,8 @@
     if (bakMissing) {
       bak = '';
     }
-<<<<<<< HEAD
-    const id = randomId(this.dialog.idPrefix);
+    const id = uniqueId(this.dialog.idPrefix);
     node.insertAdjacentHTML('beforeend', `<input type="text" placeholder="Search ${this.column.desc.label}..." autofocus value="${(bak instanceof RegExp) ? bak.source : bak}" style="width: 100%">
-=======
-    const id = uniqueId(this.dialog.idPrefix);
-    node.insertAdjacentHTML('beforeend', `<input type="text" placeholder="containing..." autofocus value="${(bak instanceof RegExp) ? bak.source : bak}" style="width: 100%">
->>>>>>> 89c12a6d
     <span class="lu-checkbox"><input id="${id}" type="checkbox" ${(bak instanceof RegExp) ? 'checked="checked"' : ''}><label for="${id}">RegExp</label></span>
     ${filterMissingMarkup(bakMissing, this.dialog.idPrefix)}`);
 
