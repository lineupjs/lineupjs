--- conflicted
+++ resolved
@@ -1,4 +1,4 @@
-import {StringColumn} from '../../model';
+import {StringColumn, IStringFilter} from '../../model';
 import {filterMissingMarkup, findFilterMissing} from '../missing';
 import ADialog, {IDialogContext} from './ADialog';
 import {updateFilterState} from './utils';
@@ -8,7 +8,7 @@
 /** @internal */
 export default class StringFilterDialog extends ADialog {
 
-  private readonly before: string | RegExp | null;
+  private readonly before: IStringFilter | null;
 
   constructor(private readonly column: StringColumn, dialog: IDialogContext) {
     super(dialog, {
@@ -26,14 +26,14 @@
   protected reset() {
     this.findInput('input[type="text"]').value = '';
     this.forEach('input[type=checkbox]', (n: HTMLInputElement) => n.checked = false);
-<<<<<<< HEAD
-=======
-    this.updateFilter(null, false);
->>>>>>> d3eec73c
   }
 
   protected cancel() {
-    this.updateFilter(this.before);
+    if (this.before) {
+      this.updateFilter(this.before.filter, this.before.filterMissing);
+    } else {
+      this.updateFilter(null, false);
+    }
   }
 
   protected submit() {
@@ -54,27 +54,6 @@
     const input = <HTMLInputElement>node.querySelector('input[type="text"]');
     const isRegex = <HTMLInputElement>node.querySelector('input[type="checkbox"]');
 
-    const update = () => {
-<<<<<<< HEAD
-      input.disabled = filterMissing.checked;
-      isRegex.disabled = filterMissing.checked;
-
-      if (filterMissing.checked) {
-        return;
-      }
-      const valid = input.value.trim();
-      filterMissing.disabled = valid.length > 0;
-=======
-      const valid = input.value.trim();
-      const f = valid.length > 0 ? (isRegex.checked ? new RegExp(valid, 'gm') : valid) : null;
-      this.updateFilter(f, filterMissing.checked);
->>>>>>> d3eec73c
-    };
-
-    filterMissing.onchange = update;
-    input.onchange = update;
-    isRegex.onchange = update;
-
     this.enableLivePreviews([filterMissing, input, isRegex]);
   }
 }