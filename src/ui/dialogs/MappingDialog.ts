import {ISequence, round} from '../../internal';
import {IMapAbleColumn, IMappingFunction, isMissingValue, isMapAbleColumn} from '../../model';
import {IRankingHeaderContext} from '../interfaces';
import ADialog, {IDialogContext} from './ADialog';
import {IMappingAdapter, MappingLine} from './MappingLineDialog';
import {cssClass} from '../../styles';
import {ScaleMappingFunction, ScriptMappingFunction} from '../../model/MappingFunction';

/** @internal */
export default class MappingDialog extends ADialog {

  private scale: IMappingFunction;

  private readonly mappingLines: MappingLine[] = [];
  private rawDomain: [number, number];

  private readonly data: Promise<ISequence<number>>;
  private readonly idPrefix: string;

  private readonly before: IMappingFunction;

  private readonly mappingAdapter: IMappingAdapter = {
    destroyed: (self: MappingLine) => {
      this.mappingLines.splice(this.mappingLines.indexOf(self), 1);
      this.updateLines(this.computeScale());
    },
    updated: () => this.updateLines(this.computeScale()),
    domain: () => this.rawDomain,
    normalizeRaw: this.normalizeRaw.bind(this),
    unnormalizeRaw: this.unnormalizeRaw.bind(this),
    dialog: this.dialog,
    formatter: this.column.getNumberFormat()
  };

  constructor(private readonly column: IMapAbleColumn, dialog: IDialogContext, ctx: IRankingHeaderContext) {
    super(dialog, {
      livePreview: 'dataMapping',
      cancelSubDialogs: true,
    });

    this.idPrefix = `me${ctx.idPrefix}`;
    this.before = this.column.getMapping().clone();
    this.scale = this.column.getMapping().clone();
    const domain = this.scale.domain;
    this.rawDomain = [domain[0], domain[domain.length - 1]];

    this.data = Promise.resolve(ctx.provider.mappingSample(column));
  }

  private get scaleType() {
    if ((this.scale instanceof ScriptMappingFunction)) {
      return 'script';
    }
    if (this.scale instanceof ScaleMappingFunction) {
      const base = this.scale.scaleType;
      if (base !== 'linear') {
        return base;
      }
      // check if invert or absolute
      const r = this.scale.range;
      if (r.length === 2 && r[0] === 1 && r[1] === 0) {
        return 'linear_invert';
      }
      if (r.length === 3 && r[0] === 1 && r[1] === 0 && r[2] === 1) {
        return 'linear_abs';
      }
      return 'linear';
    }
    return 'unknown';
  }

  build(node: HTMLElement) {
    node.classList.add(cssClass('dialog-mapper'));

    const r = this.column.findMyRanker();
    const others = !r ? [] : r.flatColumns.filter((d) => isMapAbleColumn(d) && d !== this.column);

    node.insertAdjacentHTML('beforeend', `
        <div><label for="${this.idPrefix}mapping_type"><strong>Normalization Scaling:</strong></label><select id="${this.idPrefix}mapping_type" class="browser-default">
        <option value="linear">Linear</option>
        <option value="linear_invert">Invert</option>
        <option value="linear_abs">Absolute</option>
        <option value="log">Log</option>
        <option value="pow1.1">Pow 1.1</option>
        <option value="pow2">Pow 2</option>
        <option value="pow3">Pow 3</option>
        <option value="sqrt">Sqrt</option>
        <option value="script">Custom Script</option>
        <option value="unknown">Unknown</option>
        ${others.length > 0 ? `<optgroup label="Copy From">${others.map((d) => `<option value="copy_${d.id}">${d.label}</option>`).join('')}</optgroup>`: ''}
      </select>
      </div>
        <div class=${cssClass('dialog-mapper-domain')}>
          <input id="${this.idPrefix}min" required type="number" value="${round(this.rawDomain[0], 3)}" step="any">
          <span>Input Domain (min - max)</span>
          <input id="${this.idPrefix}max" required type="number" value="${round(this.rawDomain[1], 3)}" step="any">
        </div>
        <svg class="${cssClass('dialog-mapper-details')}" viewBox="0 0 106 66">
<<<<<<< HEAD
           <g transform="translate(3,3)">
              <rect y="-3" width="100" height="10">
                <title>Click to create a new mapping line</title>
              </rect>
              <rect y="53" width="100" height="10">
=======
           <g transform="translate(3,7)">
              <rect y="-3" width="100" height="10">
                <title>Click to create a new mapping line</title>
              </rect>
              <rect y="49" width="100" height="10">
>>>>>>> 9f0d7a0e
                <title>Click to create a new mapping line</title>
              </rect>
           </g>
        </svg>
        <div class=${cssClass('dialog-mapper-range')}>
          <span>Output Normalized Domain (0 - 1)</span>
        </div>
        <div class="${cssClass('dialog-mapper-script')}">
          <strong>Custom Normalization Script</strong>
          <textarea class="${cssClass('textarea')}"></textarea>
        </div>`);

    const g = <SVGGElement>node.querySelector(`.${cssClass('dialog-mapper-details')} > g`);

    this.forEach(`.${cssClass('dialog-mapper-details')} rect`, (d: SVGRectElement) => d.onclick = (evt) => {
      evt.preventDefault();
      evt.stopPropagation();
      const bb = d.getBoundingClientRect();
      const x = round((evt.x - bb.left) * 100 / bb.width, 2);
      const m = new MappingLine(g, x, x, this.mappingAdapter);
      this.mappingLines.push(m);
    });

    {

      const select = <HTMLSelectElement>this.find('select');
      const textarea = <HTMLTextAreaElement>this.find('textarea');
      select.onchange = (evt) => {
        const select = <HTMLSelectElement>evt.currentTarget;
        switch (select.value) {
          case 'linear_invert':
            this.scale = new ScaleMappingFunction(this.rawDomain.slice(), 'linear', [1, 0]);
            break;
          case 'linear_abs':
            this.scale = new ScaleMappingFunction([this.rawDomain[0], (this.rawDomain[1] - this.rawDomain[0]) / 2, this.rawDomain[1]], 'linear', [1, 0, 1]);
            break;
          case 'script':
            const s = new ScriptMappingFunction(this.rawDomain.slice());
            this.scale = s;
            textarea.value = s.code;
            break;
          case 'unknown':
            // clone original again
            this.scale = this.column.getOriginalMapping().clone();
            break;
          default:
            if (select.value.startsWith('copy_')) {
              this.copyMapping(select.value.slice('copy_'.length));
              return;
            }
            this.scale = new ScaleMappingFunction(this.rawDomain.slice(), select.value, [0, 1]);
            break;
        }
        this.createMappings();
        node.dataset.scale = select.value;
        this.updateLines();
      };
      const scaleType = node.dataset.scale = this.scaleType;
      select.selectedIndex = Array.from(select.options).findIndex((d) => d.value === scaleType);

      if (scaleType === 'script') {
        textarea.value = (<ScriptMappingFunction>this.scale).code;
      }
      this.createMappings();
    }

    {
      this.forEach(`#${this.idPrefix}min, #${this.idPrefix}max`, (d: HTMLInputElement, i) => d.onchange = () => {
        const v = d.valueAsNumber;
        if (v === this.rawDomain[i]) {
          d.setCustomValidity('');
          return;
        }
        const other = this.rawDomain[1 - i];
        if (isNaN(v) || (i === 0 && v >= other) || (i === 1 && v <= other)) {
          d.setCustomValidity(`value has to be ${i === 0 ? '<= max' : '>= min'}`);
          return;
        }
        d.setCustomValidity('');
        this.rawDomain[i] = v;
        this.scale = this.computeScale();
        const patchedDomain = this.scale.domain.slice();
        patchedDomain[0] = this.rawDomain[0];
        patchedDomain[patchedDomain.length - 1] = this.rawDomain[1];
        this.scale.domain = patchedDomain;
        this.createMappings();
        this.updateLines();
        if (this.showLivePreviews()) {
          this.column.setMapping(this.scale);
        }
      });
    }

    this.data.then((values) => {
      values.forEach((v) => {
        if (!isMissingValue(v)) {
          g.insertAdjacentHTML('afterbegin', `<line data-v="${v}" x1="${round(this.normalizeRaw(v), 2)}" x2="${round(this.scale.apply(v) * 100, 2)}" y2="52"></line>`);
        }
      });
    });
  }

  private createMappings() {
    this.mappingLines.splice(0, this.mappingLines.length).forEach((d) => d.destroy(true));
    if (!(this.scale instanceof ScaleMappingFunction)) {
      return;
    }
    const g = <SVGGElement>this.node.querySelector(`.${cssClass('dialog-mapper-details')} > g`);
    const domain = this.scale.domain;
    const range = this.scale.range;
    for (let i = 0; i < domain.length; ++i) {
      this.mappingLines.push(new MappingLine(g, this.normalizeRaw(domain[i]), range[i] * 100, this.mappingAdapter));
    }
  }

  private update() {
    const scaleType = this.node.dataset.scale = this.scaleType;
    const select = <HTMLSelectElement>this.find('select');
    select.selectedIndex = Array.from(select.options).findIndex((d) => d.value === scaleType);
    if (scaleType === 'script') {
      (<HTMLTextAreaElement>this.find('textarea')).value = (<ScriptMappingFunction>this.scale).code;
    }
<<<<<<< HEAD
    const domain = this.scale.domain;
    this.forEach(`input[type=number]`, (d: HTMLInputElement, i) => {
      d.value = String(domain[i]);
=======
    this.forEach(`input[type=number]`, (d: HTMLInputElement, i) => {
      d.value = round(this.rawDomain[i], 3).toString();
>>>>>>> 9f0d7a0e
    });
  }

  private updateLines(scale = this.scale) {
    this.forEach(`.${cssClass('dialog-mapper-details')}  > g > line[x1]`, (d: SVGLineElement) => {
      const v = parseFloat(d.getAttribute('data-v')!);
      d.setAttribute('x1', round(this.normalizeRaw(v), 2).toString());
      d.setAttribute('x2', round(scale.apply(v) * 100, 2).toString());
    });
  }

  protected reset() {
    this.scale = this.column.getOriginalMapping().clone();
    const domain = this.scale.domain;
    this.rawDomain = [domain[0], domain[domain.length - 1]];
    this.update();
    this.createMappings();
    this.updateLines();
  }

  private copyMapping(columnId: string) {
    const r = this.column.findMyRanker();
    if (!r) {
      return;
    }
    const ref = <IMapAbleColumn>r.find(columnId)!;
    this.scale = ref.getMapping().clone();
    this.rawDomain = <[number, number]>this.scale.domain.slice();
    this.update();
    this.createMappings();
    this.updateLines();
  }

  private normalizeRaw(d: number) {
    const v = (d - this.rawDomain[0]) * 100 / (this.rawDomain[1] - this.rawDomain[0]);
    return Math.max(Math.min(v, 100), 0); // clamp
  }

  private unnormalizeRaw(d: number) {
    return (d) * (this.rawDomain[1] - this.rawDomain[0]) / 100 + this.rawDomain[0];
  }

  private computeScale() {
    const type = this.scaleType;
    if (type === 'script') {
      return new ScriptMappingFunction(this.rawDomain.slice(), this.node.querySelector('textarea')!.value);
    }
    this.mappingLines.sort((a, b) => a.domain - b.domain);
    const domain = this.mappingLines.map((d) => this.unnormalizeRaw(d.domain));
    const range = this.mappingLines.map((d) => d.range / 100);
    return new ScaleMappingFunction(domain, type, range);
  }

  protected submit() {
    if (!this.node.checkValidity()) {
      return false;
    }
    const scale = this.computeScale();
    this.column.setMapping(scale);
    return true;
  }

  protected cancel() {
    this.column.setMapping(this.before);
  }
}<|MERGE_RESOLUTION|>--- conflicted
+++ resolved
@@ -96,19 +96,11 @@
           <input id="${this.idPrefix}max" required type="number" value="${round(this.rawDomain[1], 3)}" step="any">
         </div>
         <svg class="${cssClass('dialog-mapper-details')}" viewBox="0 0 106 66">
-<<<<<<< HEAD
-           <g transform="translate(3,3)">
-              <rect y="-3" width="100" height="10">
-                <title>Click to create a new mapping line</title>
-              </rect>
-              <rect y="53" width="100" height="10">
-=======
            <g transform="translate(3,7)">
               <rect y="-3" width="100" height="10">
                 <title>Click to create a new mapping line</title>
               </rect>
               <rect y="49" width="100" height="10">
->>>>>>> 9f0d7a0e
                 <title>Click to create a new mapping line</title>
               </rect>
            </g>
@@ -231,14 +223,8 @@
     if (scaleType === 'script') {
       (<HTMLTextAreaElement>this.find('textarea')).value = (<ScriptMappingFunction>this.scale).code;
     }
-<<<<<<< HEAD
-    const domain = this.scale.domain;
-    this.forEach(`input[type=number]`, (d: HTMLInputElement, i) => {
-      d.value = String(domain[i]);
-=======
     this.forEach(`input[type=number]`, (d: HTMLInputElement, i) => {
       d.value = round(this.rawDomain[i], 3).toString();
->>>>>>> 9f0d7a0e
     });
   }
 
