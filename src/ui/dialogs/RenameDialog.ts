import {IColumnMetaData} from '../../model';
import Column from '../../model/Column';
import ADialog, {IDialogContext} from './ADialog';
<<<<<<< HEAD
import {cssClass} from '../../styles/index';
=======
import {uniqueId} from '../../renderer/utils';
import {schemeCategory10} from 'd3-scale-chromatic';
>>>>>>> 8e594be7

/** @internal */
export default class RenameDialog extends ADialog {

  private readonly before: IColumnMetaData;

  constructor(private readonly column: Column, dialog: IDialogContext) {
    super(dialog, {
      fullDialog: true
    });
    this.before = column.getMetaData();
  }

  protected build(node: HTMLElement) {
<<<<<<< HEAD
    node.classList.add(cssClass('dialog-rename'));
=======
    node.classList.add('lu-rename-dialog');
    const id = uniqueId('col');
>>>>>>> 8e594be7
    node.insertAdjacentHTML('beforeend', `
      <datalist id="${id}L"><option value="${Column.DEFAULT_COLOR}"></option>${schemeCategory10.slice(1).map((d) => `<option>${d}</option>`).join('')}</datalist>
      <input type="text" value="${this.column.label}" required autofocus placeholder="name">
<<<<<<< HEAD
      <input type="color" value="${this.column.color}" required placeholder="color">
      <textarea rows="5" placeholder="description">${this.column.description}</textarea>`);
=======
      <input type="color" value="${this.column.color}" required placeholder="color" list="${id}L">
      <textarea rows="5" placeholder="Description">${this.column.description}</textarea>`);
>>>>>>> 8e594be7
  }

  protected reset() {
    this.findInput('input[type="text"]').value = this.before.label;
    this.findInput('input[type="color"]').value = this.before.color || Column.DEFAULT_COLOR;
    this.node.querySelector('textarea')!.value = this.before.description;
    this.column.setMetaData(this.before);
  }

  protected submit() {
    const newValue = this.findInput('input[type="text"]').value;
    const newColor = this.findInput('input[type="color"]').value;
    const newDescription = this.node.querySelector('textarea')!.value;
    this.column.setMetaData({label: newValue, color: newColor, description: newDescription});
    return true;
  }
}<|MERGE_RESOLUTION|>--- conflicted
+++ resolved
@@ -1,12 +1,9 @@
 import {IColumnMetaData} from '../../model';
 import Column from '../../model/Column';
 import ADialog, {IDialogContext} from './ADialog';
-<<<<<<< HEAD
 import {cssClass} from '../../styles/index';
-=======
 import {uniqueId} from '../../renderer/utils';
 import {schemeCategory10} from 'd3-scale-chromatic';
->>>>>>> 8e594be7
 
 /** @internal */
 export default class RenameDialog extends ADialog {
@@ -21,22 +18,13 @@
   }
 
   protected build(node: HTMLElement) {
-<<<<<<< HEAD
     node.classList.add(cssClass('dialog-rename'));
-=======
-    node.classList.add('lu-rename-dialog');
     const id = uniqueId('col');
->>>>>>> 8e594be7
     node.insertAdjacentHTML('beforeend', `
       <datalist id="${id}L"><option value="${Column.DEFAULT_COLOR}"></option>${schemeCategory10.slice(1).map((d) => `<option>${d}</option>`).join('')}</datalist>
       <input type="text" value="${this.column.label}" required autofocus placeholder="name">
-<<<<<<< HEAD
-      <input type="color" value="${this.column.color}" required placeholder="color">
+      <input type="color" value="${this.column.color}" required placeholder="color" list="${id}L">
       <textarea rows="5" placeholder="description">${this.column.description}</textarea>`);
-=======
-      <input type="color" value="${this.column.color}" required placeholder="color" list="${id}L">
-      <textarea rows="5" placeholder="Description">${this.column.description}</textarea>`);
->>>>>>> 8e594be7
   }
 
   protected reset() {
