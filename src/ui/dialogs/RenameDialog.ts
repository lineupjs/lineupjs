import {IColumnMetaData} from '../../model';
import Column from '../../model/Column';
import ADialog, {IDialogContext} from './ADialog';
import {cssClass} from '../../styles/index';
import {uniqueId} from '../../renderer/utils';
import {schemeCategory10} from 'd3-scale-chromatic';

/** @internal */
export default class RenameDialog extends ADialog {

  private readonly before: IColumnMetaData;

  constructor(private readonly column: Column, dialog: IDialogContext) {
    super(dialog, {
      fullDialog: true
    });
    this.before = column.getMetaData();
  }

  protected build(node: HTMLElement) {
    node.classList.add(cssClass('dialog-rename'));
    const id = uniqueId('col');
    node.insertAdjacentHTML('beforeend', `
      <datalist id="${id}L"><option value="${Column.DEFAULT_COLOR}"></option>${schemeCategory10.slice(1).map((d) => `<option>${d}</option>`).join('')}</datalist>
      <input type="text" value="${this.column.label}" required autofocus placeholder="name">
<<<<<<< HEAD
      <input type="color" value="${this.column.color}" required placeholder="color" list="${id}L">
      <textarea rows="5" placeholder="description">${this.column.description}</textarea>`);
=======
      <textarea rows="5" placeholder="Description">${this.column.description}</textarea>`);
>>>>>>> 52c00778
  }

  protected reset() {
    this.findInput('input[type="text"]').value = this.before.label;
    this.node.querySelector('textarea')!.value = this.before.description;
    this.column.setMetaData(this.before);
  }

  protected submit() {
    const newValue = this.findInput('input[type="text"]').value;
    const newDescription = this.node.querySelector('textarea')!.value;
    this.column.setMetaData({label: newValue, description: newDescription});
    return true;
  }
}<|MERGE_RESOLUTION|>--- conflicted
+++ resolved
@@ -23,12 +23,7 @@
     node.insertAdjacentHTML('beforeend', `
       <datalist id="${id}L"><option value="${Column.DEFAULT_COLOR}"></option>${schemeCategory10.slice(1).map((d) => `<option>${d}</option>`).join('')}</datalist>
       <input type="text" value="${this.column.label}" required autofocus placeholder="name">
-<<<<<<< HEAD
-      <input type="color" value="${this.column.color}" required placeholder="color" list="${id}L">
       <textarea rows="5" placeholder="description">${this.column.description}</textarea>`);
-=======
-      <textarea rows="5" placeholder="Description">${this.column.description}</textarea>`);
->>>>>>> 52c00778
   }
 
   protected reset() {
