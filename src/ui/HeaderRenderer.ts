--- conflicted
+++ resolved
@@ -348,18 +348,13 @@
       (<MouseEvent>d3.event).stopPropagation();
     });
 
-<<<<<<< HEAD
     $node.filter((d) => d instanceof BooleanColumn || d instanceof CategoricalColumn).append('i').attr('class', 'fa fa-columns fa-rotate-270').attr('title', 'Stratify By').on('click', function (d) {
       d.groupByMe();
       (<MouseEvent>d3.event).stopPropagation();
     });
 
-    //MultiValue Sort
-    $node.filter((d) => d instanceof MultiValueColumn || d instanceof BoxPlotColumn).append('i').attr('class', 'fa fa-sort').attr('title', 'Sort By').on('click', function (d) {
-=======
-    //Numbers Sort
+        //Numbers Sort
     $node.filter((d) => d instanceof NumbersColumn || d instanceof BoxPlotColumn).append('i').attr('class', 'fa fa-sort').attr('title', 'Sort By').on('click', function (d) {
->>>>>>> 5adf0dd9
       const dialog = new SortDialog(<IBoxPlotColumn><any>d, d3.select(this.parentNode.parentNode));
       dialog.openDialog();
       (<MouseEvent>d3.event).stopPropagation();
