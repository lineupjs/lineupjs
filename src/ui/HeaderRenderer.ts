/**
 * Created by Samuel Gratzl on 14.08.2015.
 */

import * as d3 from 'd3';
import {merge, dropAble, delayedCall, forEach} from '../utils';
import Column, {IStatistics, ICategoricalStatistics, IFlatColumn} from '../model/Column';
import StringColumn from '../model/StringColumn';
import Ranking from '../model/Ranking';
import {IMultiLevelColumn, isMultiLevelColumn} from '../model/CompositeColumn';
import NumberColumn, {isNumberColumn, INumberColumn} from '../model/NumberColumn';
import CategoricalColumn, {isCategoricalColumn} from '../model/CategoricalColumn';
import RankColumn from '../model/RankColumn';
import StackColumn, {createDesc as createStackDesc} from '../model/StackColumn';
import LinkColumn from '../model/LinkColumn';
import ScriptColumn from '../model/ScriptColumn';
import DataProvider from '../provider/ADataProvider';
import MultiValueColumn from '../model/MultiValueColumn';

import {
  filterDialogs,
  openEditWeightsDialog,
  openEditLinkDialog,
  openEditScriptDialog,
  openRenameDialog,
  openSearchDialog,
  sortDialog,
  rendererTypeDialog

} from '../ui_dialogs';

/**
 * utility function to generate the tooltip text with description
 * @param col the column
 */
export function toFullTooltip(col: { label: string, description?: string}) {
  let base = col.label;
  if (col.description != null && col.description !== '') {
    base += '\n' + col.description;
  }
  return base;
}

export interface IRankingHook {
  ($node: d3.Selection<Ranking>): void;
}

export function dummyRankingButtonHook() {
  return null;
}

export interface IHeaderRendererOptions {
  idPrefix?: string;
  slopeWidth?: number;
  columnPadding?: number;
  headerHistogramHeight?: number;
  headerHeight?: number;
  manipulative?: boolean;
  histograms?: boolean;

  filterDialogs?: { [type: string]: (col: Column, $header: d3.Selection<Column>, data: DataProvider, idPrefix: string)=>void };
  linkTemplates?: string[];
  searchAble?(col: Column): boolean;
  sortOnLabel?: boolean;

  autoRotateLabels?: boolean;
  rotationHeight?: number;
  rotationDegree?: number;

  freezeCols?: number;

  rankingButtons?: IRankingHook;
}

function countMultiLevel(c: Column): number {
  if (isMultiLevelColumn(c) && !(<IMultiLevelColumn>c).getCollapsed() && !c.getCompressed()) {
    return 1 + Math.max.apply(Math, (<IMultiLevelColumn>c).children.map(countMultiLevel));
  }
  return 1;
}

<<<<<<< HEAD

=======
>>>>>>> a5ad8fcd

export default class HeaderRenderer {
  private options: IHeaderRendererOptions = {
    idPrefix: '',
    slopeWidth: 150,
    columnPadding: 5,
    headerHistogramHeight: 40,
    headerHeight: 20,
    manipulative: true,
    histograms: false,

    filterDialogs: filterDialogs(),
    linkTemplates: [],
    searchAble: (col: Column) => col instanceof StringColumn,
    sortOnLabel: true,

    autoRotateLabels: false,
    rotationHeight: 50, //in px
    rotationDegree: -20, //in deg

    freezeCols: 0,

    rankingButtons: <IRankingHook>dummyRankingButtonHook
  };

  $node: d3.Selection<any>;

  private histCache = new Map<string,Promise<IStatistics|ICategoricalStatistics>>();

  private dragHandler = d3.behavior.drag<Column>()
  //.origin((d) => d)
    .on('dragstart', function () {
      d3.select(this).classed('dragging', true);
      (<any>d3.event).sourceEvent.stopPropagation();
      (<any>d3.event).sourceEvent.preventDefault();
    })
    .on('drag', function (d) {
      //the new width
      const newValue = Math.max(d3.mouse(this.parentNode)[0], 2);
      d.setWidth(newValue);
      (<any>d3.event).sourceEvent.stopPropagation();
      (<any>d3.event).sourceEvent.preventDefault();
    })
    .on('dragend', function () {
      d3.select(this).classed('dragging', false);
      (<any>d3.event).sourceEvent.stopPropagation();

      (<any>d3.event).sourceEvent.preventDefault();
    });

  private dropHandler = dropAble(['application/caleydo-lineup-column-ref', 'application/caleydo-lineup-column'], (data, d: Column, copy) => {
    let col: Column = null;
    if ('application/caleydo-lineup-column-ref' in data) {
      const id = data['application/caleydo-lineup-column-ref'];
      col = this.data.find(id);
      if (copy) {
        col = this.data.clone(col);
      } else {
        col.removeMe();
      }
    } else {
      const desc = JSON.parse(data['application/caleydo-lineup-column']);
      col = this.data.create(this.data.fromDescRef(desc));
    }
    if (d instanceof Column) {
      return d.insertAfterMe(col) != null;
    } else {
      const r = this.data.getLastRanking();
      return r.push(col) !== null;
    }
  });


  constructor(private data: DataProvider, parent: Element, options: IHeaderRendererOptions) {
    merge(this.options, options);

    this.$node = d3.select(parent).append('div').classed('lu-header', true);
    this.$node.append('div').classed('drop', true).call(this.dropHandler);

    this.changeDataStorage(data);
  }

  changeDataStorage(data: DataProvider) {
    if (this.data) {
      this.data.on([DataProvider.EVENT_DIRTY_HEADER + '.headerRenderer', DataProvider.EVENT_ORDER_CHANGED + '.headerRenderer', DataProvider.EVENT_SELECTION_CHANGED + '.headerRenderer'], null);
    }
    this.data = data;
    data.on(DataProvider.EVENT_DIRTY_HEADER + '.headerRenderer', delayedCall(this.update.bind(this), 1));
    if (this.options.histograms) {
      data.on(DataProvider.EVENT_ORDER_CHANGED + '.headerRenderer', () => {
        this.updateHist();
        this.update();
      });
      data.on(DataProvider.EVENT_SELECTION_CHANGED + '.headerRenderer', delayedCall(this.drawSelection.bind(this), 1));
    }
  }

  get sharedHistCache() {
    return this.histCache;
  }

  /**
   * defines the current header height in pixel
   * @returns {number}
   */
  currentHeight() {
    return parseInt(this.$node.style('height'), 10);
  }

  private updateHist() {
    const rankings = this.data.getRankings();
    rankings.forEach((ranking) => {
      const order = ranking.getOrder();
      const cols = ranking.flatColumns;
      const histo = order == null ? null : this.data.stats(order);
      cols.filter((d) => d instanceof NumberColumn && !d.isHidden()).forEach((col: any) => {
        this.histCache.set(col.id, histo === null ? null : histo.stats(col));
      });
      cols.filter((d) => isCategoricalColumn(d) && !d.isHidden()).forEach((col: any) => {
        this.histCache.set(col.id, histo === null ? null : histo.hist(col));
      });
    });
  }

  /**
   * update the selection in the histograms
   */
  drawSelection() {
    if (!this.options.histograms) {
      return;
    }
    //highlight the bins in the histograms
    const node = <HTMLElement>this.$node.node();

    forEach(node, 'div.bar', (d) => d.classList.remove('selected'));
    const indices = this.data.getSelection();
    if (indices.length <= 0) {
      return;
    }
    this.data.view(indices).then((data) => {
      //get the data

      const rankings = this.data.getRankings();

      rankings.forEach((ranking) => {
        const cols = ranking.flatColumns;
        //find all number histograms
        cols.filter((d) => d instanceof NumberColumn && !d.isHidden()).forEach((col: NumberColumn) => {
          const bars = [].slice.call(node.querySelectorAll(`div.header[data-id="${col.id}"] div.bar`));
          data.forEach((d, i) => {
            const v = col.getValue(d, indices[i]);
            //choose the right bin
            for (let i = 1; i < bars.length; ++i) {
              let bar = bars[i];
              if (bar.dataset.x > v) { //previous bin
                bars[i - 1].classList.add('selected');
                break;
              } else if (i === bars.length - 1) { //last bin
                bar.classList.add('selected');
                break;
              }
            }
          });
        });
        cols.filter((d) => isCategoricalColumn(d) && !d.isHidden()).forEach((col: CategoricalColumn) => {
          const header = node.querySelector(`div.header[data-id="${col.id}"]`);
          data.forEach((d, i) => {
            const cats = col.getCategories(d, indices[i]);
            (cats || []).forEach((cat) => {
              header.querySelector(`div.bar[data-cat="${cat}"]`).classList.add('selected');
            });
          });
        });
      });
    });
  }

  private renderRankingButtons(rankings: Ranking[], rankingsOffsets: number[]) {
    const $rankingbuttons = this.$node.selectAll('div.rankingbuttons').data(rankings);
    $rankingbuttons.enter().append('div')
      .classed('rankingbuttons', true)
      .call(this.options.rankingButtons);
    $rankingbuttons.style('left', (d, i) => rankingsOffsets[i] + 'px');
    $rankingbuttons.exit().remove();
  }

  update() {
    const that = this;
    const rankings = this.data.getRankings();

    let shifts: IFlatColumn[] = [], totalWidth = 0, rankingOffsets = [];
    rankings.forEach((ranking) => {
      totalWidth += ranking.flatten(shifts, totalWidth, 1, this.options.columnPadding) + this.options.slopeWidth;
      rankingOffsets.push(totalWidth - this.options.slopeWidth);
    });
    //real width
    totalWidth -= this.options.slopeWidth;

    // fix for #179
    this.$node.select('div.drop').style('width', totalWidth + 'px');

    const columns = shifts.map((d) => d.col);

    //update all if needed
    if (this.options.histograms && this.histCache.size === 0 && rankings.length > 0) {
      this.updateHist();
    }

    this.renderColumns(columns, shifts);

    if (this.options.rankingButtons !== dummyRankingButtonHook) {
      this.renderRankingButtons(rankings, rankingOffsets);
    }

    const levels = Math.max(...columns.map(countMultiLevel));
<<<<<<< HEAD
    var height = (this.options.histograms ? this.options.headerHistogramHeight : this.options.headerHeight) + (levels - 1) * this.options.headerHeight;
=======
    let height = (this.options.histograms ? this.options.headerHistogramHeight : this.options.headerHeight) + (levels - 1) * this.options.headerHeight;
>>>>>>> a5ad8fcd

    if (this.options.autoRotateLabels) {
      //check if we have overflows
      let rotatedAny = false;
      this.$node.selectAll('div.header')
        .style('height', height + 'px').select('div.lu-label').each(function (d) {
        const w = this.querySelector('span.lu-label').offsetWidth;
        const actWidth = d.getWidth();
        if (w > (actWidth + 30)) { //rotate
          d3.select(this).style('transform', `rotate(${that.options.rotationDegree}deg)`);
          rotatedAny = true;
        } else {
          d3.select(this).style('transform', null);
        }
      });
      this.$node.selectAll('div.header').style('margin-top', rotatedAny ? this.options.rotationHeight + 'px' : null);
      height += rotatedAny ? this.options.rotationHeight : 0;
    }
    this.$node.style('height', height + 'px');
  }

  private createToolbar($node: d3.Selection<Column>) {
    const filterDialogs = this.options.filterDialogs,
      provider = this.data,
      that = this;
    const $regular = $node.filter(d => !(d instanceof RankColumn));

    //rename
    $regular.append('i').attr('class', 'fa fa-pencil-square-o').attr('title', 'Rename').on('click', function (d) {
      openRenameDialog(d, d3.select(this.parentNode.parentNode));
      (<MouseEvent>d3.event).stopPropagation();
    });
    //clone
    $regular.append('i').attr('class', 'fa fa-code-fork').attr('title', 'Generate Snapshot').on('click', function (d) {
      provider.takeSnapshot(d);
      (<MouseEvent>d3.event).stopPropagation();
    });

    //MultiValue Sort
    $node.filter((d) => d instanceof MultiValueColumn).append('i').attr('class', 'fa fa-sort').attr('title', 'Sort By').on('click', function (d) {
      sortDialog(<MultiValueColumn>d, d3.select(this.parentNode.parentNode));
      (<MouseEvent>d3.event).stopPropagation();
    });

    //Renderer Change
    $node.filter((d) => d.getRendererList().length > 1).append('i').attr('class', 'fa fa-exchange').attr('title', 'Change Visualization').on('click', function (d) {
      rendererTypeDialog(<Column>d, d3.select(this.parentNode.parentNode));
      (<MouseEvent>d3.event).stopPropagation();
    });


    //edit link
    $node.filter((d) => d instanceof LinkColumn).append('i').attr('class', 'fa fa-external-link').attr('title', 'Edit Link Pattern').on('click', function (d) {
      openEditLinkDialog(<LinkColumn>d, d3.select(this.parentNode.parentNode), [].concat((<any>d.desc).templates || [], that.options.linkTemplates), that.options.idPrefix);
      (<MouseEvent>d3.event).stopPropagation();
    });
    //edit script
    $node.filter((d) => d instanceof ScriptColumn).append('i').attr('class', 'fa fa-gears').attr('title', 'Edit Combine Script').on('click', function (d) {
      openEditScriptDialog(<ScriptColumn>d, d3.select(this.parentNode.parentNode));
      (<MouseEvent>d3.event).stopPropagation();
    });
    //filter
    $node.filter((d) => filterDialogs.hasOwnProperty(d.desc.type)).append('i').attr('class', 'fa fa-filter').attr('title', 'Filter').on('click', function (d) {
      filterDialogs[d.desc.type](d, d3.select(this.parentNode.parentNode), provider, that.options.idPrefix);
      (<MouseEvent>d3.event).stopPropagation();
    });
    //search
    $node.filter((d) => this.options.searchAble(d)).append('i').attr('class', 'fa fa-search').attr('title', 'Search').on('click', function (d) {
      openSearchDialog(d, d3.select(this.parentNode.parentNode), provider);
      (<MouseEvent>d3.event).stopPropagation();
    });
    //edit weights
    $node.filter((d) => d instanceof StackColumn).append('i').attr('class', 'fa fa-tasks').attr('title', 'Edit Weights').on('click', function (d) {
      openEditWeightsDialog(<StackColumn>d, d3.select(this.parentNode.parentNode));
      (<MouseEvent>d3.event).stopPropagation();
    });
    //collapse
    $regular.append('i')
      .attr('class', 'fa')
      .classed('fa-toggle-left', (d: Column) => !d.getCompressed())
      .classed('fa-toggle-right', (d: Column) => d.getCompressed())
      .attr('title', '(Un)Collapse')
      .on('click', function (d: Column) {
        d.setCompressed(!d.getCompressed());
        d3.select(this)
          .classed('fa-toggle-left', !d.getCompressed())
          .classed('fa-toggle-right', d.getCompressed());
        (<MouseEvent>d3.event).stopPropagation();
      });
    //compress
    $node.filter((d) => isMultiLevelColumn(d)).append('i')
      .attr('class', 'fa')
      .classed('fa-compress', (d: IMultiLevelColumn) => !d.getCollapsed())
      .classed('fa-expand', (d: IMultiLevelColumn) => d.getCollapsed())
      .attr('title', 'Compress/Expand')
      .on('click', function (d: IMultiLevelColumn) {
        d.setCollapsed(!d.getCollapsed());
        d3.select(this)
          .classed('fa-compress', !d.getCollapsed())
          .classed('fa-expand', d.getCollapsed());
        (<MouseEvent>d3.event).stopPropagation();
      });
    //remove
    $node.append('i').attr('class', 'fa fa-times').attr('title', 'Hide').on('click', (d) => {
      if (d instanceof RankColumn) {
        provider.removeRanking(d.findMyRanker());
        if (provider.getRankings().length === 0) { //create at least one
          provider.pushRanking();
        }
      } else {
        d.removeMe();
      }
      (<MouseEvent>d3.event).stopPropagation();
    });
  }

  updateFreeze(left: number) {
    const numColumns = this.options.freezeCols;
    this.$node.selectAll('div.header')
      .style('z-index', (d, i) => i < numColumns ? 1 : null)
      .style('transform', (d, i) => i < numColumns ? `translate(${left}px,0)` : null);
  }

  private renderColumns(columns: Column[], shifts: IFlatColumn[], $base: d3.Selection<any> = this.$node, clazz: string = 'header') {
    const that = this;
    const $headers = $base.selectAll('div.' + clazz).data(columns, (d) => d.id);
    const $headers_enter = $headers.enter().append('div').attr('class', clazz)
      .on('click', (d) => {
        const mevent = <MouseEvent>d3.event;
        if (this.options.manipulative && !mevent.defaultPrevented && mevent.currentTarget === mevent.target) {
          d.toggleMySorting();
        }
      });
    const $header_enter_div = $headers_enter.append('div').classed('lu-label', true)
      .on('click', (d) => {
        const mevent = <MouseEvent>d3.event;
        if (this.options.manipulative && !mevent.defaultPrevented) {
          d.toggleMySorting();
        }
      })
      .on('dragstart', (d) => {
        const e = <DragEvent>(<any>d3.event);
        e.dataTransfer.effectAllowed = 'copyMove'; //none, copy, copyLink, copyMove, link, linkMove, move, all
        e.dataTransfer.setData('text/plain', d.label);
        e.dataTransfer.setData('application/caleydo-lineup-column-ref', d.id);
        const ref = JSON.stringify(this.data.toDescRef(d.desc));
        e.dataTransfer.setData('application/caleydo-lineup-column', ref);
        if (isNumberColumn(d)) {
          e.dataTransfer.setData('application/caleydo-lineup-column-number', ref);
          e.dataTransfer.setData('application/caleydo-lineup-column-number-ref', d.id);
        }
      });
    $header_enter_div.append('i').attr('class', 'fa fa sort_indicator');
    $header_enter_div.append('span').classed('lu-label', true).attr({
      'draggable': this.options.manipulative
    });

    if (this.options.manipulative) {
      $headers_enter.append('div').classed('handle', true)
        .call(this.dragHandler)
        .style('width', this.options.columnPadding + 'px')
        .call(this.dropHandler);
      $headers_enter.append('div').classed('toolbar', true).call(this.createToolbar.bind(this));
    }

    if (this.options.histograms) {
      $headers_enter.append('div').classed('histogram', true);
    }

    $headers.style({
      width: (d, i) => (shifts[i].width + this.options.columnPadding) + 'px',
      left: (d, i) => shifts[i].offset + 'px',
      'background-color': (d) => d.color
    });
    $headers.attr({
      'class': (d) => `${clazz} ${d.cssClass || ''} ${(d.getCompressed() ? 'compressed' : '')} ${d.headerCssClass} ${this.options.autoRotateLabels ? 'rotateable' : ''} ${d.isFiltered() ? 'filtered' : ''}`,
      title: (d) => toFullTooltip(d),
      'data-id': (d) => d.id
    });
    $headers.select('i.sort_indicator').attr('class', (d) => {
      const r = d.findMyRanker();
      if (r && r.getSortCriteria().col === d) {
        return 'sort_indicator fa fa-sort-' + (r.getSortCriteria().asc ? 'asc' : 'desc');
      }
      return 'sort_indicator fa';
    });
    $headers.select('span.lu-label').text((d) => d.label);

    $headers.filter((d) => isMultiLevelColumn(d)).each(function (col: IMultiLevelColumn) {
      if (col.getCollapsed() || col.getCompressed()) {
        d3.select(this).selectAll('div.' + clazz + '_i').remove();
      } else {
        let s_shifts = [];
        col.flatten(s_shifts, 0, 1, that.options.columnPadding);

        let s_columns = s_shifts.map((d) => d.col);
        that.renderColumns(s_columns, s_shifts, d3.select(this), clazz + (clazz.substr(clazz.length - 2) !== '_i' ? '_i' : ''));
      }
    }).select('div.lu-label').call(dropAble(['application/caleydo-lineup-column-number-ref', 'application/caleydo-lineup-column-number'], (data, d: IMultiLevelColumn, copy) => {
      let col: Column = null;
      if ('application/caleydo-lineup-column-number-ref' in data) {
        const id = data['application/caleydo-lineup-column-number-ref'];
        col = this.data.find(id);
        if (copy) {
          col = this.data.clone(col);
        } else if (col) {
          col.removeMe();
        }
      } else {
        const desc = JSON.parse(data['application/caleydo-lineup-column-number']);
        col = this.data.create(this.data.fromDescRef(desc));
      }
      return d.push(col) != null;
    }));

    // drag columns on top of each
    $headers.filter((d) => d.parent instanceof Ranking && isNumberColumn(d) && !isMultiLevelColumn(d)).select('div.lu-label').call(dropAble(['application/caleydo-lineup-column-number-ref', 'application/caleydo-lineup-column-number'], (data, d: Column & INumberColumn, copy) => {
<<<<<<< HEAD
      var col: Column = null;
=======
      let col: Column = null;
>>>>>>> a5ad8fcd
      if ('application/caleydo-lineup-column-number-ref' in data) {
        const id = data['application/caleydo-lineup-column-number-ref'];
        col = this.data.find(id);
        if (copy) {
          col = this.data.clone(col);
        } else if (col) {
          col.removeMe();
        }
      } else {
        const desc = JSON.parse(data['application/caleydo-lineup-column-number']);
        col = this.data.create(this.data.fromDescRef(desc));
      }
      const ranking = d.findMyRanker();
      const index = ranking.indexOf(d);
      const stack = <StackColumn>this.data.create(createStackDesc());
      d.removeMe();
      stack.push(d);
      stack.push(col);
      return ranking.insert(stack, index) != null;
    }));

    if (this.options.histograms) {

      $headers.filter((d) => isCategoricalColumn(d)).each(function (col: CategoricalColumn) {
        const $this = d3.select(this).select('div.histogram');
        const hist = that.histCache.get(col.id);
        if (hist) {
          hist.then((stats: ICategoricalStatistics) => {
            const $bars = $this.selectAll('div.bar').data(stats.hist);
            $bars.enter().append('div').classed('bar', true);
            const sx = d3.scale.ordinal().domain(col.categories).rangeBands([0, 100], 0.1);
            const sy = d3.scale.linear().domain([0, stats.maxBin]).range([0, 100]);
            $bars.style({
              left: (d) => sx(d.cat) + '%',
              width: (d) => sx.rangeBand() + '%',
              top: (d) => (100 - sy(d.y)) + '%',
              height: (d) => sy(d.y) + '%',
              'background-color': (d) => col.colorOf(d.cat)
            }).attr({
              title: (d) => `${d.cat}: ${d.y}`,
              'data-cat': (d) => d.cat
            });
            $bars.exit().remove();
          });
        }
      });
      $headers.filter((d) => d instanceof NumberColumn).each(function (col: Column) {
        const $this = d3.select(this).select('div.histogram');
        const hist = that.histCache.get(col.id);
        if (hist) {
          hist.then((stats: IStatistics) => {
            const $bars = $this.selectAll('div.bar').data(stats.hist);
            $bars.enter().append('div').classed('bar', true);
            const sx = d3.scale.ordinal().domain(d3.range(stats.hist.length).map(String)).rangeBands([0, 100], 0.1);
            const sy = d3.scale.linear().domain([0, stats.maxBin]).range([0, 100]);
            $bars.style({
              left: (d, i) => sx(String(i)) + '%',
              width: (d, i) => sx.rangeBand() + '%',
              top: (d) => (100 - sy(d.y)) + '%',
              height: (d) => sy(d.y) + '%'
            }).attr({
              title: (d, i) => `Bin ${i}: ${d.y}`,
              'data-x': (d) => d.x
            });
            $bars.exit().remove();

            let $mean = $this.select('div.mean');
            if ($mean.empty()) {
              $mean = $this.append('div').classed('mean', true);
            }
            $mean.style('left', (stats.mean * 100) + '%');
          });
        }
      });
    }

    $headers.exit().remove();
  }
}<|MERGE_RESOLUTION|>--- conflicted
+++ resolved
@@ -79,10 +79,6 @@
   return 1;
 }
 
-<<<<<<< HEAD
-
-=======
->>>>>>> a5ad8fcd
 
 export default class HeaderRenderer {
   private options: IHeaderRendererOptions = {
@@ -298,11 +294,7 @@
     }
 
     const levels = Math.max(...columns.map(countMultiLevel));
-<<<<<<< HEAD
-    var height = (this.options.histograms ? this.options.headerHistogramHeight : this.options.headerHeight) + (levels - 1) * this.options.headerHeight;
-=======
     let height = (this.options.histograms ? this.options.headerHistogramHeight : this.options.headerHeight) + (levels - 1) * this.options.headerHeight;
->>>>>>> a5ad8fcd
 
     if (this.options.autoRotateLabels) {
       //check if we have overflows
@@ -520,11 +512,7 @@
 
     // drag columns on top of each
     $headers.filter((d) => d.parent instanceof Ranking && isNumberColumn(d) && !isMultiLevelColumn(d)).select('div.lu-label').call(dropAble(['application/caleydo-lineup-column-number-ref', 'application/caleydo-lineup-column-number'], (data, d: Column & INumberColumn, copy) => {
-<<<<<<< HEAD
-      var col: Column = null;
-=======
       let col: Column = null;
->>>>>>> a5ad8fcd
       if ('application/caleydo-lineup-column-number-ref' in data) {
         const id = data['application/caleydo-lineup-column-number-ref'];
         col = this.data.find(id);
