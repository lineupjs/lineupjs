--- conflicted
+++ resolved
@@ -236,14 +236,10 @@
           data.forEach((d, i) => {
             const cats = col.getCategories(d, indices[i]);
             (cats || []).forEach((cat) => {
-<<<<<<< HEAD
-              header.querySelector(`div.bar[data-cat="${cat}"]`)!.classList.add('selected');
-=======
               const h = header.querySelector(`div.bar[data-cat="${cat}"]`);
               if (h) {
                 h.classList.add('selected');
               }
->>>>>>> 0b8f76d3
             });
           });
         });
