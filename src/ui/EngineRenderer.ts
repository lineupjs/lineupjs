import {nonUniformContext, MultiTableRowRenderer, GridStyleManager} from 'lineupengine';
import {ILineUpOptions, ILineUpFlags} from '../interfaces';
import {findOption, ICategoricalStatistics, IStatistics, round} from '../internal';
import AEventDispatcher, {suffix, IEventListener} from '../internal/AEventDispatcher';
import {
  Column, ICategoricalColumn, IDataRow, IGroupData, IGroupItem, isCategoricalColumn, isGroup,
  isNumberColumn, INumberColumn
} from '../model';
import Ranking from '../model/Ranking';
import ADataProvider from '../provider/ADataProvider';
import {
  chooseGroupRenderer, chooseRenderer, chooseSummaryRenderer, IImposer, IRenderContext, getPossibleRenderer
} from '../renderer';
import EngineRanking, {IEngineRankingContext} from './EngineRanking';
import {IRankingHeaderContext, IRankingHeaderContextContainer} from './interfaces';
import SlopeGraph, {EMode} from './SlopeGraph';
import DialogManager from './dialogs/DialogManager';
import {cssClass} from '../styles/index';
import domElementCache from './domElementCache';

/**
 * emitted when the highlight changes
 * @asMemberOf EngineRenderer
 * @param dataIndex the highlghted data index or -1 for none
 * @event
 */
export declare function highlightChanged(dataIndex: number): void;

export default class EngineRenderer extends AEventDispatcher {
  static readonly EVENT_HIGHLIGHT_CHANGED = EngineRanking.EVENT_HIGHLIGHT_CHANGED;

  protected readonly options: Readonly<ILineUpOptions>;

  private readonly histCache = new Map<string, IStatistics | ICategoricalStatistics | null | Promise<IStatistics | ICategoricalStatistics>>();

  readonly node: HTMLElement;
  private readonly table: MultiTableRowRenderer;
  private readonly rankings: EngineRanking[] = [];
  private readonly slopeGraphs: SlopeGraph[] = [];

  readonly ctx: IRankingHeaderContextContainer & IRenderContext & IEngineRankingContext;

  private readonly updateAbles: ((ctx: IRankingHeaderContext) => void)[] = [];
  private zoomFactor = 1;
  readonly idPrefix = `lu${Math.random().toString(36).slice(-8).substr(0, 3)}`; //generate a random string with length3;

  private enabledHighlightListening: boolean = false;

  constructor(protected data: ADataProvider, parent: HTMLElement, options: Readonly<ILineUpOptions>) {
    super();
    this.options = options;
    this.node = parent.ownerDocument!.createElement('main');
    this.node.id = this.idPrefix;
    // FIXME inline
    this.node.classList.toggle(cssClass('whole-hover'), options.expandLineOnHover);
    parent.appendChild(this.node);

    const statsOf = (col: Column) => {
      const r = this.histCache.get(col.id);
      if (r == null || r instanceof Promise) {
        return null;
      }
      return r;
    };
    const dialogManager = new DialogManager(parent.ownerDocument!);

    parent.appendChild(dialogManager.node);
    this.ctx = {
      idPrefix: this.idPrefix,
      document: parent.ownerDocument!,
      provider: data,
      dialogManager,
      toolbar: this.options.toolbar,
      flags: <ILineUpFlags>this.options.flags,
      option: findOption(Object.assign({useGridLayout: true}, this.options)),
      statsOf,
      asElement: domElementCache(parent.ownerDocument!),
      renderer: (col: Column, imposer?: IImposer) => {
        const r = chooseRenderer(col, this.options.renderers);
        return r.create(col, this.ctx, statsOf(col), imposer);
      },
      groupRenderer: (col: Column, imposer?: IImposer) => {
        const r = chooseGroupRenderer(col, this.options.renderers);
        return r.createGroup(col, this.ctx, statsOf(col), imposer);
      },
      summaryRenderer: (col: Column, interactive: boolean, imposer?: IImposer) => {
        const r = chooseSummaryRenderer(col, this.options.renderers);
        return r.createSummary(col, this.ctx, interactive, imposer);
      },
      totalNumberOfRows: 0,
      createRenderer(col: Column, imposer?: IImposer) {
        const single = this.renderer(col, imposer);
        const group = this.groupRenderer(col, imposer);
        const summary = options.summaryHeader ? this.summaryRenderer(col, false, imposer) : null;
        return {
          single,
          group,
          summary,
          singleId: col.getRenderer(),
          groupId: col.getGroupRenderer(),
          summaryId: col.getSummaryRenderer(),
          singleTemplate: null,
          groupTemplate: null,
          summaryTemplate: null
        };
      },
      getPossibleRenderer: (col: Column) => getPossibleRenderer(col, this.options.renderers, this.options.canRender),
      colWidth: (col: Column) => !col.isVisible() ? 0 : col.getWidth()
    };

    this.table = new MultiTableRowRenderer(this.node, this.idPrefix);

    //apply rules
    {
      this.style.addRule('lineup_groupPadding', `
       .${this.style.cssClasses.tr}[data-agg=group],
       .${this.style.cssClasses.tr}[data-meta~=last]`, {
          marginBottom: `${options.groupPadding}px`
        });
      this.style.addRule('lineup_rowPadding0', `
        .${this.style.cssClasses.tr}`, {
          marginTop: `${options.rowPadding}px`
        });

      // FIXME flat
      this.style.addRule('lineup_rotation', `
<<<<<<< HEAD
       #${this.idPrefix}.lu-rotated-label .lu-label.lu-rotated`, {
          transform: `rotate(${-this.options.labelRotation}deg)`
        });
=======
       #${this.idPrefix}.lu-rotated-label .lu-label.lu-rotated {
           transform: rotate(${-this.options.labelRotation}deg);
       }`);

      const toDisable: string[] = [];
      if (!this.options.flags.advancedRankingFeatures) {
        toDisable.push('ranking');
      }
       if (!this.options.flags.advancedModelFeatures) {
        toDisable.push('model');
      }
      if (!this.options.flags.advancedUIFeatures) {
        toDisable.push('ui');
      }
      if (toDisable.length > 0) {
        this.style.addRule('lineup_feature_disable', `
        ${toDisable.map((d) => `.lu-feature-${d}.lu-feature-advanced`).join(', ')} {
            display: none !important;
        }`);
      }
>>>>>>> 52c00778
    }

    this.initProvider(data);
  }

  get style(): GridStyleManager {
    return this.table.style;
  }

  zoomOut() {
    this.zoomFactor = Math.max(this.zoomFactor - 0.1, 0.5);
    this.updateZoomFactor();
    this.update();
  }

  zoomIn() {
    this.zoomFactor = Math.min(this.zoomFactor + 0.1, 2.0);
    this.updateZoomFactor();
    this.update();
  }

  private updateZoomFactor() {
    const body = <HTMLElement>this.node.querySelector('main')!;
    body.style.fontSize = `${this.zoomFactor * 100}%`;
  }

  pushUpdateAble(updateAble: (ctx: IRankingHeaderContext) => void) {
    this.updateAbles.push(updateAble);
  }

  protected createEventList() {
    return super.createEventList().concat([EngineRenderer.EVENT_HIGHLIGHT_CHANGED]);
  }

  on(type: typeof EngineRenderer.EVENT_HIGHLIGHT_CHANGED, listener: typeof highlightChanged | null): this;
  on(type: string | string[], listener: IEventListener | null): this {
    return super.on(type, listener);
  }


  setDataProvider(data: ADataProvider) {
    this.takeDownProvider();

    this.data = data;
    (<any>this.ctx).provider = data;

    this.initProvider(data);
  }

  private takeDownProvider() {
    this.data.on(`${ADataProvider.EVENT_SELECTION_CHANGED}.body`, null);
    this.data.on(`${ADataProvider.EVENT_ADD_RANKING}.body`, null);
    this.data.on(`${ADataProvider.EVENT_REMOVE_RANKING}.body`, null);
    this.data.on(`${ADataProvider.EVENT_GROUP_AGGREGATION_CHANGED}.body`, null);
    this.data.on(`${ADataProvider.EVENT_JUMP_TO_NEAREST}.body`, null);

    this.rankings.forEach((r) => this.table.remove(r));
    this.rankings.splice(0, this.rankings.length);
    this.slopeGraphs.forEach((s) => this.table.remove(s));
    this.slopeGraphs.splice(0, this.slopeGraphs.length);
  }

  private initProvider(data: ADataProvider) {
    data.on(`${ADataProvider.EVENT_SELECTION_CHANGED}.body`, () => this.updateSelection(data.getSelection()));
    data.on(`${ADataProvider.EVENT_ADD_RANKING}.body`, (ranking: Ranking) => {
      this.addRanking(ranking);
    });
    data.on(`${ADataProvider.EVENT_REMOVE_RANKING}.body`, (ranking: Ranking) => {
      this.removeRanking(ranking);
    });
    data.on(`${ADataProvider.EVENT_GROUP_AGGREGATION_CHANGED}.body`, (ranking: Ranking) => {
      this.update(this.rankings.filter((r) => r.ranking === ranking));
    });
    data.on(`${ADataProvider.EVENT_JUMP_TO_NEAREST}.body`, (indices: number[]) => {
      this.setHighlightToNearest(indices, true);
    });

    this.data.getRankings().forEach((r) => this.addRanking(r));
  }

  private updateSelection(dataIndices: number[]) {
    const s = new Set(dataIndices);
    this.rankings.forEach((r) => r.updateSelection(s));

    this.slopeGraphs.forEach((r) => r.updateSelection(s));
  }

  private updateHist(ranking?: EngineRanking, col?: Column) {
    if (!this.options.summaryHeader) {
      return;
    }
    const rankings = ranking ? [ranking] : this.rankings;
    rankings.forEach((r) => {
      const ranking = r.ranking;
      const order = ranking.getOrder();
      const cols = col ? [col] : ranking.flatColumns;
      const histo = order == null ? null : this.data.stats(order);
      cols.filter((d) => d.isVisible() && isNumberColumn(d)).forEach((col: Column) => {
        this.histCache.set(col.id, histo == null ? null : histo.stats(<INumberColumn>col));
      });
      cols.filter((d) => isCategoricalColumn(d) && d.isVisible()).forEach((col: Column) => {
        this.histCache.set(col.id, histo == null ? null : histo.hist(<ICategoricalColumn>col));
      });
      if (col) {
        // single update
        r.updateHeaderOf(col);
      } else {
        r.updateHeaders();
      }
    });

    this.updateAbles.forEach((u) => u(this.ctx));
  }

  private addRanking(ranking: Ranking) {
    if (this.rankings.length > 0) {
      // add slope graph first
      const s = this.table.pushSeparator((header, body) => new SlopeGraph(header, body, `${ranking.id}S`, this.ctx, {
        mode: this.options.defaultSlopeGraphMode === 'band' ? EMode.BAND : EMode.ITEM
      }));
      this.slopeGraphs.push(s);
    }

    const r = this.table.pushTable((header, body, tableId, style) => new EngineRanking(ranking, header, body, tableId, style, this.ctx, {
      animation: this.options.animated,
      customRowUpdate: this.options.customRowUpdate || (() => undefined),
      levelOfDetail: this.options.levelOfDetail || (() => 'high'),
      flags: <ILineUpFlags>this.options.flags
    }));
    r.on(EngineRanking.EVENT_WIDTH_CHANGED, () => {
      this.updateRotatedHeaderState();
      this.table.widthChanged();
    });
    r.on(EngineRanking.EVENT_UPDATE_DATA, () => this.update([r]));
    r.on(EngineRanking.EVENT_UPDATE_HIST, (col: Column) => this.updateHist(r, col));
    this.forward(r, EngineRanking.EVENT_HIGHLIGHT_CHANGED);
    if (this.enabledHighlightListening) {
      r.enableHighlightListening(true);
    }

    ranking.on(suffix('.renderer', Ranking.EVENT_ORDER_CHANGED), () => this.updateHist(r));

    this.rankings.push(r);
    this.update([r]);
  }

  private updateRotatedHeaderState() {
    if (this.options.labelRotation === 0) {
      return;
    }
    const l = this.node.querySelector(`.${cssClass('label')}.${cssClass('rotated')}`);
    this.node.classList.toggle(cssClass('rotated-label'), Boolean(l));
  }

  private removeRanking(ranking: Ranking | null) {
    if (!ranking) {
      // remove all
      this.rankings.splice(0, this.rankings.length);
      this.slopeGraphs.splice(0, this.slopeGraphs.length);
      this.table.clear();
      return;
    }
    const index = this.rankings.findIndex((r) => r.ranking === ranking);
    if (index < 0) {
      return; // error
    }
    const section = this.rankings.splice(index, 1)[0]!;
    const slope = this.slopeGraphs.splice(index === 0 ? index : index - 1, 1)[0];
    this.table.remove(section);
    if (slope) {
      this.table.remove(slope);
    }
  }

  update(rankings: EngineRanking[] = this.rankings) {
    // visible and has parent = part of dom
    rankings = rankings.filter((d) => !d.hidden && d.body.parentElement!);
    if (rankings.length === 0) {
      return;
    }
    const orders = rankings.map((r) => r.ranking.getOrder());
    const data = this.data.fetch(orders);

    (<any>this.ctx).totalNumberOfRows = Math.max(...data.map((d) => d.length));

    // TODO support async
    const localData = data.map((d) => d.map((d) => <IDataRow>d));

    if (this.histCache.size === 0) {
      this.updateHist();
    }

    const round2 = (v: number) => round(v, 2);
    const rowPadding = round2(this.zoomFactor * this.options.rowPadding!);
    const groupPadding = round2(this.zoomFactor * this.options.groupPadding!);

    const heightsFor = (ranking: Ranking, data: (IGroupItem | IGroupData)[]) => {
      if (this.options.dynamicHeight) {
        const impl = this.options.dynamicHeight(data, ranking);
        const f = (v: number | any, d: any) => typeof v === 'number' ? v : v(d);
        if (impl) {
          return {
            defaultHeight: round2(this.zoomFactor * impl.defaultHeight),
            height: (d: IGroupItem | IGroupData) => round2(this.zoomFactor * f(impl.height, d)),
            padding: (d: IGroupItem | IGroupData) => round2(this.zoomFactor * f(impl.padding, d)),
          };
        }
      }
      const item = round2(this.zoomFactor * this.options.rowHeight!);
      const group = round2(this.zoomFactor * this.options.groupHeight!);
      return {
        defaultHeight: item,
        height: (d: IGroupItem | IGroupData) => isGroup(d) ? group : item,
        padding: rowPadding
      };
    };

    rankings.forEach((r, i) => {
      const grouped = r.groupData(localData[i]);

      const {height, defaultHeight, padding} = heightsFor(r.ranking, grouped);

      const rowContext = nonUniformContext(grouped.map(height), defaultHeight, (index) => {
        const pad = (typeof padding === 'number' ? padding : padding(grouped[index] || null));
        if (index >= 0 && grouped[index] && (isGroup(grouped[index]) || (<IGroupItem>grouped[index]).meta === 'last' || (<IGroupItem>grouped[index]).meta === 'first last')) {
          return groupPadding + pad;
        }
        return pad;
      });
      r.render(grouped, rowContext);
    });

    this.updateSlopeGraphs(rankings);

    this.updateRotatedHeaderState();
    this.table.widthChanged();
  }

  private updateSlopeGraphs(rankings: EngineRanking[] = this.rankings) {
    const indices = new Set(rankings.map((d) => this.rankings.indexOf(d)));
    this.slopeGraphs.forEach((s, i) => {
      if (s.hidden) {
        return;
      }
      const left = i;
      const right = i + 1;
      if (!indices.has(left) && !indices.has(right)) {
        return;
      }
      const leftRanking = this.rankings[left];
      const rightRanking = this.rankings[right];
      s.rebuild(leftRanking.currentData, leftRanking.context, rightRanking.currentData, rightRanking.context);
    });
  }

  setHighlight(dataIndex: number, scrollIntoView: boolean) {
    const found = this.rankings.map((r) => r.setHighlight(dataIndex));
    this.fire(EngineRenderer.EVENT_HIGHLIGHT_CHANGED, dataIndex);
    if (this.rankings.length === 0 || dataIndex < 0) {
      return false;
    }
    if (!scrollIntoView) {
      return found[0]!;
    }
    return this.rankings[0].scrollIntoView(dataIndex);
  }

  setHighlightToNearest(dataIndices: number[], scrollIntoView: boolean) {
    if (this.rankings.length === 0) {
      return false;
    }
    const nearest = this.rankings[0].findNearest(dataIndices);
    if (nearest >= 0) {
      return this.setHighlight(nearest, scrollIntoView);
    }
    return false;
  }

  getHighlight() {
    for (const ranking of this.rankings) {
      const h = ranking.getHighlight();
      if (h >= 0) {
        return h;
      }
    }
    return -1;
  }

  enableHighlightListening(enable: boolean) {
    for (const ranking of this.rankings) {
        ranking.enableHighlightListening(enable);
    }
    this.enabledHighlightListening = enable;
  }

  destroy() {
    this.takeDownProvider();
    this.table.destroy();
    this.node.remove();
  }
}
<|MERGE_RESOLUTION|>--- conflicted
+++ resolved
@@ -124,14 +124,9 @@
 
       // FIXME flat
       this.style.addRule('lineup_rotation', `
-<<<<<<< HEAD
        #${this.idPrefix}.lu-rotated-label .lu-label.lu-rotated`, {
           transform: `rotate(${-this.options.labelRotation}deg)`
         });
-=======
-       #${this.idPrefix}.lu-rotated-label .lu-label.lu-rotated {
-           transform: rotate(${-this.options.labelRotation}deg);
-       }`);
 
       const toDisable: string[] = [];
       if (!this.options.flags.advancedRankingFeatures) {
@@ -149,7 +144,6 @@
             display: none !important;
         }`);
       }
->>>>>>> 52c00778
     }
 
     this.initProvider(data);
