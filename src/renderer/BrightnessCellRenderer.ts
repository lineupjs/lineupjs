--- conflicted
+++ resolved
@@ -44,11 +44,7 @@
     const width = context.colWidth(col);
     return {
       template: `<div title="">
-<<<<<<< HEAD
-        <div class="${cssClass('cat-color')}" style="background-color: ${col.color}"></div><div class="${cssClass('cat-label')}"> </div>
-=======
-        <div style="background-color: ${Column.DEFAULT_COLOR}"></div><div> </div>
->>>>>>> 52c00778
+        <div class="${cssClass('cat-color')}" style="background-color: ${Column.DEFAULT_COLOR}"></div><div class="${cssClass('cat-label')}"> </div>
       </div>`,
       update: (n: HTMLElement, d: IDataRow) => {
         const missing = renderMissingDOM(n, col, d);
