<<<<<<< HEAD
import { IAbortAblePromise } from 'lineupengine';
import {
  Column,
  IDataRow,
  IOrderedGroup,
  INumberColumn,
  ICategoricalLikeColumn,
  IDateColumn,
  StringColumn,
} from '../model';
import { IDataProvider } from '../provider';
import DialogManager from '../ui/dialogs/DialogManager';
import {
=======
import type { IAbortAblePromise } from 'lineupengine';
import type { Column, IDataRow, IOrderedGroup, INumberColumn, ICategoricalLikeColumn, IDateColumn } from '../model';
import type { IDataProvider } from '../provider';
import type DialogManager from '../ui/dialogs/DialogManager';
import type {
>>>>>>> 4fa8c960
  ISequence,
  IDateStatistics,
  ICategoricalStatistics,
  IAdvancedBoxPlotData,
  IStatistics,
<<<<<<< HEAD
  IStringStatistics,
=======
>>>>>>> 4fa8c960
} from '../internal';

export interface IImposer {
  color?(row: IDataRow | null, valueHint?: number): string | null;
}

export declare type IRenderCallback = (ctx: CanvasRenderingContext2D) => void;

/**
 * a cell renderer for rendering a cell of specific column
 */
export interface ICellRenderer {
  /**
   * template as a basis for the update
   */
  readonly template: string;

  /**
   * update a given node (create using the template) with the given data
   * @param node the node to update
   * @param d the data item
   * @param i the order relative index
   * @param group the group this row is part of
   */
  update(node: HTMLElement, d: IDataRow, i: number, group: IOrderedGroup): void | IAbortAblePromise<void> | null;

  /**
   * render a low detail canvas row
   * @return true if a dom element is needed
   */
  render?(
    ctx: CanvasRenderingContext2D,
    d: IDataRow,
    i: number,
    group: IOrderedGroup
  ): void | IAbortAblePromise<IRenderCallback> | boolean | null;
}

/**
 * a cell renderer for rendering a cell of specific column
 */
export interface IGroupCellRenderer {
  /**
   * template as a basis for the update
   */
  readonly template: string;

  /**
   * update a given node (create using the template) with the given data
   * @param node the node to update
   * @param group the group to render
   */
  update(node: HTMLElement, group: IOrderedGroup): void | IAbortAblePromise<void> | null;
}

export interface ISummaryRenderer {
  /**
   * template as a basis for the update
   */
  readonly template: string;

  update(node: HTMLElement): void | IAbortAblePromise<void> | null;
}

export interface IRenderTask<T> {
  then<U = void>(onfullfilled: (value: T | symbol) => U): U | IAbortAblePromise<U>;
}

export interface IRenderTasks {
  groupRows<T>(
    col: Column,
    group: IOrderedGroup,
    key: string,
    compute: (rows: ISequence<IDataRow>) => T
  ): IRenderTask<T>;
  groupExampleRows<T>(
    col: Column,
    group: IOrderedGroup,
    key: string,
    compute: (rows: ISequence<IDataRow>) => T
  ): IRenderTask<T>;

  groupBoxPlotStats(
    col: Column & INumberColumn,
    group: IOrderedGroup,
    raw?: boolean
  ): IRenderTask<{ group: IAdvancedBoxPlotData; summary: IAdvancedBoxPlotData; data: IAdvancedBoxPlotData }>;
  groupNumberStats(
    col: Column & INumberColumn,
    group: IOrderedGroup,
    raw?: boolean
  ): IRenderTask<{ group: IStatistics; summary: IStatistics; data: IStatistics }>;
  groupCategoricalStats(
    col: Column & ICategoricalLikeColumn,
    group: IOrderedGroup
  ): IRenderTask<{ group: ICategoricalStatistics; summary: ICategoricalStatistics; data: ICategoricalStatistics }>;
  groupDateStats(
    col: Column & IDateColumn,
    group: IOrderedGroup
  ): IRenderTask<{ group: IDateStatistics; summary: IDateStatistics; data: IDateStatistics }>;
  groupStringStats(
    col: StringColumn,
    group: IOrderedGroup
  ): IRenderTask<{ group: IStringStatistics; summary: IStringStatistics; data: IStringStatistics }>;

  summaryBoxPlotStats(
    col: Column & INumberColumn,
    raw?: boolean
  ): IRenderTask<{ summary: IAdvancedBoxPlotData; data: IAdvancedBoxPlotData }>;
  summaryNumberStats(
    col: Column & INumberColumn,
    raw?: boolean
  ): IRenderTask<{ summary: IStatistics; data: IStatistics }>;
  summaryCategoricalStats(
    col: Column & ICategoricalLikeColumn
  ): IRenderTask<{ summary: ICategoricalStatistics; data: ICategoricalStatistics }>;
  summaryDateStats(col: Column & IDateColumn): IRenderTask<{ summary: IDateStatistics; data: IDateStatistics }>;
  summaryStringStats(col: StringColumn): IRenderTask<{ summary: IStringStatistics; data: IStringStatistics }>;
}

/**
 * context for rendering, wrapped as an object for easy extensibility
 */
export interface IRenderContext {
  readonly tasks: IRenderTasks;
  /**
   * render a column
   * @param col
   */
  renderer(col: Column, imposer?: IImposer): ICellRenderer;

  /**
   * render a column
   * @param col
   */
  groupRenderer(col: Column, imposer?: IImposer): IGroupCellRenderer;

  summaryRenderer(co: Column, interactive: boolean, imposer?: IImposer): ISummaryRenderer;

  /**
   * prefix used for all generated id names
   */
  readonly idPrefix: string;

  asElement(html: string): HTMLElement;

  colWidth(col: Column): number;

  readonly provider: IDataProvider;
  readonly dialogManager: DialogManager;
}

export enum ERenderMode {
  CELL,
  GROUP,
  SUMMARY,
}

export interface ICellRendererFactory {
  readonly title: string;
  readonly groupTitle?: string;
  readonly summaryTitle?: string;

  canRender(col: Column, mode: ERenderMode): boolean;

  create?(col: Column, context: IRenderContext, imposer?: IImposer): ICellRenderer;

  createGroup?(col: Column, context: IRenderContext, imposer?: IImposer): IGroupCellRenderer;

  createSummary?(col: Column, context: IRenderContext, interactive: boolean, imposer?: IImposer): ISummaryRenderer;
}<|MERGE_RESOLUTION|>--- conflicted
+++ resolved
@@ -1,6 +1,5 @@
-<<<<<<< HEAD
-import { IAbortAblePromise } from 'lineupengine';
-import {
+import type { IAbortAblePromise } from 'lineupengine';
+import type {
   Column,
   IDataRow,
   IOrderedGroup,
@@ -9,25 +8,15 @@
   IDateColumn,
   StringColumn,
 } from '../model';
-import { IDataProvider } from '../provider';
-import DialogManager from '../ui/dialogs/DialogManager';
-import {
-=======
-import type { IAbortAblePromise } from 'lineupengine';
-import type { Column, IDataRow, IOrderedGroup, INumberColumn, ICategoricalLikeColumn, IDateColumn } from '../model';
 import type { IDataProvider } from '../provider';
 import type DialogManager from '../ui/dialogs/DialogManager';
 import type {
->>>>>>> 4fa8c960
   ISequence,
   IDateStatistics,
   ICategoricalStatistics,
   IAdvancedBoxPlotData,
   IStatistics,
-<<<<<<< HEAD
   IStringStatistics,
-=======
->>>>>>> 4fa8c960
 } from '../internal';
 
 export interface IImposer {
