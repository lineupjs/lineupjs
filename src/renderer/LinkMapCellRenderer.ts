import {IDataRow, IGroup} from '../model';
import Column from '../model/Column';
import {ERenderMode, ICellRendererFactory} from './interfaces';
import {renderMissingDOM} from './missing';
import {groupByKey} from './TableCellRenderer';
<<<<<<< HEAD
import {noRenderer} from './utils';
import {cssClass} from '../styles';
=======
import {noop, noRenderer} from './utils';
import LinkMapColumn from '../model/LinkMapColumn';
import {ILink} from '../model/LinkColumn';
import {IKeyValue} from '../model/IArrayColumn';
>>>>>>> 7dcf47b2

/** @internal */
export default class LinkMapCellRenderer implements ICellRendererFactory {
  readonly title = 'Table with Links';

  canRender(col: Column, mode: ERenderMode) {
    return col instanceof LinkMapColumn && mode !== ERenderMode.SUMMARY;
  }

  create(col: LinkMapColumn) {
    const align = col.alignment || 'left';
    return {
      template: `<div class="${cssClass('rtable')}"></div>`,
      update: (node: HTMLElement, d: IDataRow) => {
        if (renderMissingDOM(node, col, d)) {
          return;
        }
<<<<<<< HEAD
        const values = col.getValue(d);
        node.innerHTML = col.getLabels(d).map(({key, value}, i) => `
          <div class="${cssClass('table-cell')}">${key}</div>
          <div class="${cssClass('table-cell')} ${align !== 'left' ? cssClass(align): ''}">
            <a href="${values[i].value}" target="_blank" rel="noopener">${value}</a>
          </div>`).join('');
      }
=======
        node.innerHTML = col.getLinkMap(d).map(({key, value}) => `<div>${key}</div><div${align !== 'left' ? ` class="lu-${align}"` : ''}><a href="${value.href}" target="_blank">${value.alt}</a></div>`).join('');
      },
      render: noop
>>>>>>> 7dcf47b2
    };
  }

  private static example(arr: IKeyValue<ILink>[]) {
    const numExampleRows = 5;
    const examples = <string[]>[];
    for (const row of arr) {
<<<<<<< HEAD
      examples.push(`<a target="_blank" rel="noopener" href="${row.link}">${row.value}</a>`);
=======
      examples.push(`<a target="_blank" href="${row.value.href}">${row.value.alt}</a>`);
>>>>>>> 7dcf47b2
      if (examples.length >= numExampleRows) {
        break;
      }
    }
    return `${examples.join(', ')}${examples.length < arr.length} ? ', &hellip;': ''}`;
  }

  createGroup(col: LinkMapColumn) {
    const align = col.alignment || 'left';
    return {
      template: `<div class="${cssClass('rtable')}"></div>`,
      update: (node: HTMLElement, _group: IGroup, rows: IDataRow[]) => {
        const vs = rows.filter((d) => !col.isMissing(d)).map((d) => col.getLinkMap(d));

        const entries = groupByKey(vs);

        node.innerHTML = entries.map(({key, values}) => `<div>${key}</div><div${align !== 'left' ? ` class="${cssClass(align)}"` : ''}>${LinkMapCellRenderer.example(values)}</div>`).join('');
      }
    };
  }

  createSummary() {
    return noRenderer;
  }
}<|MERGE_RESOLUTION|>--- conflicted
+++ resolved
@@ -3,15 +3,11 @@
 import {ERenderMode, ICellRendererFactory} from './interfaces';
 import {renderMissingDOM} from './missing';
 import {groupByKey} from './TableCellRenderer';
-<<<<<<< HEAD
 import {noRenderer} from './utils';
 import {cssClass} from '../styles';
-=======
-import {noop, noRenderer} from './utils';
 import LinkMapColumn from '../model/LinkMapColumn';
 import {ILink} from '../model/LinkColumn';
 import {IKeyValue} from '../model/IArrayColumn';
->>>>>>> 7dcf47b2
 
 /** @internal */
 export default class LinkMapCellRenderer implements ICellRendererFactory {
@@ -29,19 +25,13 @@
         if (renderMissingDOM(node, col, d)) {
           return;
         }
-<<<<<<< HEAD
-        const values = col.getValue(d);
-        node.innerHTML = col.getLabels(d).map(({key, value}, i) => `
+      render: noop
+        node.innerHTML = col.getLinkMap(d).map(({key, value}) => `
           <div class="${cssClass('table-cell')}">${key}</div>
           <div class="${cssClass('table-cell')} ${align !== 'left' ? cssClass(align): ''}">
-            <a href="${values[i].value}" target="_blank" rel="noopener">${value}</a>
+            <a href="${value.href}" target="_blank" rel="noopener">${value.alt}</a>
           </div>`).join('');
       }
-=======
-        node.innerHTML = col.getLinkMap(d).map(({key, value}) => `<div>${key}</div><div${align !== 'left' ? ` class="lu-${align}"` : ''}><a href="${value.href}" target="_blank">${value.alt}</a></div>`).join('');
-      },
-      render: noop
->>>>>>> 7dcf47b2
     };
   }
 
@@ -49,11 +39,7 @@
     const numExampleRows = 5;
     const examples = <string[]>[];
     for (const row of arr) {
-<<<<<<< HEAD
-      examples.push(`<a target="_blank" rel="noopener" href="${row.link}">${row.value}</a>`);
-=======
-      examples.push(`<a target="_blank" href="${row.value.href}">${row.value.alt}</a>`);
->>>>>>> 7dcf47b2
+      examples.push(`<a target="_blank" rel="noopener" href="${row.value.href}">${row.value.alt}</a>`);
       if (examples.length >= numExampleRows) {
         break;
       }
