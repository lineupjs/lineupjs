import { GUESSES_GROUP_HEIGHT, GUESSED_ROW_HEIGHT } from '../constants';
import { concatSeq, ISequence, round } from '../internal';
import {
  Column,
  DEFAULT_COLOR,
  IDataRow,
  INumberColumn,
  IOrderedGroup,
  isNumberColumn,
  isNumbersColumn,
} from '../model';
import { CANVAS_HEIGHT, DOT, cssClass } from '../styles';
import { colorOf } from './impose';
import {
  ERenderMode,
  ICellRendererFactory,
  IImposer,
  IRenderContext,
  ICellRenderer,
  IGroupCellRenderer,
  ISummaryRenderer,
} from './interfaces';
import { renderMissingCanvas, renderMissingDOM } from './missing';
import { adaptColor, noRenderer, SMALL_MARK_LIGHTNESS_FACTOR } from './utils';

const PADDED_HEIGHT = 0.8;
const radius = DOT.size / 2;
const radiusPercentage = (100 * radius) / GUESSED_ROW_HEIGHT;
const availableHeight = 100 * PADDED_HEIGHT - radiusPercentage * 2;
const shift = 100 * ((1 - PADDED_HEIGHT) / 2) + radiusPercentage;

export default class DotCellRenderer implements ICellRendererFactory {
  readonly title: string = 'Dot';
  readonly groupTitle: string = 'Dots';

  /**
   * flag to always render the value for single dots
   * @type {boolean}
   */
  constructor(private readonly renderValue: boolean = false) {}

  canRender(col: Column, mode: ERenderMode): boolean {
    return isNumberColumn(col) && mode !== ERenderMode.SUMMARY;
  }

  private static getCanvasRenderer(col: INumberColumn, context: IRenderContext) {
    const width = context.colWidth(col);
    const pi2 = Math.PI * 2;
    const radius = DOT.size / 2;
    const availableHeight = GUESSES_GROUP_HEIGHT * PADDED_HEIGHT - radius * 2;
    const shift = GUESSES_GROUP_HEIGHT * ((1 - PADDED_HEIGHT) / 2) + radius;

    const render = (ctx: CanvasRenderingContext2D, vs: { value: number; color: string | null }[], width: number) => {
      ctx.save();
      ctx.globalAlpha = DOT.opacity;
      for (const v of vs) {
        ctx.fillStyle = v.color || DOT.color;
        const x = Math.min(width - radius, Math.max(radius, v.value * width));
        const y = round(Math.random() * availableHeight + shift, 2);
        ctx.beginPath();
        ctx.moveTo(x + radius, y);
        ctx.arc(x, y, radius, 0, pi2, true);
        ctx.fill();
      }
      ctx.restore();
    };
    return {
      template: `<canvas height="${GUESSES_GROUP_HEIGHT}"></canvas>`,
      render,
      width,
    };
  }

  private static getDOMRenderer(col: INumberColumn, sanitize: (v: string) => string) {
    const dots = !isNumbersColumn(col) ? 1 : col.dataLength!;
    let tmp = '';
    for (let i = 0; i < dots; ++i) {
      tmp += `<div style='background-color: ${DEFAULT_COLOR}' title=''></div>`;
    }

    const update = (n: HTMLElement, data: ISequence<{ value: number; label: string; color: string | null }>) => {
      //adapt the number of children
      const l = data.length;
      if (n.children.length !== l) {
        n.innerHTML = data.reduce((tmp, r) => {
          return `${tmp}<div style='background-color: ${sanitize(r.color)}' title='${sanitize(r.label)}'></div>`;
        }, '');
      }
      const children = n.children;

      data.forEach((v, i) => {
        const d = children[i] as HTMLElement;
        d.title = v.label;
        d.style.display = Number.isNaN(v.value) ? 'none' : null;
        d.style.left = `${round(v.value * 100, 2)}%`;
        // jitter
        d.style.top = l > 1 ? `${round(Math.random() * availableHeight + shift, 2)}%` : null;
        d.style.backgroundColor = v.color;
      });
    };

    const render = (ctx: CanvasRenderingContext2D, vs: number[], colors: (string | null)[], width: number) => {
      ctx.save();
      ctx.globalAlpha = DOT.opacity;
      vs.forEach((v, i) => {
        ctx.fillStyle = colors[i] || DOT.color;
        ctx.fillRect(Math.max(0, v * width - DOT.size / 2), 0, DOT.size, CANVAS_HEIGHT);
      });
      ctx.restore();
    };
    return { template: `<div>${tmp}</div>`, update, render };
  }

  private static getSingleDOMRenderer(sanitize: (v: string) => string, renderValue: boolean) {
    const update = (n: HTMLElement, value: number, label: string, color: string) => {
      const sanitizedLabel = sanitize(label);
      n.title = sanitizedLabel;
      const dot = n.firstElementChild as HTMLElement;
      dot.style.display = Number.isNaN(value) ? 'none' : null;
      dot.style.left = `${round(value * 100, 2)}%`;
      dot.style.backgroundColor = sanitize(color);
      const labelNode = n.lastElementChild as HTMLElement;
      labelNode.textContent = sanitizedLabel;
    };

    const render = (ctx: CanvasRenderingContext2D, value: number, color: string, width: number) => {
      ctx.save();
      ctx.globalAlpha = DOT.opacitySingle;
      ctx.fillStyle = color || DOT.color;
      ctx.fillRect(Math.max(0, value * width - DOT.size / 2), 0, DOT.size, CANVAS_HEIGHT);
      ctx.restore();
    };

    return {
      template: `<div class="${cssClass(
        'dot-single'
      )}"><div style='background-color: ${DEFAULT_COLOR}' title=''></div><span ${
        renderValue ? '' : `class="${cssClass('hover-only')}"`
      }></span></div>`,
      update,
      render,
    };
  }

  create(col: INumberColumn, context: IRenderContext, imposer?: IImposer): ICellRenderer {
    const width = context.colWidth(col);
    const formatter = col.getNumberFormat();

    if (!isNumbersColumn(col)) {
      // single
      const { template, render, update } = DotCellRenderer.getSingleDOMRenderer(context.sanitize, this.renderValue);
      return {
        template,
        update: (n, d) => {
          if (renderMissingDOM(n, col, d)) {
            return;
          }
          const color = adaptColor(colorOf(col, d, imposer), SMALL_MARK_LIGHTNESS_FACTOR);
          return update(n, col.getNumber(d), col.getLabel(d), color);
        },
        render: (ctx, d) => {
          const color = adaptColor(colorOf(col, d, imposer), SMALL_MARK_LIGHTNESS_FACTOR);
          return render(ctx, col.getNumber(d), color, width);
        },
      };
    }

    const { template, render, update } = DotCellRenderer.getDOMRenderer(col, context.sanitize);
    return {
      template,
      update: (n: HTMLElement, d: IDataRow) => {
        if (renderMissingDOM(n, col, d)) {
          return;
        }
        const color = adaptColor(colorOf(col, d, imposer), SMALL_MARK_LIGHTNESS_FACTOR);
        const data = col
          .getNumbers(d)
          .filter((vi: number) => !Number.isNaN(vi))
          .map((value) => ({ value, label: formatter(value), color }));
        return update(n, data);
      },
      render: (ctx: CanvasRenderingContext2D, d: IDataRow) => {
        if (renderMissingCanvas(ctx, col, d, width)) {
          return;
        }
        const color = adaptColor(colorOf(col, d, imposer), SMALL_MARK_LIGHTNESS_FACTOR);
        const vs: number[] = col.getNumbers(d).filter((vi: number) => !Number.isNaN(vi));
        return render(
          ctx,
          vs,
          vs.map((_: any) => color),
          width
        );
      },
    };
  }

  createGroup(col: INumberColumn, context: IRenderContext, imposer?: IImposer): IGroupCellRenderer {
    const { template, render, width } = DotCellRenderer.getCanvasRenderer(col, context);

    return {
      template,
      update: (n: HTMLElement, group: IOrderedGroup) => {
<<<<<<< HEAD
        const data = context.tasks.groupRows(col, group, 'dot', (rows) => {
          //value, color, label,

          if (!isNumbersColumn(col)) {
            return Array.from(rows.map((r) => ({ value: col.getNumber(r), color: colorOf(col, r, imposer) })));
          }
          // concatenate all columns
          const vs = rows.map((r) => {
            const color = colorOf(col, r, imposer);
            return col
              .getNumbers(r)
              .filter((vi: number) => !Number.isNaN(vi))
              .map((value) => ({ value, color }));
=======
        return context.tasks
          .groupRows(col, group, 'dot', (rows) => {
            //value, color, label,

            if (!isNumbersColumn(col)) {
              return Array.from(rows.map((r) => ({ value: col.getNumber(r), color: colorOf(col, r, imposer) })));
            }
            // concatenate all columns
            const vs = rows.map((r) => {
              const color = adaptColor(colorOf(col, r, imposer), SMALL_MARK_LIGHTNESS_FACTOR);
              return col
                .getNumbers(r)
                .filter((vi: number) => !Number.isNaN(vi))
                .map((value) => ({ value, color }));
            });
            return Array.from(concatSeq(vs));
          })
          .then((data) => {
            if (typeof data === 'symbol') {
              return;
            }
            const isMissing = !data || data.length === 0 || data.every((v) => Number.isNaN(v.value));
            n.classList.toggle(cssClass('missing'), isMissing);
            if (isMissing) {
              return;
            }
            const ctx = (n as HTMLCanvasElement).getContext('2d')!;
            ctx.canvas.width = width;
            ctx.clearRect(0, 0, ctx.canvas.width, ctx.canvas.height);
            render(ctx, data, width);
>>>>>>> 63e30d85
          });
          return Array.from(concatSeq(vs));
        });

        const isMissing = !data || data.length === 0 || data.every((v) => Number.isNaN(v.value));
        n.classList.toggle(cssClass('missing'), isMissing);
        if (isMissing) {
          return;
        }
        const ctx = (n as HTMLCanvasElement).getContext('2d')!;
        ctx.canvas.width = width;
        ctx.clearRect(0, 0, ctx.canvas.width, ctx.canvas.height);
        render(ctx, data, width);
      },
    };
  }

  createSummary(): ISummaryRenderer {
    return noRenderer;
  }
}<|MERGE_RESOLUTION|>--- conflicted
+++ resolved
@@ -201,22 +201,7 @@
     return {
       template,
       update: (n: HTMLElement, group: IOrderedGroup) => {
-<<<<<<< HEAD
-        const data = context.tasks.groupRows(col, group, 'dot', (rows) => {
-          //value, color, label,
-
-          if (!isNumbersColumn(col)) {
-            return Array.from(rows.map((r) => ({ value: col.getNumber(r), color: colorOf(col, r, imposer) })));
-          }
-          // concatenate all columns
-          const vs = rows.map((r) => {
-            const color = colorOf(col, r, imposer);
-            return col
-              .getNumbers(r)
-              .filter((vi: number) => !Number.isNaN(vi))
-              .map((value) => ({ value, color }));
-=======
-        return context.tasks
+        const data = context.tasks
           .groupRows(col, group, 'dot', (rows) => {
             //value, color, label,
 
@@ -233,23 +218,6 @@
             });
             return Array.from(concatSeq(vs));
           })
-          .then((data) => {
-            if (typeof data === 'symbol') {
-              return;
-            }
-            const isMissing = !data || data.length === 0 || data.every((v) => Number.isNaN(v.value));
-            n.classList.toggle(cssClass('missing'), isMissing);
-            if (isMissing) {
-              return;
-            }
-            const ctx = (n as HTMLCanvasElement).getContext('2d')!;
-            ctx.canvas.width = width;
-            ctx.clearRect(0, 0, ctx.canvas.width, ctx.canvas.height);
-            render(ctx, data, width);
->>>>>>> 63e30d85
-          });
-          return Array.from(concatSeq(vs));
-        });
 
         const isMissing = !data || data.length === 0 || data.every((v) => Number.isNaN(v.value));
         n.classList.toggle(cssClass('missing'), isMissing);
