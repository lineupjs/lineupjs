import {MIN_LABEL_WIDTH} from '../config';
import Column from '../model/Column';
import {IArrayColumn} from '../model/IArrayColumn';
import {hsl} from 'd3-color';
<<<<<<< HEAD
import {cssClass} from '../styles';
import IRenderContext from './interfaces';
=======
import {IDataRow} from '../model/interfaces';
>>>>>>> 52c00778

/**
 * utility function to sets attributes and styles in a nodes
 * @param node
 * @param attrs
 * @param styles
 * @param text
 * @return {T}
 * @internal
 */
export function attr<T extends (HTMLElement | SVGElement)>(node: T, attrs: {[key: string]: any} = {}, styles: {[key: string]: any} = {}, text?: string): T {
  Object.keys(attrs).forEach((attr) => {
    const v = String(attrs[attr]);
    if (node.getAttribute(attr) !== v) {
      node.setAttribute(attr, v);
    }
  });
  Object.keys(styles).forEach((attr) => {
    const v = styles[attr];
    if ((<any>node).style.getPropertyValue(attr) !== v) {
      (<any>node).style.setProperty(attr, v);
    }
  });
  return setText(node, text);
}

/** @internal */
export function noop() {
  // no op
}

/** @internal */
export const noRenderer = {
  template: `<div></div>`,
  update: noop
};

/** @internal */
export function setText<T extends Node>(node: T, text?: string): T {
  if (text === undefined) {
    return node;
  }
  //no performance boost if setting the text node directly
  //const textNode = <Text>node.firstChild;
  //if (textNode == null) {
  //  node.appendChild(node.ownerDocument!.createTextNode(text));
  //} else {
  //  textNode.data = text;
  //}
  if (node.textContent !== text) {
    node.textContent = text;
  }
  return node;
}

/**
 * for each item matching the selector execute the callback
 * @param node
 * @param selector
 * @param callback
 * @internal
 */
export function forEach<T extends Element>(node: Element, selector: string, callback: (d: T, i: number) => void) {
  (<T[]>Array.from(node.querySelectorAll(selector))).forEach(callback);
}

/** @internal */
export function forEachChild<T extends Element>(node: Element, callback: (d: T, i: number) => void) {
  (<T[]>Array.from(node.children)).forEach(callback);
}

/**
 * matches the columns and the dom nodes representing them
 * @param {HTMLElement} node row
 * @param columns columns to check
 * @internal
 */
export function matchColumns(node: HTMLElement, columns: {column: Column, template: string, rendererId: string}[], ctx: IRenderContext) {
  if (node.childElementCount === 0) {
    // initial call fast method
    node.innerHTML = columns.map((c) => c.template).join('');
    const children = Array.from(node.children);
    columns.forEach((col, i) => {
      const cnode = <HTMLElement>children[i];
      // set attribute for finding again
      cnode.dataset.columnId = col.column.id;
      // store current renderer
      cnode.dataset.renderer = col.rendererId;
    });
    return;
  }

  function matches(c: {column: Column, rendererId: string}, i: number) {
    //do both match?
    const n = <HTMLElement>node.children[i];
    return n != null && n.dataset.columnId === c.column.id && n.dataset.renderer === c.rendererId;
  }

  if (columns.every(matches)) {
    return; //nothing to do
  }

  const idsAndRenderer = new Set(columns.map((c) => `${c.column.id}@${c.rendererId}`));
  //remove all that are not existing anymore
  forEachChild(node, (n: HTMLElement) => {
    const id = n.dataset.columnId;
    const renderer = n.dataset.renderer;
    const idAndRenderer = `${id}@${renderer}`;
    if (!idsAndRenderer.has(idAndRenderer)) {
      node.removeChild(n);
    }
  });
  columns.forEach((col) => {
    let cnode = <HTMLElement>node.querySelector(`[data-column-id="${col.column.id}"]`);
    if (!cnode) {
      cnode = ctx.asElement(col.template);
      cnode.classList.add(cssClass('renderer'));
      cnode.dataset.columnId = col.column.id;
      cnode.dataset.renderer = col.rendererId;
    }
    node.appendChild(cnode);
  });
}

/** @internal */
export function wideEnough(col: IArrayColumn<any>, length: number = col.labels.length) {
  const w = col.getWidth();
  return w / length > MIN_LABEL_WIDTH; // at least 30 pixel
}



const adaptColorCache: {[bg: string]: string} = {};
/**
 * Adapts the text color for a given background color
 * @param {string} bgColor as `#ff0000`
 * @returns {string} returns `black` or `white` for best contrast
 * @internal
 */
export function adaptTextColorToBgColor(bgColor: string): string {
  const bak = adaptColorCache[bgColor];
  if (bak) {
    return bak;
  }
  return adaptColorCache[bgColor] = hsl(bgColor).l > 0.5 ? 'black' : 'white';
}


/**
 *
 * Adapts the text color for a given background color
 * @param {HTMLElement} node the node containing the text
 * @param {string} bgColor as `#ff0000`
 * @param {string} title the title to render
 * @param {number} width for which percentages of the cell this background applies (0..1)
 */
export function adaptDynamicColorToBgColor(node: HTMLElement, bgColor: string, title: string, width: number) {
  const adapt = adaptTextColorToBgColor(bgColor);
  if ((width <= 0.05 || adapt === 'black') || width > 0.9) { // almost empty or full
    node.style.color = adapt === 'black' || width <= 0.05 ? null : adapt; // null = black
    // node.classList.remove('lu-gradient-text');
    // node.style.backgroundImage = null;
    return;
  }

  node.style.color = null;
  node.innerText = title;

  const span = node.ownerDocument!.createElement('span');
  span.classList.add(cssClass('gradient-text'));
  span.style.color = adapt;
  span.innerText = title;
  node.appendChild(span);
}



export const uniqueId: (prefix: string)=>string = (function() {
  // side effect but just within the function itself, so good for the library
  let idCounter = 0;
  return (prefix: string) => `${prefix}${(idCounter++).toString(36)}`;
})();


const NUM_EXAMPLE_VALUES = 5;

/** @internal */
export function exampleText(col: Column, rows: IDataRow[]) {
  const examples = <string[]>[];
  for (const row of rows) {
    if (col.isMissing(row)) {
      continue;
    }
    const v = col.getLabel(row);
    examples.push(v);
    if (examples.length >= NUM_EXAMPLE_VALUES) {
      break;
    }
  }
  return `${examples.join(', ')}${examples.length < rows.length ? ', ...' : ''}`;
}<|MERGE_RESOLUTION|>--- conflicted
+++ resolved
@@ -2,12 +2,9 @@
 import Column from '../model/Column';
 import {IArrayColumn} from '../model/IArrayColumn';
 import {hsl} from 'd3-color';
-<<<<<<< HEAD
 import {cssClass} from '../styles';
 import IRenderContext from './interfaces';
-=======
 import {IDataRow} from '../model/interfaces';
->>>>>>> 52c00778
 
 /**
  * utility function to sets attributes and styles in a nodes
