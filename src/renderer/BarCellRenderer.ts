--- conflicted
+++ resolved
@@ -29,13 +29,8 @@
     const width = context.colWidth(col);
     return {
       template: `<div title="">
-<<<<<<< HEAD
-          <div class="${cssClass('bar-label')}" style='background-color: ${col.color}'>
+          <div class="${cssClass('bar-label')}" style='background-color: ${Column.DEFAULT_COLOR}'>
             <span ${this.renderValue ? '' : `class="${cssClass('hover-only')}"`}></span>
-=======
-          <div style='background-color: ${Column.DEFAULT_COLOR}'>
-            <span ${this.renderValue ? '' : 'class="lu-hover-only"'}></span>
->>>>>>> 52c00778
           </div>
         </div>`,
       update: (n: HTMLDivElement, d: IDataRow) => {
