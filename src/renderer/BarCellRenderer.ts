--- conflicted
+++ resolved
@@ -1,25 +1,13 @@
-<<<<<<< HEAD
 import {ICategoricalStatistics, IStatistics} from '../internal/math';
 import {IDataRow, INumberColumn, isNumberColumn} from '../model';
 import Column from '../model/Column';
+import {attr, clipText, setText, adaptDynamicColorToBgColor} from '../utils';
 import {isNumbersColumn} from '../model/INumberColumn';
 import {CANVAS_HEIGHT} from '../styles';
 import {colorOf} from './impose';
 import {default as IRenderContext, ERenderMode, ICellRendererFactory, IImposer} from './interfaces';
 import {renderMissingCanvas, renderMissingDOM} from './missing';
 import {noRenderer, setText} from './utils';
-=======
-import Column from '../model/Column';
-import {INumberColumn, isNumberColumn, isNumbersColumn} from '../model/INumberColumn';
-import {IDataRow} from '../provider/ADataProvider';
-import {adaptDynamicColorToBgColor, setText, attr, clipText} from '../utils';
-import ICanvasCellRenderer from './ICanvasCellRenderer';
-import ICellRendererFactory from './ICellRendererFactory';
-import IDOMCellRenderer from './IDOMCellRenderers';
-import {colorOf, IImposer} from './impose';
-import {renderMissingCanvas, renderMissingDOM} from './missing';
-import {ICanvasRenderContext, IDOMRenderContext} from './RendererContexts';
->>>>>>> baba920b
 
 
 /** @internal */
@@ -53,11 +41,14 @@
         const title = col.getLabel(d);
         n.title = title;
 
-<<<<<<< HEAD
         const bar = <HTMLElement>n.firstElementChild!;
         bar.style.width = missing ? '100%' : `${w}%`;
-        bar.style.backgroundColor = missing ? null : colorOf(col, d, imposer);
+        const color = colorOf(col, d, imposer);
+        bar.style.backgroundColor = missing ? null : color;
         setText(bar.firstElementChild!, title);
+        const item = <HTMLElement>bar.firstElementChild!;
+        setText(item, title);
+        adaptDynamicColorToBgColor(item, color || Column.DEFAULT_COLOR, w / 100);
       },
       render: (ctx: CanvasRenderingContext2D, d: IDataRow) => {
         if (renderMissingCanvas(ctx, col, d, width)) {
@@ -67,19 +58,6 @@
         const w = width * col.getNumber(d);
         ctx.fillRect(0, 0, isNaN(w) ? 0 : w, CANVAS_HEIGHT);
 
-=======
-        const bar = n.firstElementChild!;
-        const color = colorOf(col, d, imposer);
-        attr(<HTMLElement>bar, {
-          title
-        }, {
-          width: missing ? '100%' : `${w}%`,
-          'background-color': missing ? null : color
-        });
-        const item = <HTMLElement>bar.firstElementChild!;
-        setText(item, title);
-        adaptDynamicColorToBgColor(item, color || Column.DEFAULT_COLOR, w / 100);
->>>>>>> baba920b
       }
     };
   }
