--- conflicted
+++ resolved
@@ -35,24 +35,12 @@
                     <div><div></div><div></div></div>
                  </div>`,
       update: (n: HTMLElement, d: IDataRow) => {
-<<<<<<< HEAD
-        const data = col.getBoxPlotData(d.v, d.dataIndex);
-
-        const missing = renderMissingDOM(n, col, d) || !data;
-
-        if (missing) {
-          return;
-        }
-
-        const label = col.getRawBoxPlotData(d.v, d.dataIndex)!;
-=======
         const data = col.getBoxPlotData(d);
         const missing = !data || renderMissingDOM(n, col, d);
         if (missing) {
           return;
         }
         const label = col.getRawBoxPlotData(d)!;
->>>>>>> de8c2346
         renderDOMBoxPlot(n, data!, label, sortedByMe ? sortMethod : '', colorOf(col, d, imposer));
       },
       render: (ctx: CanvasRenderingContext2D, d: IDataRow) => {
@@ -76,19 +64,6 @@
         };
         renderBoxPlot(ctx, scaled, sortedByMe ? sortMethod : '', colorOf(col, d, imposer), CANVAS_HEIGHT, 0);
       }
-<<<<<<< HEAD
-
-      const scaled = {
-        min: data.min * width,
-        median: data.median * width,
-        q1: data.q1 * width,
-        q3: data.q3 * width,
-        max: data.max * width,
-        outlier: data.outlier ? data.outlier.map((d) => d * width) : undefined
-      };
-      renderBoxPlot(ctx, scaled, sortedByMe ? sortMethod : '', colorOf(col, d, imposer), rowHeight, topPadding, context);
-=======
->>>>>>> de8c2346
     };
   }
 
@@ -125,19 +100,6 @@
     };
   }
 
-<<<<<<< HEAD
-  createGroupCanvas(col: INumberColumn & Column, context: ICanvasRenderContext, imposer?: IImposer): ICanvasGroupRenderer {
-    const topPadding = context.option('rowBarGroupPadding', 1);
-    const width = context.colWidth(col);
-    const sort = (col instanceof NumberColumn && col.isGroupSortedByMe().asc !== undefined) ? col.getSortMethod() : '';
-    return (ctx: CanvasRenderingContext2D, group: IGroup, rows: IDataRow[]) => {
-      const height = context.groupHeight(group);
-      if (rows.every((row) => col.isMissing(row.v, row.dataIndex))) {
-        renderMissingCanvas(ctx, col, rows[0], height); // doesn't matter since all
-        return;
-      }
-      let box: IBoxPlotData;
-=======
   createSummary(col: INumberColumn, _comtext: IRenderContext, _interactive: boolean, imposer?: IImposer) {
     return {
       template: `<div title="">
@@ -150,22 +112,9 @@
         }
         n.classList.remove('lu-missing');
         const sort = (col instanceof NumberColumn && col.isGroupSortedByMe().asc !== undefined) ? col.getSortMethod() : '';
->>>>>>> de8c2346
 
         renderDOMBoxPlot(n, hist, hist, sort, colorOf(col, null, imposer));
       }
-<<<<<<< HEAD
-      const scaled = {
-        min: box.min * width,
-        median: box.median * width,
-        q1: box.q1 * width,
-        q3: box.q3 * width,
-        max: box.max * width,
-        outlier: box.outlier ? box.outlier.map((d) => d * width) : undefined
-      };
-      renderBoxPlot(ctx, scaled, sort, colorOf(col, null, imposer), height, topPadding, context);
-=======
->>>>>>> de8c2346
     };
   }
 }
@@ -177,31 +126,22 @@
   const box = <HTMLElement>whiskers.firstElementChild;
   const median = <HTMLElement>whiskers.lastElementChild;
 
-  let leftWhisker : number;
-  let rightWhisker : number;
-
-  if (data.outlier && data.outlier.length > 0) {
-    leftWhisker = Math.max(data.q1 - 1.5 * (data.q3 - data.q1), data.min);
-    rightWhisker = Math.min(data.q3 + 1.5 * (data.q3 - data.q1), data.max);
-  } else {
-    leftWhisker = data.min;
-    rightWhisker = data.max;
-  }
-
-  whiskers.style.left = `${leftWhisker * 100}%`;
+  const leftWhisker = Math.max(data.q1 - 1.5 * (data.q3 - data.q1), data.min);
+  const rightWhisker = Math.min(data.q3 + 1.5 * (data.q3 - data.q1), data.max);
+  whiskers.style.left = `${Math.round(leftWhisker * 100)}%`;
   const range = rightWhisker - leftWhisker;
-  whiskers.style.width = `${range * 100}%`;
+  whiskers.style.width = `${Math.round(range * 100)}%`;
 
   //relative within the whiskers
-  box.style.left = `${(data.q1 - leftWhisker) / range * 100}%`;
-  box.style.width = `${(data.q3 - data.q1) / range * 100}%`;
+  box.style.left = `${Math.round((data.q1 - leftWhisker) / range * 100)}%`;
+  box.style.width = `${Math.round((data.q3 - data.q1) / range * 100)}%`;
   box.style.backgroundColor = color;
 
   //relative within the whiskers
-  median.style.left = `${(data.median - leftWhisker) / range * 100}%`;
-
-  whiskers.dataset.sort = sort; // add sort criteria to whiskers by default
+  median.style.left = `${Math.round((data.median - leftWhisker) / range * 100)}%`;
+
   if (!data.outlier || data.outlier.length === 0) {
+    whiskers.dataset.sort = sort;
     if (n.children.length > 1) {
       n.innerHTML = '';
       n.appendChild(whiskers);
@@ -210,7 +150,6 @@
   }
 
   // match lengths
-  // create outlier elements
   const outliers = <HTMLElement[]>Array.from(n.children).slice(1);
   outliers.slice(data.outlier.length).forEach((v) => v.remove());
   for (let i = outliers.length; i < data.outlier.length; ++i) {
@@ -219,39 +158,11 @@
     n.appendChild(p);
   }
 
-  const minOutlier = Math.min(...data.outlier);
-  const maxOutlier = Math.max(...data.outlier);
   data.outlier.forEach((v, i) => {
     delete outliers[i].dataset.sort;
-    outliers[i].style.left = `${v * 100}%`;
-
-<<<<<<< HEAD
-    // apply the sort criteria style if the value is either the minimum or the maximum value
-    if ((v < leftWhisker && v === minOutlier && sort === 'min') || (v > rightWhisker && v === maxOutlier && sort === 'max')) {
-      outliers[i].dataset.sort = sort;
-      whiskers.dataset.sort = '';
-    }
+    outliers[i].style.left = `${Math.round(v * 100)}%`;
   });
-}
-
-function renderBoxPlot(ctx: CanvasRenderingContext2D, box: IBoxPlotData, sort: string, color: string | null, height: number, topPadding: number, context: ICanvasRenderContext) {
-  const boxColor = color || context.option('style.boxplot.box', '#e0e0e0');
-  const boxStroke = context.option('style.boxplot.stroke', 'black');
-  const boxSortIndicator = context.option('style.boxplot.sortIndicator', '#ffa500');
-
-  const boxTopPadding = topPadding + ((height - topPadding * 2) * 0.1);
-
-  let left : number;
-  let right : number;
-
-  if (box.outlier && box.outlier.length > 0) {
-    left = Math.max(box.q1 - 1.5 * (box.q3 - box.q1), box.min);
-    right = Math.min(box.q3 + 1.5 * (box.q3 - box.q1), box.max);
-  } else {
-    left = box.min;
-    right = box.max;
-  }
-=======
+
   if (sort === 'min') {
     whiskers.dataset.sort = '';
     outliers[0].dataset.sort = 'min';
@@ -264,7 +175,6 @@
 function renderBoxPlot(ctx: CanvasRenderingContext2D, box: IBoxPlotData, sort: string, color: string | null, height: number, topPadding: number) {
   const left = Math.max((box.q1 - 1.5 * (box.q3 - box.q1)), box.min);
   const right = Math.min((box.q3 + 1.5 * (box.q3 - box.q1)), box.max);
->>>>>>> de8c2346
 
   ctx.fillStyle = color || BOX_PLOT.box;
   ctx.strokeStyle = BOX_PLOT.stroke;
