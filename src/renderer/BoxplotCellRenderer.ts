import {IBoxPlotData, ICategoricalStatistics, IStatistics, LazyBoxPlotData} from '../internal';
import {IDataRow, IGroup, isNumberColumn} from '../model';
import {default as BoxPlotColumn} from '../model/BoxPlotColumn';
import Column from '../model/Column';
import {IBoxPlotColumn, INumberColumn, INumbersColumn, isBoxPlotColumn, isNumbersColumn} from '../model/INumberColumn';
import NumberColumn from '../model/NumberColumn';
import {BOX_PLOT, CANVAS_HEIGHT, DOT, cssClass} from '../styles';
import {colorOf} from './impose';
import {default as IRenderContext, ERenderMode, ICellRendererFactory, IImposer} from './interfaces';
import {renderMissingCanvas, renderMissingDOM} from './missing';
<<<<<<< HEAD
import {clear} from '../internal';

const BOXPLOT = `<div title="">
  <div class="${cssClass('boxplot-whisker')}">
    <div class="${cssClass('boxplot-box')}"></div>
    <div class="${cssClass('boxplot-median')}"></div>
  </div>
</div>`;
=======
import {isMapAbleColumn} from '../model/MappingFunction';
>>>>>>> 33bb4908

/** @internal */
export function computeLabel(v: IBoxPlotData) {
  if (v == null) {
    return '';
  }
  const f = BoxPlotColumn.DEFAULT_FORMATTER;
  return `min = ${f(v.min)}\nq1 = ${f(v.q1)}\nmedian = ${f(v.median)}\nq3 = ${f(v.q3)}\nmax = ${f(v.max)}`;
}

/** @internal */
export default class BoxplotCellRenderer implements ICellRendererFactory {
  readonly title = 'Box Plot';

  canRender(col: Column, mode: ERenderMode) {
    return (isBoxPlotColumn(col) && mode === ERenderMode.CELL || (isNumberColumn(col) && mode !== ERenderMode.CELL));
  }

  create(col: IBoxPlotColumn, context: IRenderContext, _hist: IStatistics | ICategoricalStatistics | null, imposer?: IImposer) {
    const sortMethod = <keyof IBoxPlotData>col.getSortMethod();
    const sortedByMe = col.isSortedByMe().asc !== undefined;
    const width = context.colWidth(col);
    return {
      template: BOXPLOT,
      update: (n: HTMLElement, d: IDataRow) => {
        const data = col.getBoxPlotData(d);
        const missing = !data || renderMissingDOM(n, col, d);
        if (missing) {
          return;
        }
        const label = col.getRawBoxPlotData(d)!;
        renderDOMBoxPlot(n, data!, label, sortedByMe ? sortMethod : '', colorOf(col, d, imposer));
      },
      render: (ctx: CanvasRenderingContext2D, d: IDataRow) => {
        if (renderMissingCanvas(ctx, col, d, width)) {
          return;
        }

        // Rectangle
        const data = col.getBoxPlotData(d);
        if (!data) {
          return;
        }

        const scaled = {
          min: data.min * width,
          median: data.median * width,
          q1: data.q1 * width,
          q3: data.q3 * width,
          max: data.max * width,
          outlier: data.outlier ? data.outlier.map((d) => d * width) : undefined
        };
        renderBoxPlot(ctx, scaled, sortedByMe ? sortMethod : '', colorOf(col, d, imposer), CANVAS_HEIGHT, 0);
      }
    };
  }

  private static createAggregatedBoxPlot(col: INumbersColumn, rows: IDataRow[], raw = false): IBoxPlotData {
    // concat all values
    const vs = (<number[]>[]).concat(...rows.map((r) => (raw ? col.getRawNumbers(r) : col.getNumber(r))));
    return new LazyBoxPlotData(vs);
  }

  createGroup(col: INumberColumn, _context: IRenderContext, _hist: IStatistics | ICategoricalStatistics | null, imposer?: IImposer) {
    const sort = (col instanceof NumberColumn && col.isGroupSortedByMe().asc !== undefined) ? col.getSortMethod() : '';
    return {
      template: BOXPLOT,
      update: (n: HTMLElement, _group: IGroup, rows: IDataRow[]) => {
        if (rows.every((row) => col.isMissing(row))) {
          renderMissingDOM(n, col, rows[0]); // doesn't matter since all
          return;
        }
        n.classList.remove(cssClass('missing'));

        let box: IBoxPlotData, label: IBoxPlotData;

        if (isNumbersColumn(col)) {
          box = BoxplotCellRenderer.createAggregatedBoxPlot(col, rows);
          label = BoxplotCellRenderer.createAggregatedBoxPlot(col, rows, true);
        } else {
          box = new LazyBoxPlotData(rows.map((row) => col.getNumber(row)));
          label = new LazyBoxPlotData(rows.map((row) => col.getRawNumber(row)));
        }
        renderDOMBoxPlot(n, box, label, sort, colorOf(col, null, imposer));
      }
    };
  }

  createSummary(col: INumberColumn, _comtext: IRenderContext, _interactive: boolean, imposer?: IImposer) {
    let template = `<div title="">
    <div><div></div><div></div></div>`;
    if (isMapAbleColumn(col)) {
      const range = col.getRange();
      template += `<span>${range[0]}</span><span>${range[1]}</span>`;
    }
    template += '</div>';

    return {
<<<<<<< HEAD
      template: BOXPLOT,
=======
      template,
>>>>>>> 33bb4908
      update: (n: HTMLElement, hist: IStatistics | null) => {
        if (hist == null || hist.count === 0) {
          n.classList.add(cssClass('missing'));
          return;
        }
        n.classList.remove(cssClass('missing'));
        const sort = (col instanceof NumberColumn && col.isGroupSortedByMe().asc !== undefined) ? col.getSortMethod() : '';

        if (isMapAbleColumn(col)) {
          const range = col.getRange();
          Array.from(n.querySelectorAll('span')).forEach((d: HTMLElement, i) => d.textContent = range[i]);
        }

        renderDOMBoxPlot(n, hist, hist, sort, colorOf(col, null, imposer), isMapAbleColumn(col));
      }
    };
  }
}

function renderDOMBoxPlot(n: HTMLElement, data: IBoxPlotData, label: IBoxPlotData, sort: string, color: string | null, hasRange: boolean = false) {
  n.title = computeLabel(label);

  const whiskers = <HTMLElement>n.firstElementChild;
  const box = <HTMLElement>whiskers.firstElementChild;
  const median = <HTMLElement>whiskers.lastElementChild;

  const leftWhisker = Math.max(data.q1 - 1.5 * (data.q3 - data.q1), data.min);
  const rightWhisker = Math.min(data.q3 + 1.5 * (data.q3 - data.q1), data.max);
  whiskers.style.left = `${Math.round(leftWhisker * 100)}%`;
  const range = rightWhisker - leftWhisker;
  whiskers.style.width = `${Math.round(range * 100)}%`;

  //relative within the whiskers
  box.style.left = `${Math.round((data.q1 - leftWhisker) / range * 100)}%`;
  box.style.width = `${Math.round((data.q3 - data.q1) / range * 100)}%`;
  box.style.backgroundColor = color;

  //relative within the whiskers
  median.style.left = `${Math.round((data.median - leftWhisker) / range * 100)}%`;

  // match lengths
  const outliers = <HTMLElement[]>Array.from(n.children).slice(1, hasRange ? -2 : undefined);
  outliers.slice(data.outlier ? data.outlier.length : 0).forEach((v) => v.remove());

  if (!data.outlier || data.outlier.length === 0) {
    whiskers.dataset.sort = sort;
<<<<<<< HEAD
    if (n.childElementCount > 1) {
      clear(n);
      n.appendChild(whiskers);
    }
=======
>>>>>>> 33bb4908
    return;
  }

  for (let i = outliers.length; i < data.outlier.length; ++i) {
    const p = n.ownerDocument!.createElement('div');
    p.classList.add(cssClass('boxplot-outlier'));
    outliers.push(p);
    whiskers.insertAdjacentElement('afterend', p);
  }

  data.outlier.forEach((v, i) => {
    delete outliers[i].dataset.sort;
    outliers[i].style.left = `${Math.round(v * 100)}%`;
  });

  if (sort === 'min') {
    whiskers.dataset.sort = '';
    outliers[0].dataset.sort = 'min';
  } else if (sort === 'max') {
    whiskers.dataset.sort = '';
    outliers[outliers.length - 1].dataset.sort = 'max';
  }
}

function renderBoxPlot(ctx: CanvasRenderingContext2D, box: IBoxPlotData, sort: string, color: string | null, height: number, topPadding: number) {
  const left = Math.max((box.q1 - 1.5 * (box.q3 - box.q1)), box.min);
  const right = Math.min((box.q3 + 1.5 * (box.q3 - box.q1)), box.max);

  ctx.fillStyle = color || BOX_PLOT.box;
  ctx.strokeStyle = BOX_PLOT.stroke;
  ctx.beginPath();
  ctx.rect(box.q1, 0, box.q3 - box.q1, height);
  ctx.fill();
  ctx.stroke();

  //Line
  const bottomPos = height - topPadding;
  const middlePos = height / 2;

  ctx.beginPath();
  ctx.moveTo(left, middlePos);
  ctx.lineTo(box.q1, middlePos);
  ctx.moveTo(left, topPadding);
  ctx.lineTo(left, bottomPos);
  ctx.moveTo(box.median, 0);
  ctx.lineTo(box.median, height);
  ctx.moveTo(box.q3, middlePos);
  ctx.lineTo(right, middlePos);
  ctx.moveTo(right, topPadding);
  ctx.lineTo(right, bottomPos);
  ctx.stroke();
  ctx.fill();

  if (sort !== '') {
    ctx.strokeStyle = BOX_PLOT.sort;
    ctx.beginPath();
    ctx.moveTo(<number>box[<keyof IBoxPlotData>sort], topPadding);
    ctx.lineTo(<number>box[<keyof IBoxPlotData>sort], height - topPadding);
    ctx.stroke();
    ctx.fill();
  }

  if (!box.outlier) {
    return;
  }
  ctx.fillStyle = BOX_PLOT.outlier;
  box.outlier.forEach((v) => {
    // currently dots with 3px
    ctx.fillRect(Math.max(v - DOT.size / 2, 0), middlePos - DOT.size / 2, DOT.size, DOT.size);
  });
}<|MERGE_RESOLUTION|>--- conflicted
+++ resolved
@@ -8,7 +8,6 @@
 import {colorOf} from './impose';
 import {default as IRenderContext, ERenderMode, ICellRendererFactory, IImposer} from './interfaces';
 import {renderMissingCanvas, renderMissingDOM} from './missing';
-<<<<<<< HEAD
 import {clear} from '../internal';
 
 const BOXPLOT = `<div title="">
@@ -17,9 +16,16 @@
     <div class="${cssClass('boxplot-median')}"></div>
   </div>
 </div>`;
-=======
-import {isMapAbleColumn} from '../model/MappingFunction';
->>>>>>> 33bb4908
+
+const MAPPED_BOXPLOT = `<div title="">
+  <div class="${cssClass('boxplot-whisker')}">
+    <div class="${cssClass('boxplot-box')}"></div>
+    <div class="${cssClass('boxplot-median')}"></div>
+  </div>
+  <span class="${cssClass('mapping-hint')}></span><span class="${cssClass('mapping-hint')}></span>
+</div>`;
+
+
 
 /** @internal */
 export function computeLabel(v: IBoxPlotData) {
@@ -109,20 +115,8 @@
   }
 
   createSummary(col: INumberColumn, _comtext: IRenderContext, _interactive: boolean, imposer?: IImposer) {
-    let template = `<div title="">
-    <div><div></div><div></div></div>`;
-    if (isMapAbleColumn(col)) {
-      const range = col.getRange();
-      template += `<span>${range[0]}</span><span>${range[1]}</span>`;
-    }
-    template += '</div>';
-
     return {
-<<<<<<< HEAD
-      template: BOXPLOT,
-=======
-      template,
->>>>>>> 33bb4908
+      template: isMapAbleColumn(col) ? MAPPED_BOXPLOT : BOXPLOT,
       update: (n: HTMLElement, hist: IStatistics | null) => {
         if (hist == null || hist.count === 0) {
           n.classList.add(cssClass('missing'));
@@ -142,7 +136,7 @@
   }
 }
 
-function renderDOMBoxPlot(n: HTMLElement, data: IBoxPlotData, label: IBoxPlotData, sort: string, color: string | null, hasRange: boolean = false) {
+function renderDOMBoxPlot(n: HTMLElement, data: IBoxPlotData, label: IBoxPlotData, sort: string, color: string | null) {
   n.title = computeLabel(label);
 
   const whiskers = <HTMLElement>n.firstElementChild;
@@ -163,27 +157,23 @@
   //relative within the whiskers
   median.style.left = `${Math.round((data.median - leftWhisker) / range * 100)}%`;
 
-  // match lengths
-  const outliers = <HTMLElement[]>Array.from(n.children).slice(1, hasRange ? -2 : undefined);
-  outliers.slice(data.outlier ? data.outlier.length : 0).forEach((v) => v.remove());
-
   if (!data.outlier || data.outlier.length === 0) {
     whiskers.dataset.sort = sort;
-<<<<<<< HEAD
     if (n.childElementCount > 1) {
       clear(n);
       n.appendChild(whiskers);
     }
-=======
->>>>>>> 33bb4908
     return;
   }
 
+  // match lengths
+  const outliers = <HTMLElement[]>Array.from(n.children).slice(1);
+  outliers.slice(data.outlier.length).forEach((v) => v.remove());
   for (let i = outliers.length; i < data.outlier.length; ++i) {
     const p = n.ownerDocument!.createElement('div');
     p.classList.add(cssClass('boxplot-outlier'));
     outliers.push(p);
-    whiskers.insertAdjacentElement('afterend', p);
+    n.appendChild(p);
   }
 
   data.outlier.forEach((v, i) => {
