import {IDataRow, isMissingValue} from '../model';
import Column from '../model/Column';
import {DEFAULT_FORMATTER, INumbersColumn, isNumbersColumn} from '../model/INumberColumn';
import {CANVAS_HEIGHT, cssClass} from '../styles';
import {ANumbersCellRenderer} from './ANumbersCellRenderer';
import {toHeatMapColor} from './BrightnessCellRenderer';
import IRenderContext, {ICellRendererFactory, IImposer} from './interfaces';
import {renderMissingValue, renderMissingDOM} from './missing';
import {noop, wideEnough} from './utils';
import {IGroup} from '../model/interfaces';

const GUESSED_HEIGHT = 20;

/** @internal */
export default class HeatmapCellRenderer implements ICellRendererFactory {
  readonly title = 'Heatmap';

  canRender(col: Column) {
    return isNumbersColumn(col) && Boolean(col.dataLength);
  }

  private createContext(col: INumbersColumn, context: IRenderContext, _hist: any, imposer?: IImposer) {
    const width = context.colWidth(col);
    const cellDimension = width / col.dataLength!;
    const labels = col.labels;
<<<<<<< HEAD
    let templateRows = '';
    for (let i = 0; i < col.dataLength!; ++i) {
      templateRows += `<div class="${cssClass('heatmap-cell')}" style="background-color: white" title=""></div>`;
    }
    return {
      clazz: cssClass('heatmap'),
      templateRow: templateRows,
      update: (row: HTMLElement, data: number[], item: IDataRow) => {

        forEachChild(row, (d, i) => {
          const v = data[i];
          d.classList.toggle(cssClass('missing'), isMissingValue(v));
          attr(<HTMLDivElement>d, {
            title: `${labels[i]}: ${DEFAULT_FORMATTER(v)}`
          }, {
            'background-color': isMissingValue(v) ? null : toHeatMapColor(v, item, col, imposer)
          });
        });
=======
    const render = (ctx: CanvasRenderingContext2D, data: number[], item: IDataRow, height: number) => {
      data.forEach((d: number, j: number) => {
        const x = j * cellDimension;
        if (isMissingValue(d)) {
          renderMissingValue(ctx, cellDimension, height, x, 0);
          return;
        }
        ctx.beginPath();
        ctx.fillStyle = toHeatMapColor(d, item, col, imposer);
        ctx.fillRect(x, 0, cellDimension, height);
      });
    };
    return {
      template: `<canvas height="${GUESSED_HEIGHT}" title=""></canvas>`,
      render,
      width,
      mover: (n: HTMLElement, values: string[]) => (evt: MouseEvent) => {
        const percent = evt.offsetX / width;
        const index = Math.max(0, Math.min(col.dataLength! - 1, Math.floor(percent * (col.dataLength! - 1) + 0.5)));
        n.title = `${labels[index]}: ${values[index]}`;
      }
    };
  }

  create(col: INumbersColumn, context: IRenderContext, _hist: any, imposer?: IImposer) {
    const {template, render, mover, width} = this.createContext(col, context, _hist, imposer);
    return {
      template,
      update: (n: HTMLElement, d: IDataRow) => {
        const ctx = (<HTMLCanvasElement>n).getContext('2d')!;
        ctx.canvas.width = width;
        ctx.clearRect(0, 0, ctx.canvas.width, ctx.canvas.height);

        if (renderMissingDOM(n, col, d)) {
          return;
        }
        n.onmousemove = mover(n, col.getRawNumbers(d).map(DEFAULT_FORMATTER));
        n.onmouseleave = () => n.title = '';
        render(ctx, col.getNumbers(d), d, GUESSED_HEIGHT);
>>>>>>> 8e594be7
      },
      render: (ctx: CanvasRenderingContext2D, d: IDataRow) => {
        render(ctx, col.getNumbers(d), d, CANVAS_HEIGHT);
      }
    };
  }

  createGroup(col: INumbersColumn, context: IRenderContext, _hist: any, imposer?: IImposer) {
    const {template, render, mover, width} = this.createContext(col, context, _hist, imposer);
    return {
      template,
      update: (n: HTMLElement, _group: IGroup, rows: IDataRow[]) => {
        // render a heatmap
        const {normalized, raw} = ANumbersCellRenderer.choose(col, rows);
        const ctx = (<HTMLCanvasElement>n).getContext('2d')!;
        ctx.canvas.width = width;
        ctx.clearRect(0, 0, ctx.canvas.width, ctx.canvas.height);
        n.onmousemove = mover(n, raw.map(DEFAULT_FORMATTER));
        n.onmouseleave = () => n.title = '';
        render(ctx, normalized, rows[0], GUESSED_HEIGHT);
      }
    };
  }

  createSummary(col: INumbersColumn) {
    let labels = col.labels.slice();
    while (labels.length > 0 && !wideEnough(col, labels.length)) {
      labels = labels.filter((_, i) => i % 2 === 0); // even
    }
    let templateRows = `<div class="${cssClass('heatmap')}">`;
    for (const label of labels) {
      templateRows += `<div title="${label}" data-title="${label}"></div>`;
    }
    templateRows += '</div>';
    return {
      template: templateRows,
      update: noop
    };
  }
}<|MERGE_RESOLUTION|>--- conflicted
+++ resolved
@@ -23,26 +23,6 @@
     const width = context.colWidth(col);
     const cellDimension = width / col.dataLength!;
     const labels = col.labels;
-<<<<<<< HEAD
-    let templateRows = '';
-    for (let i = 0; i < col.dataLength!; ++i) {
-      templateRows += `<div class="${cssClass('heatmap-cell')}" style="background-color: white" title=""></div>`;
-    }
-    return {
-      clazz: cssClass('heatmap'),
-      templateRow: templateRows,
-      update: (row: HTMLElement, data: number[], item: IDataRow) => {
-
-        forEachChild(row, (d, i) => {
-          const v = data[i];
-          d.classList.toggle(cssClass('missing'), isMissingValue(v));
-          attr(<HTMLDivElement>d, {
-            title: `${labels[i]}: ${DEFAULT_FORMATTER(v)}`
-          }, {
-            'background-color': isMissingValue(v) ? null : toHeatMapColor(v, item, col, imposer)
-          });
-        });
-=======
     const render = (ctx: CanvasRenderingContext2D, data: number[], item: IDataRow, height: number) => {
       data.forEach((d: number, j: number) => {
         const x = j * cellDimension;
@@ -82,7 +62,6 @@
         n.onmousemove = mover(n, col.getRawNumbers(d).map(DEFAULT_FORMATTER));
         n.onmouseleave = () => n.title = '';
         render(ctx, col.getNumbers(d), d, GUESSED_HEIGHT);
->>>>>>> 8e594be7
       },
       render: (ctx: CanvasRenderingContext2D, d: IDataRow) => {
         render(ctx, col.getNumbers(d), d, CANVAS_HEIGHT);
