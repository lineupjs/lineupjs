import ICellRendererFactory from './ICellRendererFactory';
import Column from '../model/Column';
import {INumberColumn} from '../model/NumberColumn';
import {ICanvasRenderContext} from './RendererContexts';
import {IDataRow} from '../provider/ADataProvider';
import {attr, clipText, setText} from '../utils';
import ICanvasCellRenderer from './ICanvasCellRenderer';
import AAggregatedGroupRenderer from './AAggregatedGroupRenderer';
import {medianIndex} from './BarCellRenderer';

export default class CircleCellRenderer extends AAggregatedGroupRenderer<INumberColumn&Column> implements ICellRendererFactory {

<<<<<<< HEAD
  constructor(private colorOf: (d: any, i: number, col: Column) => string|null = (_d, _i, col) => col.color) {
  }

  createDOM(col: INumberColumn & Column) {
=======
  constructor(private readonly renderValue: boolean = false, private colorOf: (d: any, i: number, col: Column) => string = (d, i, col) => col.color) {
    super();
    this.renderValue = renderValue;
  }

  createSVG(col: INumberColumn & Column, context: IDOMRenderContext): ISVGCellRenderer {
>>>>>>> 980035b9
    return {
      template: `<div style="background: radial-gradient(circle closest-side, red 100%, transparent 100%)" title="">
              <div class="lu-hover-only"></div>
          </div>`,
      update: (n: HTMLElement, d: IDataRow) => {
        const v = col.getNumber(d.v, d.dataIndex);
        const p = Math.round(v * 100);
        attr(<HTMLElement>n, {}, {
          background: `radial-gradient(circle closest-side, ${this.colorOf(d.v, d.dataIndex, col)} ${p}%, transparent ${p}%)`
        }, );
        setText(n.firstElementChild!, col.getLabel(d.v, d.dataIndex));
      }
    };
  }


  createCanvas(col: INumberColumn & Column, context: ICanvasRenderContext): ICanvasCellRenderer {
    return (ctx: CanvasRenderingContext2D, d: IDataRow, i: number) => {
      const posy = (context.rowHeight(i) / 2);
      const posx = (context.colWidth(col) / 2);
      ctx.fillStyle = this.colorOf(d.v, i, col) || '';
      ctx.strokeStyle = this.colorOf(d.v, i, col) || '';
      ctx.beginPath();
      ctx.arc(posx, posy, (context.rowHeight(i) / 2) * col.getNumber(d.v, d.dataIndex), 0, 2 * Math.PI);
      ctx.fill();
      ctx.stroke();
      if (context.hovered(d.dataIndex) || context.selected(d.dataIndex)) {
        ctx.fillStyle = context.option('style.text', 'black');
        clipText(ctx, col.getLabel(d.v, d.dataIndex), 1, 0, context.colWidth(col) - 1, context.textHints);
      }
    };
  }

  protected aggregatedIndex(rows: IDataRow[], col: INumberColumn & Column) {
    return medianIndex(rows, col);
  }
}<|MERGE_RESOLUTION|>--- conflicted
+++ resolved
@@ -10,19 +10,10 @@
 
 export default class CircleCellRenderer extends AAggregatedGroupRenderer<INumberColumn&Column> implements ICellRendererFactory {
 
-<<<<<<< HEAD
   constructor(private colorOf: (d: any, i: number, col: Column) => string|null = (_d, _i, col) => col.color) {
   }
 
   createDOM(col: INumberColumn & Column) {
-=======
-  constructor(private readonly renderValue: boolean = false, private colorOf: (d: any, i: number, col: Column) => string = (d, i, col) => col.color) {
-    super();
-    this.renderValue = renderValue;
-  }
-
-  createSVG(col: INumberColumn & Column, context: IDOMRenderContext): ISVGCellRenderer {
->>>>>>> 980035b9
     return {
       template: `<div style="background: radial-gradient(circle closest-side, red 100%, transparent 100%)" title="">
               <div class="lu-hover-only"></div>
