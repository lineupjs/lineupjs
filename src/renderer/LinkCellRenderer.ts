--- conflicted
+++ resolved
@@ -2,13 +2,9 @@
 import Column from '../model/Column';
 import {ERenderMode, ICellRendererFactory} from './interfaces';
 import {renderMissingDOM} from './missing';
-<<<<<<< HEAD
 import {noRenderer, setText} from './utils';
 import {cssClass} from '../styles';
-=======
-import {noop, noRenderer, setText} from './utils';
 import LinkColumn from '../model/LinkColumn';
->>>>>>> 7dcf47b2
 
 /** @internal */
 export default class LinkCellRenderer implements ICellRendererFactory {
@@ -44,12 +40,8 @@
       if (col.isMissing(row)) {
         continue;
       }
-<<<<<<< HEAD
-      examples.push(`<a target="_blank" rel="noopener" href="${col.getValue(row)}">${col.getLabel(row)}</a>`);
-=======
       const v = col.getLink(row);
-      examples.push(`<a target="_blank" href="${v ? v.href : ''}">${v ? v.alt : ''}</a>`);
->>>>>>> 7dcf47b2
+      examples.push(`<a target="_blank" rel="noopener"  href="${v ? v.href : ''}">${v ? v.alt : ''}</a>`);
       if (examples.length >= numExampleRows) {
         break;
       }
