--- conflicted
+++ resolved
@@ -24,31 +24,11 @@
 }
 
 /**
-<<<<<<< HEAD
-=======
- * utility for AEventDispatcher to forward an event
- * @param to
- * @param event
- * @return {function(...[any]): undefined}
- */
-export function forwardEvent(to: AEventDispatcher, event?: string) {
-  return function (...args: any[]) {
-    args.unshift(event || this.type);
-    to.fire.apply(to, args);
-  };
-}
-
-/**
->>>>>>> 2cc271e4
  * base class for event dispatching using d3 event mechanism
  */
 export class AEventDispatcher {
   private listeners: Dispatch;
-<<<<<<< HEAD
   private forwarder;
-=======
-  private forwarder = forwardEvent(this);
->>>>>>> 2cc271e4
 
   constructor() {
     this.listeners = dispatch(...this.createEventList());
@@ -77,19 +57,11 @@
    * return the list of events to be able to dispatch
    * @return {Array}
    */
-<<<<<<< HEAD
   protected createEventList(): string[] {
     return [];
   }
 
   protected fire(type: string|string[], ...args: any[]) {
-=======
-  createEventList(): string[] {
-    return [];
-  }
-
-  fire(type: string|string[], ...args: any[]) {
->>>>>>> 2cc271e4
     var fireImpl = (t) => {
       //local context per event, set a this argument
       var context = {
@@ -112,11 +84,7 @@
    * @param from the event dispatcher to forward from
    * @param types the event types to forward
    */
-<<<<<<< HEAD
   protected forward(from: AEventDispatcher, ...types: string[]) {
-=======
-  forward(from: AEventDispatcher, ...types: string[]) {
->>>>>>> 2cc271e4
     from.on(types, this.forwarder);
   }
 
@@ -125,11 +93,7 @@
    * @param from
    * @param types
    */
-<<<<<<< HEAD
   protected unforward(from: AEventDispatcher, ...types: string[]) {
-=======
-  unforward(from: AEventDispatcher, ...types: string[]) {
->>>>>>> 2cc271e4
     from.on(types, null);
   }
 }
@@ -200,14 +164,10 @@
  * a class for efficiently selecting a range of data items that are currently visible according to the scrolled position
  */
 export class ContentScroller extends AEventDispatcher {
-<<<<<<< HEAD
   static EVENT_SCROLL = 'scroll';
   static EVENT_REDRAW = 'redraw';
 
-  private options = {
-=======
   private options: IContentScrollerOptions = {
->>>>>>> 2cc271e4
     /**
      * shift that should be used for calculating the top position
      */
@@ -231,11 +191,7 @@
    * @param content the content element to scroll
    * @param options options see attribute
    */
-<<<<<<< HEAD
-  constructor(private container: Element, private content: Element, options: any = {}) {
-=======
   constructor(private container: Element, private content: Element, options: IContentScrollerOptions = {}) {
->>>>>>> 2cc271e4
     super();
     merge(this.options, options);
     select(container).on('scroll.scroller', () => this.onScroll());
@@ -259,11 +215,7 @@
   }
 
   scrollIntoView(start: number, length: number, index: number, row2y: (i: number) => number) {
-<<<<<<< HEAD
-    const range = this.select(start, length, row2y);
-=======
     const range = this.selectImpl(start, length, row2y, 0);
->>>>>>> 2cc271e4
     if (range.from <= index && index <= range.to) {
       return; //already visible
     }
@@ -284,13 +236,10 @@
    * @returns {{from: number, to: number}} the slide to show
    */
   select(start: number, length: number, row2y: (i: number) => number) {
-<<<<<<< HEAD
-=======
     return this.selectImpl(start, length, row2y, this.options.backupRows);
   }
 
   private selectImpl(start: number, length: number, row2y: (i: number) => number, backupRows: number) {
->>>>>>> 2cc271e4
     var top = this.container.scrollTop - this.shift - this.options.topShift(),
       bottom = top + this.container.clientHeight,
       i = 0, j;
@@ -305,7 +254,7 @@
       while (i >= start && row2y(i + 1) > top) {
         i--;
       }
-      i -= backupRows; //one more row as backup for scrolling
+      i -= this.options.backupRows; //one more row as backup for scrolling
     }
     { //some parts from the bottom aren't visible
       j = Math.round(bottom / this.options.rowHeight);
@@ -313,7 +262,7 @@
       while (j <= length && row2y(j - 1) < bottom) {
         j++;
       }
-      j += backupRows; //one more row as backup for scrolling
+      j += this.options.backupRows; //one more row as backup for scrolling
     }
     return {
       from: Math.max(i, start),
@@ -325,12 +274,8 @@
     var top = this.container.scrollTop;
     var left = this.container.scrollLeft;
     //at least one row changed
-<<<<<<< HEAD
     //console.log(top, left);
     this.fire(ContentScroller.EVENT_SCROLL, top, left);
-=======
-    this.fire('scroll', top, left);
->>>>>>> 2cc271e4
     if (Math.abs(this.prevScrollTop - top) >= this.options.rowHeight * this.options.backupRows) {
       //we scrolled out of our backup rows, so we have to redraw the content
       this.prevScrollTop = top;
