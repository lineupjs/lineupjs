/**
 * Global LineUp Variables
 * @property {d3.scale} columncolors - color scale for columns
 */
var LineUpGlobal = {
  colorMapping: d3.map(),
  columnColors: d3.scale.category20(),
  grayColor: "#999999",
  htmlLayout: {
    menuHeight: 25,
    menuHeightExpanded: 50,
    headerHeight: 50,
    windowOffsetX: 5,
    windowOffsetY: 5,
    headerOffsetY: function () {
      return (this.menuHeight + this.windowOffsetY + 3)
    },
    bodyOffsetY: function () {
      return (this.menuHeight + this.windowOffsetY + this.headerHeight + 3)
    }

  },
  renderingOptions: {
    stacked: false
//        ,
//        animated:true
  },
  actionOptions: [
    {name: " new combined", icon: "fa-plus", action: "addNewStackedColumnDialog"},
    {name: " add single columns", icon: "fa-plus", action: "addNewSingleColumnDialog"},
    {name: " save layout", icon: "fa-floppy-o", action: "saveLayout"},
    {name: " load layout", icon: "fa-recycle", action: "loadLayout"}
  ],
//    sortingOrderAsc:false,
  primaryKey: "",

  headerUpdateRequired: true,
  columnBundles: {
    "primary": {
      sortedColumn: null,
      sortingOrderAsc: true
    },
    "secondary": {
      sortedColumn: [],
      sortingOrderAsc: true
    }
  },

  svgLayout: {
    rowHeight: 20,
    plusSigns: {
      addStackedColumn: {
        title: "add stacked column",
        action: "addNewEmptyStackedColumn",
        x: 0, y: 2,
        w: 21, h: 21 // LineUpGlobal.htmlLayout.headerHeight/2-4
      }
    }, // description of all plus signs ! -- names: addStackedColumn,...
    rowActions: [
      /*{
        name: "explore",
        icon: "\uf067",
        action: function(row) {
          console.log(row);
        }
      }*/
    ]
  },
  modes: {
    stackedColumnModified: null,
    columnDragged: null
  },
  config: {
    nodragging : false
  }
};

/**
 * Constructor to Create a LineUp Visualization
 * @param spec - the specifications object
 * @param spec.storage - a LineUp Storage, see {@link LineUpLocalStorage}
 * @constructor
 */
var LineUp = function (spec, $header, $body) {
  this.storage = spec.storage;
//    this.sortedColumn = [];
  this.$header = $header;
  this.$body = $body;

  var that = this;


  /*
   * define dragging behaviour for header weights
   * */

  function dragWeightStarted() {
    d3.event.sourceEvent.stopPropagation();
    d3.select(this).classed("dragging", true);
  }


  function draggedWeight() {
    var newValue = Math.max(d3.mouse(this.parentNode)[0], 2);
    that.reweightHeader({column: d3.select(this).data()[0], value: newValue});
    that.updateBody(that.storage.getColumnLayout(), that.storage.getData(), false, LineUpGlobal)
  }

  function dragWeightEnded() {
    d3.select(this).classed("dragging", false);

    if (LineUpGlobal.columnBundles.primary.sortedColumn instanceof LayoutStackedColumn) {
      that.storage.resortData({column: LineUpGlobal.columnBundles.primary.sortedColumn});
      that.updateBody(that.storage.getColumnLayout(), that.storage.getData(), false, LineUpGlobal);
    }
//        that.updateBody(that.storage.getColumnLayout(), that.storage.getData())

    // TODO: integrate columnbundles dynamically !!
  }


  this.dragWeight = d3.behavior.drag()
    .origin(function (d) {
      return d;
    })
    .on("dragstart", dragWeightStarted)
    .on("drag", draggedWeight)
    .on("dragend", dragWeightEnded);
};

LineUp.prototype.changeDataStorage = function (spec) {
//    d3.select("#lugui-table-header-svg").selectAll().remove();
  this.storage = spec.storage;
  this.sortedColumn = [];
  this.startVis();
};


/**
 * the function to start the LineUp visualization
 */
LineUp.prototype.startVis = function () {

  this.updateMenu();
  this.assignColors(this.storage.getRawColumns());
  //initial sort
  //this.storage.resortData({});

  this.updateHeader(this.storage.getColumnLayout(), LineUpGlobal);
  console.log(this.storage.getData());
  this.updateBody(this.storage.getColumnLayout(), this.storage.getData(), false, LineUpGlobal);

};


LineUp.prototype.updateMenu = function () {
  var kv = d3.entries(LineUpGlobal.renderingOptions);

  var that = this;
  var kvNodes = d3.select("#lugui-menu-rendering").selectAll("span").data(kv, function (d) {
    return d.key;
  });
  kvNodes.exit().remove();
  kvNodes.enter().append("span").on('click',function (d) {
      LineUpGlobal.renderingOptions[d.key] = !LineUpGlobal.renderingOptions[d.key];
      that.updateMenu();
      that.updateHeader(that.storage.getColumnLayout(), LineUpGlobal);
      that.updateBody(that.storage.getColumnLayout(), that.storage.getData(), true, LineUpGlobal)
    });
  kvNodes.html(function (d) {
    return '<a href="#"> <i class="fa ' + (d.value ? 'fa-check-square-o' : 'fa-square-o') + '" ></i> ' + d.key + '</a>&nbsp;&nbsp;'
  });

  var actionNodes = d3.select("#lugui-menu-actions").selectAll("span").data(LineUpGlobal.actionOptions)
    .enter().append("span").html(
    function (d) {
      return '<i class="fa ' + (d.icon) + '" ></i>' + d.name + '&nbsp;&nbsp;'
    }
  ).on("click", function (d) {
      console.log(d.action);
      if ($.isFunction(d.action)) {
        d.action.call(that, d);
      } else {
        that[d.action](d);
      }
    })


};


var layoutHTML = function () {
  //add svgs:
  var header = d3.select("#lugui-table-header-svg").attr({
    width: ($(window).width()),
    height: LineUpGlobal.htmlLayout.headerHeight
  });

  var body = d3.select("#lugui-table-body-svg").attr({
    width: ($(window).width())
  });

  // constant layout attributes:
  $("#lugui-menu").css({
    "top": LineUpGlobal.htmlLayout.windowOffsetY + "px",
    "left": LineUpGlobal.htmlLayout.windowOffsetX + "px",
    "height": LineUpGlobal.htmlLayout.menuHeight + "px"
  });
  $("#lugui-table-header").css({
    "top": LineUpGlobal.htmlLayout.headerOffsetY() + "px",
    "left": LineUpGlobal.htmlLayout.windowOffsetX + "px",
    "height": LineUpGlobal.htmlLayout.headerHeight + "px"
  });

  $("#lugui-table-body-wrapper").css({
    "top": LineUpGlobal.htmlLayout.bodyOffsetY() + "px",
    "left": LineUpGlobal.htmlLayout.windowOffsetX + "px"
  });


  // ----- Adjust UI elements...
  var resizeGUI = function () {
    d3.selectAll("#lugui-menu, #lugui-table-header, #lugui-table-body-wrapper").style({
      "width": ($(window).width() - 2 * LineUpGlobal.htmlLayout.windowOffsetX) + "px"
    });
    d3.selectAll("#lugui-table-header-svg, #lugui-table-body-svg").attr({
      "width": ($(window).width() - 2 * LineUpGlobal.htmlLayout.windowOffsetX)
    });
    d3.select("#lugui-table-body-wrapper").style({
      "height": ($(window).height() - LineUpGlobal.htmlLayout.bodyOffsetY()) + "px"
    });
  };

  // .. on window changes...
  $(window).resize(function () {
    resizeGUI();
  });

  // .. and initially once.
  resizeGUI();


};

LineUp.prototype.updateAll = function () {
  var that = this;
  that.updateHeader(that.storage.getColumnLayout(), LineUpGlobal);
  that.updateBody(that.storage.getColumnLayout(), that.storage.getData(), false, LineUpGlobal)

};


// document ready
$(
  function () {
    layoutHTML();
    var $header = d3.select("#lugui-table-header-svg");
    var $body = d3.select("#lugui-table-body-svg");
    var lineup = null;
    var datasets = [];
    var actualDataSet = null;

    var loadDataset = function (ds) {
      d3.json(ds.baseURL + "/" + ds.descriptionFile, function (desc) {
        d3.tsv(ds.baseURL + "/" + desc.file, function (_data) {
          var spec = {};
          LineUpGlobal.primaryKey = desc.primaryKey;
          spec.storage = new LineUpLocalStorage(_data, desc.columns, desc.layout, LineUpGlobal);

          if (lineup) {
            lineup.changeDataStorage(spec);
          } else {
            lineup = new LineUp(spec, $header, $body);
            lineup.config = LineUpGlobal;
            lineup.startVis();
          }
        });
      })
    };


    d3.json("datasets.json", function (error, data) {
      console.log("datasets:", data, error);

      datasets = data.datasets;
      var $s = d3.select("#lugui-dataset-selector");
      var ds = $s.selectAll("option").data(data.datasets);
      ds.enter().append("option")
        .attr('value', function (d, i) {
          return i;
        }).text(function (d) {
          return d.name;
        });
<<<<<<< HEAD
    var allStack = allRows.selectAll(".tableData.stacked").selectAll("rect").data(
        function(d){

            var res =0;
            var subcolumns = [];
            d.value.header.hierarchical.forEach(function(subhead) {
                var width = subhead.scale(d.parentData[subhead.column])* subhead.width;

                subcolumns.push({
                    headerInfo:subhead,
                    width:width,
                    offset:res
                })
                if (LineUpGlobal.renderingOptions.stacked){
                    res += width;
                }else{
                    res += subhead.width;
                }
                //subhead.scale(d.parentData[subhead.column]) * subhead.width;

            });
            return subcolumns
            }
    )
     allStack.enter().append("rect").attr({
            y:2,
            height:20-4
        }).style({

            fill: function(d){
//                console.log("hi",headerInfo);
                return LineUpGlobal.columnColors(headerInfo.get(d.headerInfo.id).index)
            }
        })
     allStack.transition().attr({
         x:function(d){return d.offset;},
         width: function (d) {
             return (d.width>2)?d.width-2: d.width
         }
     })


    //--- update ---
    allRows.transition().duration(1000).attr({
        "transform":function(d, i){
//                console.log(rowScale(d.schoolname), d.schoolname);
               return  "translate("+2+","+rowScale(d[LineUpGlobal.primaryKey])+")" // TODO(important!!!): remove this by ID !!
        }
    })

    allRows.selectAll(".tableData.text")
        .attr({
            x:function(d){
                return headerInfo.get(d.key).offset
            }
        }).style({
            fill: function(d){
                return "#333333"
//                return LineUpGlobal.columnColors(headerInfo.get(d.key).index)
            }
        })

    allRows.selectAll(".tableData.text.rank")
        .data(function(d){
//            console.log(d);
            return [{key:"rank",value:d["rank"]}]
        }
        )
        .text(function(d){return d.value});


    allRows.selectAll(".tableData.bar")
        .attr({
            x:function(d){
                return headerInfo.get(d.key).offset
            },
            width:function(d){
                var hi = headerInfo.get(d.key)

                return Math.max(hi.header.scale(+d.value)*hi.header.width-2,0)
            }
        }).style({
            fill: function(d){ return LineUpGlobal.columnColors(headerInfo.get(d.key).index)}
        })

    allRows.selectAll(".tableData.stacked")
        .attr({
            "transform":function(d) {
                return "translate("+ d.value.offset+","+2+")";
            }
        })


=======
>>>>>>> f16243be

      var s = $s.node();
      s.addEventListener('change', function () {
        loadDataset(datasets[s.value]);
        actualDataSet = datasets[s.value];
      });

      //and start with 0:
      loadDataset(datasets[0]);
      actualDataSet = datasets[0];
    });
  });


LineUp.prototype.saveLayout = function () {
  var x = this.storage.getColumnLayout()
    .filter(function (d) {
      return true;
//            return !(d instanceof LayoutRankColumn) ;
    })
    .map(function (d) {
      return d.description();
    });
  console.log(x);
  var t = JSON.stringify(x);

  if (typeof(Storage) !== "undefined") {
    localStorage.setItem("LineUp-" + LineUpGlobal.actualDataSet.descriptionFile, t);
  } else {
    window.alert("Sorry, no webStorage support.")
  }


};
LineUp.prototype.loadLayout = function () {
  var x = this.storage.getColumnLayout()
    .filter(function (d) {
      return true;
//            return !(d instanceof LayoutRankColumn) ;
    })
    .map(function (d) {
      return d.description();
    });
  console.log(x);
  var t = JSON.stringify(x);

  var that = this;
  if (typeof(Storage) !== "undefined") {

    var t = localStorage.getItem("LineUp-" + LineUpGlobal.actualDataSet.descriptionFile);
    if (t != null) {
      var newColDesc = JSON.parse(t);
      that.storage.generateLayout({primary: newColDesc});
      that.updateAll();

    }

  } else {
    window.alert("Sorry, no webStorage support.")
  }
};<|MERGE_RESOLUTION|>--- conflicted
+++ resolved
@@ -291,102 +291,6 @@
         }).text(function (d) {
           return d.name;
         });
-<<<<<<< HEAD
-    var allStack = allRows.selectAll(".tableData.stacked").selectAll("rect").data(
-        function(d){
-
-            var res =0;
-            var subcolumns = [];
-            d.value.header.hierarchical.forEach(function(subhead) {
-                var width = subhead.scale(d.parentData[subhead.column])* subhead.width;
-
-                subcolumns.push({
-                    headerInfo:subhead,
-                    width:width,
-                    offset:res
-                })
-                if (LineUpGlobal.renderingOptions.stacked){
-                    res += width;
-                }else{
-                    res += subhead.width;
-                }
-                //subhead.scale(d.parentData[subhead.column]) * subhead.width;
-
-            });
-            return subcolumns
-            }
-    )
-     allStack.enter().append("rect").attr({
-            y:2,
-            height:20-4
-        }).style({
-
-            fill: function(d){
-//                console.log("hi",headerInfo);
-                return LineUpGlobal.columnColors(headerInfo.get(d.headerInfo.id).index)
-            }
-        })
-     allStack.transition().attr({
-         x:function(d){return d.offset;},
-         width: function (d) {
-             return (d.width>2)?d.width-2: d.width
-         }
-     })
-
-
-    //--- update ---
-    allRows.transition().duration(1000).attr({
-        "transform":function(d, i){
-//                console.log(rowScale(d.schoolname), d.schoolname);
-               return  "translate("+2+","+rowScale(d[LineUpGlobal.primaryKey])+")" // TODO(important!!!): remove this by ID !!
-        }
-    })
-
-    allRows.selectAll(".tableData.text")
-        .attr({
-            x:function(d){
-                return headerInfo.get(d.key).offset
-            }
-        }).style({
-            fill: function(d){
-                return "#333333"
-//                return LineUpGlobal.columnColors(headerInfo.get(d.key).index)
-            }
-        })
-
-    allRows.selectAll(".tableData.text.rank")
-        .data(function(d){
-//            console.log(d);
-            return [{key:"rank",value:d["rank"]}]
-        }
-        )
-        .text(function(d){return d.value});
-
-
-    allRows.selectAll(".tableData.bar")
-        .attr({
-            x:function(d){
-                return headerInfo.get(d.key).offset
-            },
-            width:function(d){
-                var hi = headerInfo.get(d.key)
-
-                return Math.max(hi.header.scale(+d.value)*hi.header.width-2,0)
-            }
-        }).style({
-            fill: function(d){ return LineUpGlobal.columnColors(headerInfo.get(d.key).index)}
-        })
-
-    allRows.selectAll(".tableData.stacked")
-        .attr({
-            "transform":function(d) {
-                return "translate("+ d.value.offset+","+2+")";
-            }
-        })
-
-
-=======
->>>>>>> f16243be
 
       var s = $s.node();
       s.addEventListener('change', function () {
