--- conflicted
+++ resolved
@@ -1,54 +1,10 @@
-
+/*global d3, jQuery */
 /**
  * Constructor to Create a LineUp Visualization
  * @param spec - the specifications object
  * @param spec.storage - a LineUp Storage, see {@link LineUpLocalStorage}
  * @constructor
  */
-<<<<<<< HEAD
-var LineUp = function (spec, $header, $body, config) {
-  this.storage = spec.storage;
-  this.spec = spec;
-//    this.sortedColumn = [];
-  this.$header = $header;
-  this.$body = $body;
-  this.tooltip = LineUp.createTooltip();
-
-  //create basic structure
-  this.$header.append('defs').attr('class','column');
-  this.$header.append('g').attr('class','main');
-  this.$header.append('g').attr('class','overlay');
-  var $defs = this.$body.append('defs');
-  $defs.append('defs').attr('class','column');
-  $defs.append('defs').attr('class','overlay');
-
-  this.config = $.extend(true, {}, LineUp.defaultConfig, config, {
-    //TODO internal stuff, should to be extracted
-    columnBundles: {
-      "primary": {
-        sortedColumn: null,
-        sortingOrderAsc: true
-      },
-      "secondary": {
-        sortedColumn: [],
-        sortingOrderAsc: true
-      }
-    }});
-  this.storage.config = this.config;
-
-  this.headerUpdateRequired = true;
-  this.stackedColumnModified = null;
-
-  var that = this;
-
-  /*
-   * define dragging behaviour for header weights
-   * */
-
-  function dragWeightStarted() {
-    d3.event.sourceEvent.stopPropagation();
-    d3.select(this).classed("dragging", true);
-=======
 var LineUp;
 (function (LineUp, d3, $, undefined) {
 
@@ -120,90 +76,13 @@
     this.dragWeight = this.initDragging();
 
     return this;
->>>>>>> 97ddbcde
   }
 
-
-  function draggedWeight() {
-    var newValue = Math.max(d3.mouse(this.parentNode)[0], 2);
-    that.reweightHeader({column: d3.select(this).data()[0], value: newValue});
-    that.updateBody(that.storage.getColumnLayout(), that.storage.getData(), false)
-  }
-
-  function dragWeightEnded() {
-    d3.select(this).classed("dragging", false);
-
-    if (that.config.columnBundles.primary.sortedColumn instanceof LayoutStackedColumn) {
-      that.storage.resortData({column: that.config.columnBundles.primary.sortedColumn});
-      that.updateBody(that.storage.getColumnLayout(), that.storage.getData(), false);
-    }
-<<<<<<< HEAD
-//        that.updateBody(that.storage.getColumnLayout(), that.storage.getData())
-
-//      that.updateAll();
-    // TODO: integrate columnbundles dynamically !!
-  }
-
-
-  this.dragWeight = d3.behavior.drag()
-    .origin(function (d) {
-      return d;
-    })
-    .on("dragstart", dragWeightStarted)
-    .on("drag", draggedWeight)
-    .on("dragend", dragWeightEnded);
-};
-
-/**
- * default config of LineUp with all available options
- *
- */
-LineUp.defaultConfig = {
-  colorMapping: d3.map(),
-  columnColors: d3.scale.category20(),
-  grayColor: "#999999",
-  numberformat : d3.format('.3n'),
-  htmlLayout: {
-    headerHeight: 50
-  },
-  renderingOptions: {
-    stacked: false,
-    values: false,
-    animation: true
-  },
-  svgLayout: {
-    rowHeight: 20,
-    /**
-     * number of backup rows to keep to avoid updating on every small scroll thing
-     */
-    backupScrollRows: 2,
-    animationDuration: 1000,
-    plusSigns: {
-      /* addStackedColumn: {
-       title: "add stacked column",
-       action: "addNewEmptyStackedColumn",
-       x: 0, y: 2,
-       w: 21, h: 21 // LineUpGlobal.htmlLayout.headerHeight/2-4
-       }*/
-    },
-    rowActions : [
-      /*{
-       name: "explore",
-       icon: "\uf067",
-       action: function(row) {
-       console.log(row);
-       }
-       }*/]
-  },
-  /* enables manipulation features, remove column, reorder,... */
-  manipulative: true,
-  filter: {
-    skip: 0,
-    limit : Number.POSITIVE_INFINITY,
-    filter: undefined
-  }
-};
-=======
+  LineUp.prototype = LineUpClass.prototype = $.extend(LineUpClass.prototype, LineUp.prototype);
+  LineUp.create = function (storage, $container, options) {
+    if (!$.isPlainObject(storage)) {
+      storage = { storage: storage };
+    }
     var r = new LineUpClass(storage, $container, options);
     r.startVis();
     return r;
@@ -273,122 +152,9 @@
       filter: undefined
     }
   };
->>>>>>> 97ddbcde
-
-LineUp.prototype.changeDataStorage = function (spec) {
+
+  LineUp.prototype.changeDataStorage = function (spec) {
 //    d3.select("#lugui-table-header-svg").selectAll().remove();
-<<<<<<< HEAD
-  this.storage = spec.storage;
-  this.storage.config = this.config;
-  this.spec = spec;
-  this.config.columnBundles.primary.sortedColumn = null;
-  this.headerUpdateRequired = true;
-  delete this.prevRowScale;
-};
-
-/**
- * the function to start the LineUp visualization
- */
-LineUp.prototype.startVis = function () {
-  this.assignColors(this.storage.getRawColumns());
-  this.headerUpdateRequired = true;
-  //initial sort
-  this.storage.resortData({});
-  this.updateAll();
-};
-
-LineUp.prototype.updateAll = function (stackTransition) {
-  this.updateHeader(this.storage.getColumnLayout());
-  this.updateBody(this.storage.getColumnLayout(), this.storage.getData(), stackTransition || false)
-};
-
-/**
- * sort by a column given by name
- * @param column
- * @param asc
- * @returns {boolean}
- */
-LineUp.prototype.sortBy = function(column, asc) {
-  column = column || this.storage.primaryKey;
-  asc = asc || false;
-
-  var d = this.storage.getColumnByName(column);
-  if (!d) {
-    return false;
-  }
-  var bundle = this.config.columnBundles[d.columnBundle];
-  bundle.sortingOrderAsc = asc;
-  bundle.sortedColumn = d;
-
-  this.storage.resortData({column: d, asc: bundle.sortingOrderAsc});
-  this.updateAll();
-};
-
-/**
- * toggles the stacked rendering of this table
- */
-LineUp.prototype.toggleStackedRendering = function() {
-  this.config.renderingOptions.stacked = !this.config.renderingOptions.stacked;
-  this.updateAll(true);
-};
-
-/**
- * toggles whether values are rendered all the time
- */
-LineUp.prototype.toggleValueRendering = function() {
-  this.config.renderingOptions.values = !this.config.renderingOptions.values;
-  this.updateAll(true);
-};
-
-/**
- * set the limits to simulate pagination, similar to SQL skip and limit
- * @param skip start number
- * @param limit number or rows
- */
-LineUp.prototype.setLimits = function(skip, limit) {
-  this.config.filter.skip = skip;
-  this.config.filter.limit = limit;
-  //trigger resort to apply skip
-  this.storage.resortData({});
-  this.updateAll();
-};
-
-/**
- * change the weights of the selected column
- * @param column
- * @param weights
- * @returns {boolean}
- */
-LineUp.prototype.changeWeights = function(column, weights) {
-  if (typeof column === 'string') {
-    column = this.storage.getColumnByName(column)
-  }
-  column = column || this.config.columnBundles.primary.sortedColumn;
-  if (!(column instanceof LayoutStackedColumn)) {
-    return false;
-  }
-  column.updateWeights(weights);
-  //trigger resort
-  if (column === this.config.columnBundles.primary.sortedColumn) {
-    this.storage.resortData({});
-  }
-  this.headerUpdateRequired = true;
-  this.updateAll();
-  return true;
-};
-
-/**
- * destroys the DOM elements created by this lineup instance, this should be the last call to this lineup instance
- */
-LineUp.prototype.destroy = function() {
-  //clear the svg elements
-  this.$header.selectAll('*').remove();
-  this.$body.selectAll('*').remove();
-  //remove tooltip
-  this.tooltip.destroy();
-  this.scrollContainer.destroy();
-};
-=======
     this.storage = spec.storage;
     this.storage.config = this.config;
     this.spec = spec;
@@ -521,5 +287,4 @@
       this.$container.off('scroll', this.onScroll);
     }
   };
-}(LineUp || (LineUp = {}), d3, jQuery));
->>>>>>> 97ddbcde
+}(LineUp || (LineUp = {}), d3, jQuery));