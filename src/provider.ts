--- conflicted
+++ resolved
@@ -987,16 +987,9 @@
   }
 
   searchSelect(search:string|RegExp, col:model.Column) {
-<<<<<<< HEAD
-    if (typeof search === 'string') {
-      search = (<string>search).toLowerCase();
-    }
-    const f = typeof search === 'string' ? (v:string) => v.toLowerCase().indexOf(search) >= 0 : (v:string) => v.match(search) != null;
-=======
     //case insensitive search
     search = typeof search === 'string' ? search.toLowerCase() : search;
     const f = typeof search === 'string' ? (v:string) => v.toLowerCase().indexOf((<string>search)) >= 0 : (<RegExp>search).test.bind(search);
->>>>>>> a1e31276
     const indices = this.data.filter((row) => {
       return f(col.getLabel(row));
     }).map((row) => row._index);
