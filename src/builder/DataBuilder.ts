import {IColumnDesc, IColumnConstructor} from '../model';
import {DataProvider, LocalDataProvider, deriveColors, RemoteDataProvider, IRemoteDataProviderOptions, deriveColumnDescriptions, IDataProviderOptions, ILocalDataProviderOptions, IAggregationStrategy, IServerData} from '../provider';
import {LineUp, Taggle} from '../ui';
import ColumnBuilder from './column/ColumnBuilder';
import LineUpBuilder from './LineUpBuilder';
import {RankingBuilder} from './RankingBuilder';

export * from './column';
export * from './RankingBuilder';

/**
 * builder for a LocalDataProvider along with LineUp configuration options
 */
<<<<<<< HEAD
export abstract class ADataBuilder<T extends IDataProviderOptions> extends LineUpBuilder {
  protected readonly columns: (IColumnDesc | ((data: any[]) => IColumnDesc))[] = [];
  protected abstract providerOptions: Partial<T>;
=======
export class DataBuilder extends LineUpBuilder {
  private readonly columns: (IColumnDesc | ((data: any[]) => IColumnDesc))[] = [];
  private readonly providerOptions: Partial<ILocalDataProviderOptions & IDataProviderOptions> = {
    columnTypes: {}
  };
>>>>>>> a3e0b8cd

  private readonly rankBuilders: ((data: DataProvider) => void)[] = [];
  private _deriveColors: boolean = false;

  constructor() {
    super();
  }

  /**
   * when using a top-n strategy how many items should be shown
   */
  showTopN(n: number) {
    this.providerOptions.showTopN = n;
    return this;
  }

  /**
   * change the aggregation strategy that should be used when grouping by a column
   */
  aggregationStrategy(strategy: IAggregationStrategy) {
    this.providerOptions.aggregationStrategy = strategy;
    return this;
  }

  /**
   * allow just a single selection
   */
  singleSelection() {
    this.providerOptions.singleSelection = true;
    return this;
  }

  /**
   * tirggers to assign colors for the given descriptions
   */
  deriveColors() {
    this._deriveColors = true;
    return this;
  }

  /**
   * register another column type to this data provider
   * @param {string} type unique type id
   * @param {IColumnConstructor} clazz column class
   */
  registerColumnType(type: string, clazz: IColumnConstructor) {
    const types = <{[columnType: string]: IColumnConstructor}>this.providerOptions.columnTypes!;
    types[type] = clazz;
    return this;
  }

  /**
   * push another column description to this data provider
   * @param {IColumnDesc | ColumnBuilder} column column description or builder instance
   */
  column(column: IColumnDesc | ColumnBuilder | ((data: any[]) => IColumnDesc)) {
    this.columns.push(column instanceof ColumnBuilder ? column.build.bind(column) : column);
    return this;
  }

  /**
   * restores a given ranking dump
   * @param dump dump as created using '.dump()'
   */
  restore(dump: any) {
    this.rankBuilders.push((data) => data.restore(dump));
    return this;
  }

  /**
   * add the default ranking (all columns) to this data provider
   * @param {boolean} addSupportTypes add support types, too, default: true
   */
  defaultRanking(addSupportTypes: boolean = true) {
    this.rankBuilders.push((data) => data.deriveDefault(addSupportTypes));
    return this;
  }

  /**
   * add another ranking to this data provider
   * @param {((data: DataProvider) => void) | RankingBuilder} builder ranking builder
   */
  ranking(builder: ((data: DataProvider) => void) | RankingBuilder) {
    this.rankBuilders.push(builder instanceof RankingBuilder ? builder.build.bind(builder) : builder);
    return this;
  }

  protected abstract createProvider(columns: IColumnDesc[]): DataProvider;
  protected abstract get data(): any[];

  /**
   * builds the data provider itself
   * @returns {LocalDataProvider}
   */
  buildData() {
    // last come survived separted by label to be able to override columns
    const columns: IColumnDesc[] = [];
    const contained = new Set<string>();
    const columnData = this.data;

    for (const col of this.columns) {
      const c = typeof col === 'function' ? col(columnData) : col;
      const key = `${c.type}@${c.label}`;
      if (!contained.has(key)) {
        columns.push(c);
        contained.add(key);
        continue;
      }
      const oldPos = columns.findIndex((d) => key === `${d.type}@${d.label}`);
      columns.splice(oldPos, 1, c); // replace with new one
    }
    if (this._deriveColors) {
      deriveColors(columns);
    }
    const r = this.createProvider(columns);
    if (this.rankBuilders.length === 0) {
      this.defaultRanking();
    }
    this.rankBuilders.forEach((builder) => builder(r));
    return r;
  }

  /**
   * builds LineUp at the given parent DOM node
   * @param {HTMLElement} node parent DOM node to attach
   * @returns {LineUp}
   */
  build(node: HTMLElement) {
    return new LineUp(node, this.buildData(), this.options);
  }

  /**
   * builds Taggle at the given parent DOM node
   * @param {HTMLElement} node parent DOM node to attach
   * @returns {Taggle}
   */
  buildTaggle(node: HTMLElement) {
    return new Taggle(node, this.buildData(), this.options);
  }
}

export default class LocalDataBuilder extends ADataBuilder<ILocalDataProviderOptions & IDataProviderOptions> {
  protected readonly providerOptions: Partial<IDataProviderOptions & ILocalDataProviderOptions> = {
    columnTypes: {}
  };

  constructor(protected readonly data: object[]) {
    super();
  }

  /**
   * use the schedulded task executor to asynchronously compute aggregations
   */
  scheduledTaskExecutor() {
    this.providerOptions.taskExecutor = 'scheduled';
    return this;
  }

  /**
   * filter all rankings by all filters in LineUp
   */
  filterGlobally() {
    this.providerOptions.filterGlobally = true;
    return this;
  }

  protected createProvider(columns: IColumnDesc[]) {
    return new LocalDataProvider(this.data, columns, this.providerOptions);
  }

  /**
   * triggers to derive the column descriptions for the given data
   * @param {string} columns optional enforced order of columns
   */
  deriveColumns(...columns: (string | string[])[]) {
    const cols = (<string[]>[]).concat(...columns);
    for (const c of deriveColumnDescriptions(this.data, {columns: cols})) {
      this.columns.push(c);
    }
    return this;
  }
}

export class RemoteDataBuilder extends ADataBuilder<IRemoteDataProviderOptions & IDataProviderOptions> {
  protected readonly providerOptions: Partial<IDataProviderOptions & IRemoteDataProviderOptions> = {
    columnTypes: {}
  };

  constructor(private readonly server: IServerData, protected readonly data: object[] = []) {
    super();
  }

  /**
   * maximal cache size
   * @default 10000
   */
  maxCacheSize(maxCacheSize: number) {
    this.providerOptions.maxCacheSize = maxCacheSize;
    return this;
  }

  /**
   * number of neighboring rows that should be loaded when requesting a single row
   */
  loadNeighbors(neighbors: number) {
    this.providerOptions.loadNeighbors = neighbors;
    return this;
  }

  /**
   * whether to precompute box plot statistics
   * @default false
   */
  precomputeBoxPlotStats(value: boolean | 'data' | 'summary' | 'group') {
    this.providerOptions.precomputeBoxPlotStats = value;
    return this;
  }

  protected createProvider(columns: IColumnDesc[]) {
    return new RemoteDataProvider(this.server, columns, this.providerOptions);
  }
}

/**
 * creates a new builder instance for the given data
 * @param {object[]} arr data to visualize
 * @returns {DataBuilder}
 */
export function builder(arr: object[]) {
  return new LocalDataBuilder(arr);
}

/**
 * creates a new remote builder instance
 * @param server the server adapter
 * @param sampleData optional sample data that is used for deriving column bounds
 */
export function remote(server: IServerData, sampleData?: object[]) {
  return new RemoteDataBuilder(server, sampleData);
}

/**
 * build a new Taggle instance in the given node for the given data
 * @param {HTMLElement} node DOM node to attach to
 * @param {any[]} data data to visualize
 * @param {string[]} columns optional enforced column order
 * @returns {Taggle}
 */
export function asTaggle(node: HTMLElement, data: any[], ...columns: string[]): Taggle {
  return builder(data)
    .deriveColumns(columns)
    .deriveColors()
    .defaultRanking()
    .buildTaggle(node);
}

/**
 * build a new LineUp instance in the given node for the given data
 * @param {HTMLElement} node DOM node to attach to
 * @param {any[]} data data to visualize
 * @param {string[]} columns optional enforced column order
 * @returns {LineUp}
 */
export function asLineUp(node: HTMLElement, data: any[], ...columns: string[]): LineUp {
  return builder(data)
    .deriveColumns(columns)
    .deriveColors()
    .defaultRanking()
    .build(node);
}<|MERGE_RESOLUTION|>--- conflicted
+++ resolved
@@ -11,17 +11,9 @@
 /**
  * builder for a LocalDataProvider along with LineUp configuration options
  */
-<<<<<<< HEAD
 export abstract class ADataBuilder<T extends IDataProviderOptions> extends LineUpBuilder {
   protected readonly columns: (IColumnDesc | ((data: any[]) => IColumnDesc))[] = [];
   protected abstract providerOptions: Partial<T>;
-=======
-export class DataBuilder extends LineUpBuilder {
-  private readonly columns: (IColumnDesc | ((data: any[]) => IColumnDesc))[] = [];
-  private readonly providerOptions: Partial<ILocalDataProviderOptions & IDataProviderOptions> = {
-    columnTypes: {}
-  };
->>>>>>> a3e0b8cd
 
   private readonly rankBuilders: ((data: DataProvider) => void)[] = [];
   private _deriveColors: boolean = false;
