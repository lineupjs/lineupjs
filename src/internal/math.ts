import type { ICategory, IndicesArray, UIntTypedArray } from '../model';
import { IForEachAble, ISequence, isIndicesAble } from './interable';
import type {
  IAdvancedBoxPlotData,
  IStatistics,
  INumberBin,
  IDateBin,
  IDateStatistics,
  ICategoricalStatistics,
  ICategoricalBin,
  IDateHistGranularity,
  IStringStatistics,
} from './mathInterfaces';

/**
 * computes the optimal number of bins for a given array length
 * @internal
 * @param {number} length
 * @returns {number}
 */
export function getNumberOfBins(length: number) {
  if (length === 0) {
    return 1;
  }
  // as by default used in d3 the Sturges' formula
  return Math.ceil(Math.log(length) / Math.LN2) + 1;
}

/**
 * @internal
 */
export function min(values: number[]): number;
export function min<T>(values: T[], acc: (v: T) => number): number;
export function min<T>(values: T[], acc?: (v: T) => number) {
  let min = Number.POSITIVE_INFINITY;
  for (const d of values) {
    const v = acc ? acc(d) : (d as any as number);
    if (v < min) {
      min = v;
    }
  }
  return min;
}

/**
 * @internal
 */
export function max(values: number[]): number;
export function max<T>(values: T[], acc: (v: T) => number): number;
export function max<T>(values: T[], acc?: (v: T) => number) {
  let max = Number.NEGATIVE_INFINITY;
  for (const d of values) {
    const v = acc ? acc(d) : (d as any as number);
    if (v > max) {
      max = v;
    }
  }
  return max;
}

/**
 * @internal
 */
export function extent(values: number[]): [number, number];
export function extent<T>(values: T[], acc: (v: T) => number): [number, number];
export function extent<T>(values: T[], acc?: (v: T) => number) {
  let max = Number.NEGATIVE_INFINITY;
  let min = Number.POSITIVE_INFINITY;
  for (const d of values) {
    const v = acc ? acc(d) : (d as any as number);
    if (v < min) {
      min = v;
    }
    if (v > max) {
      max = v;
    }
  }
  return [min, max];
}

/**
 * @internal
 */
export function range(length: number) {
  const r: number[] = new Array(length);
  for (let i = 0; i < length; ++i) {
    r[i] = i;
  }
  return r;
}

/**
 * an empty range
 * @internal
 */
export function empty(length: number) {
  const r: null[] = new Array(length);
  r.fill(null);
  return r;
}

/**
 * computes the X quantile assumes the values are sorted
 * @internal
 */
export function quantile(values: ArrayLike<number>, quantile: number, length = values.length) {
  if (length === 0) {
    return NaN;
  }
  const target = (length - 1) * quantile;
  const index = Math.floor(target);
  if (index === target) {
    return values[index];
  }
  const v = values[index];
  const vAfter = values[index + 1];
  return v + (vAfter - v) * (target - index); // shift by change
}

/**
 * @internal
 */
export function median(values: number[]): number;
export function median<T>(values: T[], acc: (v: T) => number): number;
export function median<T>(values: T[], acc?: (v: T) => number) {
  const arr = acc ? values.map(acc) : (values as any as number[]).slice();
  arr.sort((a, b) => (a < b ? -1 : a > b ? 1 : 0));
  return quantile(arr, 0.5);
}

function pushAll<T>(push: (v: T) => void) {
  return (vs: IForEachAble<T>) => {
    if (!isIndicesAble(vs)) {
      vs.forEach(push);
      return;
    }

    for (let j = 0; j < vs.length; ++j) {
      push(vs[j]);
    }
  };
}

/**
 * common interface for a builder pattern
 * @internal
 */
export interface IBuilder<T, R> {
  /**
   * push an entry
   */
  push(v: T): void;
  /**
   * push multiple values at once
   */
  pushAll(vs: IForEachAble<T>): void;

  /**
   * build the result
   */
  build(): R;
}

const GAUSSIAN_CONST = Math.sqrt(2 * Math.PI);

// See <http://en.wikipedia.org/wiki/Kernel_(statistics)>.
function gaussian(u: number) {
  return Math.exp(-0.5 * u * u) / GAUSSIAN_CONST;
}

function toSampleVariance(variance: number, len: number) {
  return (variance * len) / (len - 1);
}

/**
 *
 * The ["normal reference distribution"
 * rule-of-thumb](https://stat.ethz.ch/R-manual/R-devel/library/MASS/html/bandwidth.nrd.html),
 * a commonly used version of [Silverman's
 * rule-of-thumb](https://en.wikipedia.org/wiki/Kernel_density_estimation#A_rule-of-thumb_bandwidth_estimator).
 */
function nrd(iqr: number, variance: number, len: number) {
  let s = Math.sqrt(toSampleVariance(variance, len));
  if (typeof iqr === 'number') {
    s = Math.min(s, iqr / 1.34);
  }
  return 1.06 * s * Math.pow(len, -0.2);
}

function computeVariance(s: ArrayLike<number>, len: number, mean: number): number {
  let variance = 0;
  for (let i = 0; i < len; i++) {
    const v = s[i];
    variance += (v - mean) * (v - mean);
  }
  variance /= len;
  return variance;
}

function computeKDE(
  s: ArrayLike<number>,
  len: number,
  points: number,
  min: number,
  max: number,
  variance: number,
  iqr: number
): { v: number; p: number }[] {
  const bandwidth = nrd(iqr, variance, len);
  const computePoint = (x: number) => {
    let i = 0;
    let sum = 0;
    for (i = 0; i < len; i++) {
      const v = s[i];
      sum += gaussian((x - v) / bandwidth);
    }
    return sum / bandwidth / len;
  };
  const step = (max - min) / (points - 1);
  return Array.from({ length: points }, (_, i) => {
    const v = i === points - 1 ? max : min + i * step;
    return {
      v,
      p: computePoint(v),
    };
  });
}

/**
 * @internal
 */
export function boxplotBuilder(
  fixedLength?: number,
  kdePoints?: number
): IBuilder<number, IAdvancedBoxPlotData> & { buildArr: (s: Float32Array | Float64Array) => IAdvancedBoxPlotData } {
  let min = Number.POSITIVE_INFINITY;
  let max = Number.NEGATIVE_INFINITY;
  let sum = 0;
  let length = 0;
  let missing = 0;
  const kdePointCount = kdePoints ?? 100;

  // if fixed size use the typed array else a regular array
  const values: number[] = [];
  const vs: Float64Array | null = fixedLength != null ? new Float64Array(fixedLength) : null;

  const push = (v: number) => {
    length += 1;
    if (v == null || Number.isNaN(v)) {
      missing += 1;
      return;
    }
    if (v < min) {
      min = v;
    }
    if (v > max) {
      max = v;
    }
    sum += v;
  };

  const pushAndSave = (v: number) => {
    push(v);
    if (vs) {
      vs[length] = v;
    } else {
      values.push(v);
    }
  };

  const invalid = {
    min: NaN,
    max: NaN,
    mean: NaN,
    missing,
    count: length,
    whiskerHigh: NaN,
    whiskerLow: NaN,
    outlier: [],
    median: NaN,
    q1: NaN,
    q3: NaN,
    kdePoints: [],
  };

  const buildImpl = (s: ArrayLike<number>) => {
    const valid = length - missing;
    const median = quantile(s, 0.5, valid)!;
    const q1 = quantile(s, 0.25, valid)!;
    const q3 = quantile(s, 0.75, valid)!;

    const iqr = q3 - q1;
    const left = q1 - 1.5 * iqr;
    const right = q3 + 1.5 * iqr;
    const mean = sum / valid;
    const variance = computeVariance(s, valid, mean);

    let outlier: number[] = [];
    // look for the closest value which is bigger than the computed left
    let whiskerLow = left;

    for (let i = 0; i < valid; ++i) {
      const v = s[i];
      if (left < v) {
        whiskerLow = v;
        break;
      }
      // outlier
      outlier.push(v);
    }
    // look for the closest value which is smaller than the computed right
    let whiskerHigh = right;
    const reversedOutliers: number[] = [];
    for (let i = valid - 1; i >= 0; --i) {
      const v = s[i];
      if (v < right) {
        whiskerHigh = v;
        break;
      }
      // outlier
      reversedOutliers.push(v);
    }

    outlier = outlier.concat(reversedOutliers.reverse());

    const kdePoints: { v: number; p: number }[] = computeKDE(s, valid, kdePointCount, min, max, variance, iqr);

    return {
      min,
      max,
      count: length,
      missing,
      mean: sum / valid,
      whiskerHigh,
      whiskerLow,
      outlier,
      median,
      q1,
      q3,
      kdePoints,
    };
  };

  const build = () => {
    const valid = length - missing;

    if (valid === 0) {
      return invalid;
    }

    const s = vs ? vs.sort() : Float64Array.from(values).sort();
    return buildImpl(s);
  };

  const buildArr = (vs: Float64Array) => {
    const s = vs.slice().sort();

    for (let j = 0; j < vs.length; ++j) {
      push(vs[j]);
    }
    // missing are the last
    return buildImpl(s);
  };

  return {
    push: pushAndSave,
    build,
    buildArr,
    pushAll: pushAll(pushAndSave),
  };
}

/**
 * @internal
 */
export function numberStatsBuilder(domain: [number, number], numberOfBins: number): IBuilder<number, IStatistics> {
  const hist: INumberBin[] = [];

  let x0 = domain[0];
  const range = domain[1] - domain[0];
  const binWidth = range / numberOfBins;
  for (let i = 0; i < numberOfBins; ++i, x0 += binWidth) {
    hist.push({
      x0,
      x1: x0 + binWidth,
      count: 0,
    });
  }

  const bin1 = domain[0] + binWidth;
  const binN = domain[1] - binWidth;

  const toBin = (v: number) => {
    if (v < bin1) {
      return 0;
    }
    if (v >= binN) {
      return numberOfBins - 1;
    }
    if (numberOfBins === 3) {
      return 1;
    }
    let low = 1;
    let high = numberOfBins - 1;
    // binary search
    while (low < high) {
      const center = Math.floor((high + low) / 2);
      if (v < hist[center].x1) {
        high = center;
      } else {
        low = center + 1;
      }
    }
    return low;
  };

  // filter out NaN
  let min = Number.POSITIVE_INFINITY;
  let max = Number.NEGATIVE_INFINITY;
  let sum = 0;
  let length = 0;
  let missing = 0;

  const push = (v: number) => {
    length += 1;
    if (v == null || Number.isNaN(v)) {
      missing += 1;
      return;
    }
    if (v < min) {
      min = v;
    }
    if (v > max) {
      max = v;
    }
    sum += v;

    hist[toBin(v)].count++;
  };

  const build = () => {
    const valid = length - missing;
    if (valid === 0) {
      return {
        count: missing,
        missing,
        min: NaN,
        max: NaN,
        mean: NaN,
        hist,
        maxBin: 0,
      };
    }
    return {
      count: length,
      min,
      max,
      mean: sum / valid,
      missing,
      hist,
      maxBin: hist.reduce((a, b) => Math.max(a, b.count), 0),
    };
  };

  return { push, build, pushAll: pushAll(push) };
}

/**
 * guesses the histogram granularity to use based on min and max date
 */
function computeGranularity(
  min: Date | null,
  max: Date | null
): { histGranularity: IDateHistGranularity; hist: IDateBin[] } {
  if (min == null || max == null) {
    return { histGranularity: 'year', hist: [] };
  }
  const hist: IDateBin[] = [];

  if (max.getFullYear() - min.getFullYear() >= 2) {
    // more than two years difference
    const minYear = min.getFullYear();
    const maxYear = max.getFullYear();
    for (let i = minYear; i <= maxYear; ++i) {
      hist.push({
        x0: new Date(i, 0, 1),
        x1: new Date(i + 1, 0, 1),
        count: 0,
      });
    }
    return { hist, histGranularity: 'year' };
  }

  if (max.getTime() - min.getTime() <= 1000 * 60 * 60 * 24 * 31) {
    // less than a month use day
    let x0 = new Date(min.getFullYear(), min.getMonth(), min.getDate());
    while (x0 <= max) {
      const x1 = new Date(x0);
      x1.setDate(x1.getDate() + 1);
      hist.push({
        x0,
        x1,
        count: 0,
      });
      x0 = x1;
    }
    return { hist, histGranularity: 'day' };
  }

  // by month
  let x0 = new Date(min.getFullYear(), min.getMonth(), 1);
  while (x0 <= max) {
    const x1 = new Date(x0);
    x1.setMonth(x1.getMonth() + 1);
    hist.push({
      x0,
      x1,
      count: 0,
    });
    x0 = x1;
  }
  return { hist, histGranularity: 'month' };
}

function pushDateHist(hist: IDateBin[], v: Date, count = 1) {
  if (v < hist[0].x1) {
    hist[0].count += count;
    return;
  }
  const l = hist.length - 1;
  if (v > hist[l].x0) {
    hist[l].count += count;
    return;
  }
  if (l === 2) {
    hist[1].count += count;
    return;
  }

  let low = 1;
  let high = l;
  // binary search
  while (low < high) {
    const center = Math.floor((high + low) / 2);
    if (v < hist[center].x1) {
      high = center;
    } else {
      low = center + 1;
    }
  }
  hist[low].count += count;
}
/**
 * @internal
 */
export function dateStatsBuilder(template?: IDateStatistics): IBuilder<Date | null, IDateStatistics> {
  let min: Date | null = null;
  let max: Date | null = null;
  let count = 0;
  let missing = 0;

  // yyyymmdd, count
  const byDay = new Map<number, { x: Date; count: number }>();
  const templateHist = template ? template.hist.map((d) => ({ x0: d.x0, x1: d.x1, count: 0 })) : null;

  const push = (v: Date | null) => {
    count += 1;
    if (!v || v == null) {
      missing += 1;
      return;
    }
    if (min == null || v < min) {
      min = v;
    }
    if (max == null || v > max) {
      max = v;
    }
    if (templateHist) {
      pushDateHist(templateHist, v, 1);
      return;
    }
    const key = v.getFullYear() * 10000 + v.getMonth() * 100 + v.getDate();
    if (byDay.has(key)) {
      byDay.get(key)!.count++;
    } else {
      byDay.set(key, { count: 1, x: v });
    }
  };

  const build = () => {
    if (templateHist) {
      return {
        min,
        max,
        missing,
        count,
        maxBin: templateHist.reduce((acc, h) => Math.max(acc, h.count), 0),
        hist: templateHist,
        histGranularity: template!.histGranularity,
      };
    }
    // copy template else derive
    const { histGranularity, hist } = computeGranularity(min, max);

    byDay.forEach((v) => pushDateHist(hist, v.x, v.count));

    return {
      min,
      max,
      missing,
      count,
      maxBin: hist.reduce((acc, h) => Math.max(acc, h.count), 0),
      hist,
      histGranularity,
    };
  };

  return { push, build, pushAll: pushAll(push) };
}

/**
 * computes a categorical histogram
 * @param arr the data array
 * @param categories the list of known categories
 * @returns {{hist: {cat: string, y: number}[]}}
 * @internal
 */
export function categoricalStatsBuilder(
  categories: { name: string }[]
): IBuilder<{ name: string } | null, ICategoricalStatistics> {
  const m = new Map<string, ICategoricalBin>();
  categories.forEach((cat) => m.set(cat.name, { cat: cat.name, count: 0 }));

  let missing = 0;
  let count = 0;

  const push = (v: ICategory | null) => {
    count += 1;
    if (v == null) {
      missing += 1;
    } else {
      const entry = m.get(v.name);
      if (entry) {
        entry.count++;
      } else {
        m.set(v.name, { cat: v.name, count: 1 });
      }
    }
  };

  const build = () => {
    const entries: ICategoricalBin[] = categories.map((d) => m.get(d.name)!);
    const maxBin = entries.reduce((a, b) => Math.max(a, b.count), Number.NEGATIVE_INFINITY);

    return {
      maxBin,
      hist: entries,
      count,
      missing,
    };
  };

  return { push, build, pushAll: pushAll(push) };
}

/**
 * computes a string statistics
 * @internal
 */
export function stringStatsBuilder(topN: number | readonly string[]): IBuilder<string | null, IStringStatistics> {
  let missing = 0;
  let count = 0;
  const m = new Map<string, { value: string; count: number }>();
  if (Array.isArray(topN)) {
    for (const t of topN) {
      m.set(t, { value: t, count: 0 });
    }
  }

  const push = (v: string | null) => {
    count += 1;
    if (v == null) {
      missing += 1;
    } else {
      const entry = m.get(v);
      if (entry) {
        entry.count++;
      } else {
        m.set(v, { value: v, count: 1 });
      }
    }
  };

  const build = (): IStringStatistics => {
    const byFrequency = Array.isArray(topN)
      ? topN.map((d) => m.get(d)!)
      : Array.from(m.values()).sort((a, b) => {
          if (a.count === b.count) {
            return a.value.localeCompare(b.value);
          }
          return b.count - a.count;
        });
    return {
      count,
      missing,
      topN: byFrequency.slice(0, Math.min(byFrequency.length, Array.isArray(topN) ? topN.length : (topN as number))),
      unique: m.size,
    };
  };

  return { push, build, pushAll: pushAll(push) };
}

/**
 * round to the given commas similar to d3.round
 * @param {number} v
 * @param {number} precision
 * @returns {number}
 * @internal
 */
export function round(v: number, precision = 0) {
  if (precision === 0) {
    return Math.round(v);
  }
  const scale = Math.pow(10, precision);
  return Math.round(v * scale) / scale;
}

/**
 * compares two number whether they are similar up to delta
 * @param {number} a first number
 * @param {number} b second number
 * @param {number} delta
 * @returns {boolean} a and b are similar
 * @internal
 */
export function similar(a: number, b: number, delta = 0.5) {
  if (a === b) {
    return true;
  }
  return Math.abs(a - b) < delta;
}

/**
 * @internal
 */
export function isPromiseLike<T>(value: any): value is PromiseLike<T> {
  return value instanceof Promise || typeof value.then === 'function';
}

/**
 * @internal
 */
export function createIndexArray(length: number, dataSize = length) {
  if (dataSize <= 255) {
    return new Uint8Array(length);
  }
  if (dataSize <= 65535) {
    return new Uint16Array(length);
  }
  return new Uint32Array(length);
}

/**
 * @internal
 */
export function toIndexArray(arr: ISequence<number> | IndicesArray, maxDataIndex?: number): UIntTypedArray {
  if (arr instanceof Uint8Array || arr instanceof Uint16Array || arr instanceof Uint32Array) {
    return arr.slice();
  }
  const l = maxDataIndex != null ? maxDataIndex : arr.length;
  if (l <= 255) {
    return Uint8Array.from(arr);
  }
  if (l <= 65535) {
    return Uint16Array.from(arr);
  }
  return Uint32Array.from(arr);
}

function createLike(template: IndicesArray, total: number, maxDataIndex?: number) {
  if (template instanceof Uint8Array) {
    return new Uint8Array(total);
  }
  if (template instanceof Uint16Array) {
    return new Uint16Array(total);
  }
  if (template instanceof Uint32Array) {
    return new Uint32Array(total);
  }
  return createIndexArray(total, maxDataIndex);
}

/**
 * @internal
 */
export function joinIndexArrays(groups: IndicesArray[], maxDataIndex?: number) {
  switch (groups.length) {
    case 0:
      return [];
    case 1:
      return groups[0];
    default:
      const total = groups.reduce((a, b) => a + b.length, 0);
      const r = createLike(groups[0], total, maxDataIndex);
      let shift = 0;
      for (const g of groups) {
        r.set(g, shift);
        shift += g.length;
      }
      return r;
  }
}

function asc(a: any, b: any) {
  return a < b ? -1 : a > b ? 1 : 0;
}

function desc(a: any, b: any) {
  return a < b ? 1 : a > b ? -1 : 0;
}

export declare type ILookUpArray =
  | Uint8Array
  | Uint16Array
  | Uint32Array
  | Int8Array
  | Int16Array
  | Int32Array
  | string[]
  | Float32Array
  | Float64Array;

/**
 * sort the given index array based on the lookup array
 * @internal
 */
export function sortComplex(indices: UIntTypedArray | number[], comparators: { asc: boolean; lookup: ILookUpArray }[]) {
  if (indices.length < 2) {
    return indices;
  }

  switch (comparators.length) {
    case 0:
      // sort by indices
      return indices.sort();
    case 1:
      const c = comparators[0]!.asc ? asc : desc;
      const cLookup = comparators[0]!.lookup;
      return indices.sort((a, b) => {
        const r = c(cLookup[a]!, cLookup[b]!);
        return r !== 0 ? r : a - b;
      });
    case 2:
      const c1 = comparators[0]!.asc ? asc : desc;
      const c1Lookup = comparators[0]!.lookup;
      const c2 = comparators[1]!.asc ? asc : desc;
      const c2Lookup = comparators[1]!.lookup;
      return indices.sort((a, b) => {
        let r = c1(c1Lookup[a], c1Lookup[b]);
        r = r !== 0 ? r : c2(c2Lookup[a], c2Lookup[b]);
        return r !== 0 ? r : a - b;
      });
    default:
      const l = comparators.length;
      const fs = comparators.map((d) => (d.asc ? asc : desc));
      return indices.sort((a, b) => {
        for (let i = 0; i < l; ++i) {
          const l = comparators[i].lookup;
          const r = fs[i](l[a], l[b]);
          if (r !== 0) {
            return r;
          }
        }
        return a - b;
      });
  }
}

<<<<<<< HEAD
=======
// note the whole worker thing is in this one file to be able to copy the code

/**
 * base worker message
 * @internal
 */
export interface IWorkerMessage {
  type: string;
  uid: number;
}

/**
 * @internal
 */
export interface IStatsWorkerMessage extends IWorkerMessage {
  /**
   * reference key for the indices array
   */
  refIndices: string | null;
  indices?: UIntTypedArray;

  /**
   * reference key for the data indices
   */
  refData: string;
  data?: UIntTypedArray | Float32Array | Int32Array | Float64Array | readonly string[];
}

/**
 * @internal
 */
export interface ISortMessageRequest {
  type: 'sort';
  uid: number;

  ref: string;
  indices: UIntTypedArray;
  sortOrders?: { asc: boolean; lookup: ILookUpArray }[];
}

/**
 * @internal
 */
export interface ISortMessageResponse {
  type: 'sort';

  ref: string;
  order: IndicesArray;
}

/**
 * @internal
 */
export interface IDeleteRefMessageRequest {
  type: 'deleteRef';

  ref: string;
  startsWith?: boolean;
}

/**
 * @internal
 */
export interface ISetRefMessageRequest {
  type: 'setRef';
  uid: number;

  ref: string;
  data: UIntTypedArray | Float32Array | Int32Array | Float64Array | readonly string[] | null;
}

/**
 * @internal
 */
export interface IDateStatsMessageRequest {
  type: 'dateStats';
  uid: number;

  refIndices: string | null;
  indices?: UIntTypedArray;

  refData: string;
  data?: UIntTypedArray;

  template?: IDateStatistics;
}

/**
 * @internal
 */
export interface IDateStatsMessageResponse {
  type: 'dateStats';
  uid: number;

  stats: IDateStatistics;
}

/**
 * @internal
 */
export interface INumberStatsMessageRequest {
  type: 'numberStats';
  uid: number;

  refIndices: string | null;
  indices?: UIntTypedArray;

  refData: string;
  data?: Float64Array;

  domain: [number, number];
  numberOfBins: number;
}

/**
 * @internal
 */
export interface INumberStatsMessageResponse {
  type: 'numberStats';
  uid: number;

  stats: IStatistics;
}

/**
 * @internal
 */
export interface IBoxPlotStatsMessageRequest {
  type: 'boxplotStats';
  uid: number;

  refIndices: string | null;
  indices?: UIntTypedArray;

  refData: string;
  data?: Float64Array;
}

/**
 * @internal
 */
export interface IBoxPlotStatsMessageResponse {
  type: 'boxplotStats';
  uid: number;

  stats: IAdvancedBoxPlotData;
}

/**
 * @internal
 */
export interface ICategoricalStatsMessageRequest {
  type: 'categoricalStats';
  uid: number;

  refIndices: string | null;
  indices?: UIntTypedArray;

  refData: string;
  data?: UIntTypedArray;

  categories: string[];
}

/**
 * @internal
 */
export interface ICategoricalStatsMessageResponse {
  type: 'categoricalStats';
  uid: number;

  stats: ICategoricalStatistics;
}

/**
 * @internal
 */
export interface IStringStatsMessageRequest {
  type: 'stringStats';
  uid: number;

  refIndices: string | null;
  indices?: UIntTypedArray;

  refData: string;
  data?: readonly string[];

  topN: number | readonly string[];
}

/**
 * @internal
 */
export interface IStringStatsMessageResponse {
  type: 'stringStats';
  uid: number;

  stats: IStringStatistics;
}

>>>>>>> 32956250
/**
 * helper to build a value cache for dates, use dateValueCache2Value to convert back
 * @internal
 */
export function dateValueCacheBuilder(length: number) {
  const vs = new Float64Array(length);
  let i = 0;
  return {
    push: (d: Date | null) => (vs[i++] = d == null ? NaN : d.getTime()),
    cache: vs,
  };
}

/**
 * @internal
 */
export function dateValueCache2Value(v: number) {
  return Number.isNaN(v) ? null : new Date(v);
}

/**
 * @internal
 */
export function categoricalValueCacheBuilder(length: number, categories: { name: string }[]) {
  const vs = createIndexArray(length, categories.length + 1);
  const name2index = new Map<string, number>();
  for (let i = 0; i < categories.length; ++i) {
    name2index.set(categories[i].name, i + 1); // shift by one for missing = 0
  }
  let i = 0;
  return {
    push: (d: { name: string } | null) => (vs[i++] = d == null ? 0 : name2index.get(d.name) || 0),
    cache: vs,
  };
}

/**
 * @internal
 */
export function categoricalValueCache2Value<T extends { name: string }>(v: number, categories: T[]) {
  return v === 0 ? null : categories[v - 1];
<<<<<<< HEAD
=======
}

function sortWorkerMain() {
  // eslint-disable-next-line no-restricted-globals
  const workerSelf = self as any as IPoorManWorkerScope;

  // stored refs to avoid duplicate copy
  const refs = new Map<string, UIntTypedArray | Float32Array | Int32Array | Float64Array | readonly string[]>();

  const sort = (r: ISortMessageRequest) => {
    if (r.sortOrders) {
      sortComplex(r.indices, r.sortOrders);
    }
    const order = r.indices;

    workerSelf.postMessage(
      {
        type: r.type,
        uid: r.uid,
        ref: r.ref,
        order,
      } as ISortMessageResponse,
      [r.indices.buffer]
    );
  };

  const setRef = (r: ISetRefMessageRequest) => {
    if (r.data) {
      refs.set(r.ref, r.data);
    } else {
      refs.delete(r.ref);
    }
  };

  const deleteRef = (r: IDeleteRefMessageRequest) => {
    if (!r.startsWith) {
      refs.delete(r.ref);
      return;
    }

    for (const key of Array.from(refs.keys())) {
      if (key.startsWith(r.ref)) {
        refs.delete(key);
      }
    }
  };

  const resolveRefs = <T extends UIntTypedArray | Float32Array | Float64Array | Int32Array | readonly string[]>(
    r: IStatsWorkerMessage
  ) => {
    // resolve refs or save the new data

    const data: T = r.data ? (r.data as any as T) : (refs.get(r.refData)! as any as T);
    const indices = r.indices ? r.indices : r.refIndices ? (refs.get(r.refIndices)! as UIntTypedArray) : undefined;
    if (r.refData) {
      refs.set(r.refData, data);
    }
    if (r.refIndices) {
      refs.set(r.refIndices, indices!);
    }
    return { data, indices };
  };

  const dateStats = (r: IDateStatsMessageRequest) => {
    const { data, indices } = resolveRefs<Int32Array>(r);

    const b = dateStatsBuilder(r.template);
    if (indices) {
      for (let ii = 0; ii < indices.length; ++ii) {
        const v = data[indices[ii]];
        b.push(dateValueCache2Value(v));
      }
    } else {
      for (let i = 0; i < data.length; ++i) {
        b.push(dateValueCache2Value(data[i]));
      }
    }
    workerSelf.postMessage({
      type: r.type,
      uid: r.uid,
      stats: b.build(),
    } as IDateStatsMessageResponse);
  };

  const categoricalStats = (r: ICategoricalStatsMessageRequest) => {
    const { data, indices } = resolveRefs<UIntTypedArray>(r);

    const cats = r.categories.map((name) => ({ name }));
    const b = categoricalStatsBuilder(cats);
    if (indices) {
      for (let ii = 0; ii < indices.length; ++ii) {
        b.push(categoricalValueCache2Value(data[indices[ii]], cats));
      }
    } else {
      for (let i = 0; i < data.length; ++i) {
        b.push(categoricalValueCache2Value(data[i], cats));
      }
    }

    workerSelf.postMessage({
      type: r.type,
      uid: r.uid,
      stats: b.build(),
    } as ICategoricalStatsMessageResponse);
  };

  const stringStats = (r: IStringStatsMessageRequest) => {
    const { data, indices } = resolveRefs<readonly string[]>(r);

    const b = stringStatsBuilder(r.topN ?? 10);
    if (indices) {
      for (let ii = 0; ii < indices.length; ++ii) {
        b.push(data[indices[ii]]);
      }
    } else {
      for (let i = 0; i < data.length; ++i) {
        b.push(data[i]);
      }
    }

    workerSelf.postMessage({
      type: r.type,
      uid: r.uid,
      stats: b.build(),
    } as IStringStatsMessageResponse);
  };

  const numberStats = (r: INumberStatsMessageRequest) => {
    const { data, indices } = resolveRefs<Float64Array>(r);

    const b = numberStatsBuilder(r.domain ?? [0, 1], r.numberOfBins);

    if (indices) {
      for (let ii = 0; ii < indices.length; ++ii) {
        b.push(data[indices[ii]]);
      }
    } else {
      for (let i = 0; i < data.length; ++i) {
        b.push(data[i]);
      }
    }

    workerSelf.postMessage({
      type: r.type,
      uid: r.uid,
      stats: b.build(),
    } as INumberStatsMessageResponse);
  };

  const boxplotStats = (r: IBoxPlotStatsMessageRequest) => {
    const { data, indices } = resolveRefs<Float64Array>(r);

    const b = boxplotBuilder(indices ? indices.length : undefined);

    let stats: IAdvancedBoxPlotData;
    if (!indices) {
      stats = b.buildArr(data);
    } else {
      for (let ii = 0; ii < indices.length; ++ii) {
        b.push(data[indices[ii]]);
      }
      stats = b.build();
    }

    workerSelf.postMessage({
      type: r.type,
      uid: r.uid,
      stats,
    } as IBoxPlotStatsMessageResponse);
  };

  // message type to handler function
  const msgHandlers: { [key: string]: (r: any) => void } = {
    sort,
    setRef,
    deleteRef,
    dateStats,
    categoricalStats,
    numberStats,
    boxplotStats,
    stringStats,
  };

  workerSelf.addEventListener('message', (evt) => {
    const r = evt.data;
    if (typeof r.uid !== 'number' || typeof r.type !== 'string') {
      return;
    }
    const h = msgHandlers[r.type];
    if (h) {
      h(r);
    }
  });
}

/**
 * copy source code of a worker and create a blob out of it
 * to avoid webpack imports all the code functions need to be in this file
 * @internal
 */
export function createWorkerBlob() {
  return createWorkerCodeBlob([
    pushAll.toString(),
    quantile.toString(),
    numberStatsBuilder.toString(),
    boxplotBuilder.toString(),
    computeGranularity.toString(),
    pushDateHist.toString(),
    dateStatsBuilder.toString(),
    categoricalStatsBuilder.toString(),
    stringStatsBuilder.toString(),
    createIndexArray.toString(),
    asc.toString(),
    desc.toString(),
    sortComplex.toString(),
    dateValueCache2Value.toString(),
    categoricalValueCache2Value.toString(),
    toFunctionBody(sortWorkerMain),
  ]);
>>>>>>> 32956250
}<|MERGE_RESOLUTION|>--- conflicted
+++ resolved
@@ -877,209 +877,6 @@
   }
 }
 
-<<<<<<< HEAD
-=======
-// note the whole worker thing is in this one file to be able to copy the code
-
-/**
- * base worker message
- * @internal
- */
-export interface IWorkerMessage {
-  type: string;
-  uid: number;
-}
-
-/**
- * @internal
- */
-export interface IStatsWorkerMessage extends IWorkerMessage {
-  /**
-   * reference key for the indices array
-   */
-  refIndices: string | null;
-  indices?: UIntTypedArray;
-
-  /**
-   * reference key for the data indices
-   */
-  refData: string;
-  data?: UIntTypedArray | Float32Array | Int32Array | Float64Array | readonly string[];
-}
-
-/**
- * @internal
- */
-export interface ISortMessageRequest {
-  type: 'sort';
-  uid: number;
-
-  ref: string;
-  indices: UIntTypedArray;
-  sortOrders?: { asc: boolean; lookup: ILookUpArray }[];
-}
-
-/**
- * @internal
- */
-export interface ISortMessageResponse {
-  type: 'sort';
-
-  ref: string;
-  order: IndicesArray;
-}
-
-/**
- * @internal
- */
-export interface IDeleteRefMessageRequest {
-  type: 'deleteRef';
-
-  ref: string;
-  startsWith?: boolean;
-}
-
-/**
- * @internal
- */
-export interface ISetRefMessageRequest {
-  type: 'setRef';
-  uid: number;
-
-  ref: string;
-  data: UIntTypedArray | Float32Array | Int32Array | Float64Array | readonly string[] | null;
-}
-
-/**
- * @internal
- */
-export interface IDateStatsMessageRequest {
-  type: 'dateStats';
-  uid: number;
-
-  refIndices: string | null;
-  indices?: UIntTypedArray;
-
-  refData: string;
-  data?: UIntTypedArray;
-
-  template?: IDateStatistics;
-}
-
-/**
- * @internal
- */
-export interface IDateStatsMessageResponse {
-  type: 'dateStats';
-  uid: number;
-
-  stats: IDateStatistics;
-}
-
-/**
- * @internal
- */
-export interface INumberStatsMessageRequest {
-  type: 'numberStats';
-  uid: number;
-
-  refIndices: string | null;
-  indices?: UIntTypedArray;
-
-  refData: string;
-  data?: Float64Array;
-
-  domain: [number, number];
-  numberOfBins: number;
-}
-
-/**
- * @internal
- */
-export interface INumberStatsMessageResponse {
-  type: 'numberStats';
-  uid: number;
-
-  stats: IStatistics;
-}
-
-/**
- * @internal
- */
-export interface IBoxPlotStatsMessageRequest {
-  type: 'boxplotStats';
-  uid: number;
-
-  refIndices: string | null;
-  indices?: UIntTypedArray;
-
-  refData: string;
-  data?: Float64Array;
-}
-
-/**
- * @internal
- */
-export interface IBoxPlotStatsMessageResponse {
-  type: 'boxplotStats';
-  uid: number;
-
-  stats: IAdvancedBoxPlotData;
-}
-
-/**
- * @internal
- */
-export interface ICategoricalStatsMessageRequest {
-  type: 'categoricalStats';
-  uid: number;
-
-  refIndices: string | null;
-  indices?: UIntTypedArray;
-
-  refData: string;
-  data?: UIntTypedArray;
-
-  categories: string[];
-}
-
-/**
- * @internal
- */
-export interface ICategoricalStatsMessageResponse {
-  type: 'categoricalStats';
-  uid: number;
-
-  stats: ICategoricalStatistics;
-}
-
-/**
- * @internal
- */
-export interface IStringStatsMessageRequest {
-  type: 'stringStats';
-  uid: number;
-
-  refIndices: string | null;
-  indices?: UIntTypedArray;
-
-  refData: string;
-  data?: readonly string[];
-
-  topN: number | readonly string[];
-}
-
-/**
- * @internal
- */
-export interface IStringStatsMessageResponse {
-  type: 'stringStats';
-  uid: number;
-
-  stats: IStringStatistics;
-}
-
->>>>>>> 32956250
 /**
  * helper to build a value cache for dates, use dateValueCache2Value to convert back
  * @internal
@@ -1121,226 +918,4 @@
  */
 export function categoricalValueCache2Value<T extends { name: string }>(v: number, categories: T[]) {
   return v === 0 ? null : categories[v - 1];
-<<<<<<< HEAD
-=======
-}
-
-function sortWorkerMain() {
-  // eslint-disable-next-line no-restricted-globals
-  const workerSelf = self as any as IPoorManWorkerScope;
-
-  // stored refs to avoid duplicate copy
-  const refs = new Map<string, UIntTypedArray | Float32Array | Int32Array | Float64Array | readonly string[]>();
-
-  const sort = (r: ISortMessageRequest) => {
-    if (r.sortOrders) {
-      sortComplex(r.indices, r.sortOrders);
-    }
-    const order = r.indices;
-
-    workerSelf.postMessage(
-      {
-        type: r.type,
-        uid: r.uid,
-        ref: r.ref,
-        order,
-      } as ISortMessageResponse,
-      [r.indices.buffer]
-    );
-  };
-
-  const setRef = (r: ISetRefMessageRequest) => {
-    if (r.data) {
-      refs.set(r.ref, r.data);
-    } else {
-      refs.delete(r.ref);
-    }
-  };
-
-  const deleteRef = (r: IDeleteRefMessageRequest) => {
-    if (!r.startsWith) {
-      refs.delete(r.ref);
-      return;
-    }
-
-    for (const key of Array.from(refs.keys())) {
-      if (key.startsWith(r.ref)) {
-        refs.delete(key);
-      }
-    }
-  };
-
-  const resolveRefs = <T extends UIntTypedArray | Float32Array | Float64Array | Int32Array | readonly string[]>(
-    r: IStatsWorkerMessage
-  ) => {
-    // resolve refs or save the new data
-
-    const data: T = r.data ? (r.data as any as T) : (refs.get(r.refData)! as any as T);
-    const indices = r.indices ? r.indices : r.refIndices ? (refs.get(r.refIndices)! as UIntTypedArray) : undefined;
-    if (r.refData) {
-      refs.set(r.refData, data);
-    }
-    if (r.refIndices) {
-      refs.set(r.refIndices, indices!);
-    }
-    return { data, indices };
-  };
-
-  const dateStats = (r: IDateStatsMessageRequest) => {
-    const { data, indices } = resolveRefs<Int32Array>(r);
-
-    const b = dateStatsBuilder(r.template);
-    if (indices) {
-      for (let ii = 0; ii < indices.length; ++ii) {
-        const v = data[indices[ii]];
-        b.push(dateValueCache2Value(v));
-      }
-    } else {
-      for (let i = 0; i < data.length; ++i) {
-        b.push(dateValueCache2Value(data[i]));
-      }
-    }
-    workerSelf.postMessage({
-      type: r.type,
-      uid: r.uid,
-      stats: b.build(),
-    } as IDateStatsMessageResponse);
-  };
-
-  const categoricalStats = (r: ICategoricalStatsMessageRequest) => {
-    const { data, indices } = resolveRefs<UIntTypedArray>(r);
-
-    const cats = r.categories.map((name) => ({ name }));
-    const b = categoricalStatsBuilder(cats);
-    if (indices) {
-      for (let ii = 0; ii < indices.length; ++ii) {
-        b.push(categoricalValueCache2Value(data[indices[ii]], cats));
-      }
-    } else {
-      for (let i = 0; i < data.length; ++i) {
-        b.push(categoricalValueCache2Value(data[i], cats));
-      }
-    }
-
-    workerSelf.postMessage({
-      type: r.type,
-      uid: r.uid,
-      stats: b.build(),
-    } as ICategoricalStatsMessageResponse);
-  };
-
-  const stringStats = (r: IStringStatsMessageRequest) => {
-    const { data, indices } = resolveRefs<readonly string[]>(r);
-
-    const b = stringStatsBuilder(r.topN ?? 10);
-    if (indices) {
-      for (let ii = 0; ii < indices.length; ++ii) {
-        b.push(data[indices[ii]]);
-      }
-    } else {
-      for (let i = 0; i < data.length; ++i) {
-        b.push(data[i]);
-      }
-    }
-
-    workerSelf.postMessage({
-      type: r.type,
-      uid: r.uid,
-      stats: b.build(),
-    } as IStringStatsMessageResponse);
-  };
-
-  const numberStats = (r: INumberStatsMessageRequest) => {
-    const { data, indices } = resolveRefs<Float64Array>(r);
-
-    const b = numberStatsBuilder(r.domain ?? [0, 1], r.numberOfBins);
-
-    if (indices) {
-      for (let ii = 0; ii < indices.length; ++ii) {
-        b.push(data[indices[ii]]);
-      }
-    } else {
-      for (let i = 0; i < data.length; ++i) {
-        b.push(data[i]);
-      }
-    }
-
-    workerSelf.postMessage({
-      type: r.type,
-      uid: r.uid,
-      stats: b.build(),
-    } as INumberStatsMessageResponse);
-  };
-
-  const boxplotStats = (r: IBoxPlotStatsMessageRequest) => {
-    const { data, indices } = resolveRefs<Float64Array>(r);
-
-    const b = boxplotBuilder(indices ? indices.length : undefined);
-
-    let stats: IAdvancedBoxPlotData;
-    if (!indices) {
-      stats = b.buildArr(data);
-    } else {
-      for (let ii = 0; ii < indices.length; ++ii) {
-        b.push(data[indices[ii]]);
-      }
-      stats = b.build();
-    }
-
-    workerSelf.postMessage({
-      type: r.type,
-      uid: r.uid,
-      stats,
-    } as IBoxPlotStatsMessageResponse);
-  };
-
-  // message type to handler function
-  const msgHandlers: { [key: string]: (r: any) => void } = {
-    sort,
-    setRef,
-    deleteRef,
-    dateStats,
-    categoricalStats,
-    numberStats,
-    boxplotStats,
-    stringStats,
-  };
-
-  workerSelf.addEventListener('message', (evt) => {
-    const r = evt.data;
-    if (typeof r.uid !== 'number' || typeof r.type !== 'string') {
-      return;
-    }
-    const h = msgHandlers[r.type];
-    if (h) {
-      h(r);
-    }
-  });
-}
-
-/**
- * copy source code of a worker and create a blob out of it
- * to avoid webpack imports all the code functions need to be in this file
- * @internal
- */
-export function createWorkerBlob() {
-  return createWorkerCodeBlob([
-    pushAll.toString(),
-    quantile.toString(),
-    numberStatsBuilder.toString(),
-    boxplotBuilder.toString(),
-    computeGranularity.toString(),
-    pushDateHist.toString(),
-    dateStatsBuilder.toString(),
-    categoricalStatsBuilder.toString(),
-    stringStatsBuilder.toString(),
-    createIndexArray.toString(),
-    asc.toString(),
-    desc.toString(),
-    sortComplex.toString(),
-    dateValueCache2Value.toString(),
-    categoricalValueCache2Value.toString(),
-    toFunctionBody(sortWorkerMain),
-  ]);
->>>>>>> 32956250
 }