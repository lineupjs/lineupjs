--- conflicted
+++ resolved
@@ -1050,11 +1050,7 @@
 
 function sortWorkerMain() {
   // eslint-disable-next-line no-restricted-globals
-<<<<<<< HEAD
-  const workerSelf = (self as any) as IPoorManWorkerScope;
-=======
-  const wself = self as any as IPoorManWorkerScope;
->>>>>>> 801852c6
+  const workerSelf = self as any as IPoorManWorkerScope;
 
   // stored refs to avoid duplicate copy
   const refs = new Map<string, UIntTypedArray | Float32Array | Int32Array | Float64Array | readonly string[]>();
