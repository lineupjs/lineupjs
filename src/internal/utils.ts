--- conflicted
+++ resolved
@@ -35,8 +35,7 @@
  * @internal
  */
 export function fixCSS(id: string) {
-<<<<<<< HEAD
-  return id.replace(/[\s!#$%&'()*+,.\/:;<=>?@\[\\\]^`{|}~]/g, '_'); //replace non css stuff to _
+  return id.replace(/[\s!#$%&'()*+,.\/:;<=>?@\[\\\]^`{|}~]+/g, '_'); //replace non css stuff to _
 }
 
 /**
@@ -48,7 +47,4 @@
   while(node.lastChild) {
     node.removeChild(node.lastChild);
   }
-=======
-  return id.replace(/[\s!#$%&'()*+,.\/:;<=>?@\[\\\]^`{|}~]+/g, '_'); //replace non css stuff to _
->>>>>>> 6dcfe73d
 }