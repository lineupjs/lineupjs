--- conflicted
+++ resolved
@@ -9,13 +9,9 @@
   IDateStatsMessageRequest,
   IBoxPlotStatsMessageRequest,
 } from './';
-<<<<<<< HEAD
-import { UIntTypedArray, IndicesArray } from '../model';
-import { IStringStatsMessageRequest } from './math';
-import { IStringStatistics } from './mathInterfaces';
-=======
 import type { UIntTypedArray, IndicesArray } from '../model';
->>>>>>> 4fa8c960
+import type { IStringStatsMessageRequest } from './math';
+import type { IStringStatistics } from './mathInterfaces';
 
 /**
  * @internal
