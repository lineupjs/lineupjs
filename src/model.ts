--- conflicted
+++ resolved
@@ -2161,15 +2161,12 @@
  * @type {function(string=): {type: string, label: string}}
  */
 export const createStackDesc = StackColumn.desc;
-<<<<<<< HEAD
 export const createRankDesc = RankColumn.desc;
 export const createSelectionDesc = SelectionColumn.desc;
-=======
+export const createMinDesc = MinColumn.desc;
 export const createMaxDesc = MaxColumn.desc;
-export const createMinDesc = MinColumn.desc;
 export const createMeanDesc = MeanColumn.desc;
 export const createScriptDesc = ScriptColumn.desc;
->>>>>>> 9c7ccd4d
 /**
  * utility for creating an action description with optional label
  * @param label
