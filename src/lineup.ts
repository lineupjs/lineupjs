--- conflicted
+++ resolved
@@ -244,12 +244,8 @@
     merge(this.config, config);
 
 
-<<<<<<< HEAD
     this.data.on(DataProvider.EVENT_SELECTION_CHANGED + '.main', this.triggerSelection.bind(this));
-=======
-    this.data.on('selectionChanged.main', this.triggerSelection.bind(this));
     this.data.on('jumpToNearest.main', this.jumpToNearest.bind(this));
->>>>>>> 2cc271e4
 
     this.header = new HeaderRenderer(data, this.node, merge({}, this.config.header, {
       idPrefix: this.config.idPrefix,
@@ -357,22 +353,14 @@
 
   changeDataStorage(data: DataProvider, dump?: any) {
     if (this.data) {
-<<<<<<< HEAD
-      this.data.on(DataProvider.EVENT_SELECTION_CHANGED + '.main', null);
-=======
-      this.data.on(['selectionChanged.main', 'jumpToNearest.main'], null);
->>>>>>> 2cc271e4
+      this.data.on([DataProvider.EVENT_SELECTION_CHANGED + '.main', 'jumpToNearest.main'], null);
     }
     this.data = data;
     if (dump) {
       this.data.restore(dump);
     }
-<<<<<<< HEAD
     this.data.on(DataProvider.EVENT_SELECTION_CHANGED + '.main', this.triggerSelection.bind(this));
-=======
-    this.data.on('selectionChanged.main', this.triggerSelection.bind(this));
     this.data.on('jumpToNearest.main', this.jumpToNearest.bind(this));
->>>>>>> 2cc271e4
     this.header.changeDataStorage(data);
     this.body.changeDataStorage(data);
     this.pools.forEach((p) => p.changeDataStorage(data));
