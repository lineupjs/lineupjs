--- conflicted
+++ resolved
@@ -22,11 +22,7 @@
       display: none;
     }
 
-<<<<<<< HEAD
-    &[title^='Group by'][data-priority],
-=======
     &[title^='Group'][data-priority],
->>>>>>> 18827579
     &[title^='Sort'][data-priority] {
       padding-left: 10px;
 
@@ -47,11 +43,7 @@
       }
     }
 
-<<<<<<< HEAD
-    &[title^='Goup by'][data-priority] {
-=======
     &[title^='Group'][data-priority] {
->>>>>>> 18827579
       padding-left: 15px;
 
       &::after {
@@ -103,11 +95,7 @@
     color: $lu_selected_color;
   }
 
-<<<<<<< HEAD
-  &[title^='Group by']::before {
-=======
   &[title^='Group']::before {
->>>>>>> 18827579
     content: $lu_icon_columns;
     transform: rotate(-90deg);
     height: 14px;
@@ -122,11 +110,7 @@
   }
 
   &[title='Sort'][data-sort$='sc']::before,
-<<<<<<< HEAD
-  &[title^='Group by'][data-stratify='true']::before {
-=======
   &[title^='Group'][data-group='true']::before {
->>>>>>> 18827579
     color: $lu_selected_color;
   }
 
