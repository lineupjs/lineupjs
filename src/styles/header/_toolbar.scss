--- conflicted
+++ resolved
@@ -59,11 +59,7 @@
         content: $fa-var-external-link;
       }
 
-<<<<<<< HEAD
-      &[title^='Sort Group By']::before {
-=======
       &[title^='Sort Group by']::before {
->>>>>>> cc138dbc
         content: $fa-var-sort;
       }
 
