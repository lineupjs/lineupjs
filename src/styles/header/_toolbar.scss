@import '../vars';
@import '../icons/index';

.#{$lu_css_prefix}-toolbar {
  position: relative;
  font-size: $lu_toolbar_font_size;
  display: flex;
  justify-content: center;
  padding: 3px;
}

.#{$lu_css_prefix}-action {
  padding: 2px 4px;
  cursor: pointer;
  position: relative;
  display: flex;

  &:hover {
    color: $lu_toolbar_color_hover;
  }

  &::before {
    @include lu_icons();
  }
}

.#{$lu_css_prefix}-action-rename::before,
.#{$lu_css_prefix}-action-rename---color::before {
  content: $lu_icon_pencil_square_o;
}

.#{$lu_css_prefix}-action-clone::before {
  content: $lu_icon_code_fork;
}

.#{$lu_css_prefix}-action-sort-group::before {
  content: $lu_icon_sort;
}

.#{$lu_css_prefix}-action-visualization::before {
  content: $lu_icon_exchange;
}

<<<<<<< HEAD
.#{$lu_css_prefix}-action-edit-pattern::before {
  content: $lu_icon_external_link;
}
=======
  &[title^='Color Mapping']::before {
    content: $lu_icon_brush;
  }

  &[title^='Edit Pattern']::before {
    content: $lu_icon_external_link;
  }
>>>>>>> 8e594be7

.#{$lu_css_prefix}-action-reduce-by::before,
.#{$lu_css_prefix}-action-edit-combine-script::before,
.#{$lu_css_prefix}-action-customize::before {
  content: $lu_icon_gears;
}

.#{$lu_css_prefix}-action-split-combined-column::before {
  content: $lu_icon_window_restore;
}

.#{$lu_css_prefix}-action-filter::before {
  content: $lu_icon_filter;
}

.#{$lu_css_prefix}-action-filter[data-active]::before {
  color: $lu_selected_color;
}

.#{$lu_css_prefix}-action-group::before {
  content: $lu_icon_columns;
  transform: rotate(-90deg);
  height: 14px;
}

.#{$lu_css_prefix}-action-sort {
  &::before {
    content: $lu_icon_sort_amount_asc;
  }

  &[data-sort='desc']::before {
    content: $lu_icon_sort_amount_desc;
  }

  &[data-type=abc] {
    &::before {
      content: $lu_icon_sort_alpha_asc;
    }

    &[data-sort='desc']::before {
      content: $lu_icon_sort_alpha_desc;
    }
  }

  &[data-type=num] {
    &::before {
      content: $lu_icon_sort_numeric_asc;
    }

    &[data-sort='desc']::before {
      content: $lu_icon_sort_numeric_desc;
    }
  }
}

.#{$lu_css_prefix}-action-sort[data-sort$='sc']::before,
.#{$lu_css_prefix}-action-group[data-group='true']::before {
  color: $lu_selected_color;
}

.#{$lu_css_prefix}-action-set-cut-off::before {
  content: $lu_icon_scissors;
}

.#{$lu_css_prefix}-action-search::before {
  content: $lu_icon_search;
}

.#{$lu_css_prefix}-action-edit-weights::before {
  content: $lu_icon_tasks;
}

<<<<<<< HEAD
.#{$lu_css_prefix}-action-uncollapse::before {
  content: $lu_icon_toggle_right;
}
=======
  &[title='Invert Selection']::before {
    content: $lu_icon_check_square_o;
  }

  &[title^='Remove']::before {
    content: $lu_icon_trash;
  }
>>>>>>> 8e594be7

.#{$lu_css_prefix}-action-collapse::before {
  content: $lu_icon_toggle_left;
}

.#{$lu_css_prefix}-action-expand::before {
  content: $lu_icon_expand;
}

.#{$lu_css_prefix}-action-compress::before {
  content: $lu_icon_compress;
}

.#{$lu_css_prefix}-action-remove::before {
  content: $lu_icon_trash;
}

.#{$lu_css_prefix}-action-choose::before {
  content: $lu_icon_caret_down;
}

.#{$lu_css_prefix}-action-more::before {
  content: $lu_icon_ellipsis_h;
}

.#{$lu_css_prefix}-action-contained-columns::before {
  content: $lu_icon_sitemap;
}

.#{$lu_css_prefix}-action-move-up::before {
  content: $lu_icon_up_open;
}

.#{$lu_css_prefix}-action-move-down::before {
  content: $lu_icon_down_open;
}

.#{$lu_css_prefix}-action-group[data-priority],
.#{$lu_css_prefix}-action-sort[data-priority] {
  padding-left: 10px;

  &::after {
    content: attr(data-priority) '.';
    position: absolute;
    right: 0;
    z-index: 1;
    margin-top: 2px;
    margin-right: 65%;
    text-align: right;
    color: $lu_selected_color;
    font-style: normal;
    font-size: 10px;
    font-weight: bold;
    line-height: 1;
    pointer-events: none;
  }
}

.#{$lu_css_prefix}-action-group[data-priority] {
  padding-left: 15px;

  &::after {
    margin-right: 60%;
  }
}

.#{$lu_css_prefix}-more-options {
  font-size: $lu_toolbar_font_size;
  padding: 0;

  > i {
    display: flex;
    padding: 5px 10px 5px 5px;
    align-items: center;
    cursor: pointer;
    padding-left: 0;

    &:hover {
      background: $lu_hover_color;
    }

    &::before {
      width: 19px;
      text-align: center;
    }

    > span {
      font-style: normal;
      margin-left: 3px;
    }
  }

  > .#{$lu_css_prefix}-action-sort,
  > .#{$lu_css_prefix}-action-group {
    padding-left: 0;

    &::after {
      display: none;
    }
  }
}<|MERGE_RESOLUTION|>--- conflicted
+++ resolved
@@ -41,19 +41,13 @@
   content: $lu_icon_exchange;
 }
 
-<<<<<<< HEAD
 .#{$lu_css_prefix}-action-edit-pattern::before {
   content: $lu_icon_external_link;
 }
-=======
-  &[title^='Color Mapping']::before {
-    content: $lu_icon_brush;
-  }
-
-  &[title^='Edit Pattern']::before {
-    content: $lu_icon_external_link;
-  }
->>>>>>> 8e594be7
+.#{$lu_css_prefix}-action-color-mapping::before {
+  content: $lu_icon_brush;
+}
+
 
 .#{$lu_css_prefix}-action-reduce-by::before,
 .#{$lu_css_prefix}-action-edit-combine-script::before,
@@ -126,22 +120,16 @@
   content: $lu_icon_tasks;
 }
 
-<<<<<<< HEAD
 .#{$lu_css_prefix}-action-uncollapse::before {
   content: $lu_icon_toggle_right;
 }
-=======
-  &[title='Invert Selection']::before {
-    content: $lu_icon_check_square_o;
-  }
-
-  &[title^='Remove']::before {
-    content: $lu_icon_trash;
-  }
->>>>>>> 8e594be7
 
 .#{$lu_css_prefix}-action-collapse::before {
   content: $lu_icon_toggle_left;
+}
+
+.#{$lu_css_prefix}-action-invert-selection::before {
+  content: $lu_icon_check_square_o;
 }
 
 .#{$lu_css_prefix}-action-expand::before {
