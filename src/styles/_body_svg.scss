@import "colors";

.lu svg.lu-body {
  text,
  tspan {
    dominant-baseline: text-before-edge;
  }

  text {
    font-size: $lu_body_font_size;

    &.selection {
      cursor: pointer;

      &:hover {
        color: $lu_body_text_hover_color;
      }
    }

    &.actions tspan {
      cursor: pointer;

      &:hover {
        color: $lu_body_text_hover_color;
      }
    }

    &.rank,
    &.text_right {
      text-anchor: end;
    }

    &.text_center {
      text-anchor: middle;
    }
  }

  .foreign { // e.g. the input field in annotate columns
    padding: 0;
    margin: 0;
    pointer-events: all;
  }

  .cat rect {
    fill: transparent;
  }

  line.meanline {
    stroke: darkgray;
    stroke-width: 1;
  }

  .sparklinecell {
    stroke: black;
    fill: none;
  }

  .boxplotrect {
    stroke: black;
    fill: #e0e0e0;
  }

  .cellbg {
    fill: transparent;
    stroke: none;
  }

  .boxplotline {
    stroke: black;
    fill: #e0e0e0;
  }

  .boxplotallpath {
    stroke: black;
    fill: #e0e0e0;
  }

  .boxplotsortpath {
    stroke: #ff0700;
    fill: #e0e0e0;
  }
<<<<<<< HEAD

  .setcircle {
    stroke: black;
    fill: black;
  }

  .setcircleOpacity {
    stroke: black;
    fill: black;
    opacity: 0.1;
  }

  .upsetpath {
    stroke: black;
    fill: black;
=======
  .upsetcell {
    circle {
      stroke: black;
      fill: black;
      opacity: 0.1;

      &.enabled {
        opacity: 1;
      }
    }
    path {
      stroke: black;
      fill: none;
    }
>>>>>>> 31277754
  }

  g.row {
    rect.bg {
      fill: transparent;
    }

    &.even rect.bg {
      fill: $lu_even_bg;
    }

    &.selected {
      rect.bg {
        stroke: $lu_selected_color;
        stroke-width: 1;
      }
    }

    &.hover {
      rect.bg {
        fill: $lu_hover_color;
      }
    }

    &.selected,
    &.hover {
      .bar rect {
        opacity: 0.5; // bars nested combined with a text representation
      }
    }
  }
}<|MERGE_RESOLUTION|>--- conflicted
+++ resolved
@@ -79,23 +79,6 @@
     stroke: #ff0700;
     fill: #e0e0e0;
   }
-<<<<<<< HEAD
-
-  .setcircle {
-    stroke: black;
-    fill: black;
-  }
-
-  .setcircleOpacity {
-    stroke: black;
-    fill: black;
-    opacity: 0.1;
-  }
-
-  .upsetpath {
-    stroke: black;
-    fill: black;
-=======
   .upsetcell {
     circle {
       stroke: black;
@@ -110,7 +93,6 @@
       stroke: black;
       fill: none;
     }
->>>>>>> 31277754
   }
 
   g.row {
