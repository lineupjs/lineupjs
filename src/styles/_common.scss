@import './vars';

.lineup-engine,
.#{$lu_css_prefix},
.#{$lu_css_prefix}-header,
.#{$lu_css_prefix}-side-panel,
.#{$lu_css_prefix}-dialog {
  [aria-hidden=true] {
    display: none;
  }

  [draggable] {
    cursor: pointer;
    cursor: -moz-grab;
    cursor: -webkit-grab; // indicate grab able
  }

  .#{$lu_css_prefix}-dragover {
    pointer-events: all !important;

    &::before,
    &::after {
      pointer-events: none !important;
    }

    * {
      pointer-events: none !important;

      &::before,
      &::after {
        pointer-events: none !important;
      }
    }
  }

<<<<<<< HEAD
  @import './icons/icon_style';
=======
  .#{$lu_css_prefix}-gradient-text {
    color: transparent;
    -webkit-background-clip: text;
    background-clip: text;
  }
>>>>>>> baba920b
}<|MERGE_RESOLUTION|>--- conflicted
+++ resolved
@@ -33,13 +33,11 @@
     }
   }
 
-<<<<<<< HEAD
-  @import './icons/icon_style';
-=======
   .#{$lu_css_prefix}-gradient-text {
     color: transparent;
     -webkit-background-clip: text;
     background-clip: text;
   }
->>>>>>> baba920b
+
+  @import './icons/icon_style';
 }