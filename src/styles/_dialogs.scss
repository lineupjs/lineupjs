/**
  popups, e.g., rename dialogs,...
 */

@import './vars';
@import './icons/index';

@keyframes #{$lu_css_prefix}-dialogs-fade-in {
  from {
    opacity: 0;
  }

  to {
    opacity: 1;
  }
}

.#{$lu_css_prefix}-backdrop {
  display: none;
  position: absolute;
  top: 0;
  left: 0;
  z-index: 8;
  right: 0;
  bottom: 0;
}

.#{$lu_css_prefix}-backdrop-bg {
  position: absolute;
  top: 0;
  left: 0;
  right: 0;
  bottom: 0;
  background: rgba(0, 0, 0, 0.1);
  animation: #{$lu_css_prefix}-dialogs-fade-in 0.2s;
}

.#{$lu_css_prefix}-dialog,
.#{$lu_css_prefix}-tooltip {
  background-color: white;
  border: 1px solid black;
  display: flex;
  flex-direction: column;
  position: absolute;
  padding: 5px;
  z-index: 9;
  font-size: $lu_dialog_font_size;
  clear: right;
  animation: #{$lu_css_prefix}-dialogs-fade-in 0.4s;

  strong {
    margin: 1em 0.2em 0.4em;
    display: inline-block;
  }
}

.#{$lu_css_prefix}-dialog {
  label {
    font-weight: normal;
  }

  input {
    font-size: 8pt;
  }
}

.#{$lu_css_prefix}-dialog-button {
  border: none;
  background: none;
  color: $lu_toolbar_color_base;
  transition: all 0.5s ease;
  margin-top: 1em;
  cursor: pointer;

  &:hover,
  &:active,
  &:focus {
    color: $lu_toolbar_color_hover;
  }

  &::before {
    @include lu_icons();
  }

  &[type=submit]::before {
    content: $lu_icon_check;
  }

  &[title=Cancel]::before {
    content: $lu_icon_times;
  }

  &[type=reset]::before {
    content: $lu_icon_undo;
  }

  &[type=submit] {
    float: right;
    color: darken($lu_toolbar_color_base, 20%); // slightly darker primary action
  }
}

.#{$lu_css_prefix}-dialog-sub-nested {
  width: 150px;
}

.#{$lu_css_prefix}-dialog-table {
  overflow-y: auto;
  max-height: 50vh;

  input[type=number] {
    width: 6em;
  }
}

.#{$lu_css_prefix}-dialog-filter-table-entry {
  > input[type=checkbox]:not(:checked) + label {
    opacity: 0.5;
  }

  > label {
    transition: opacity 0.25s ease;
  }
}

.#{$lu_css_prefix}-dialog-filter-table-color {
  width: 1.2em;
  margin: 0 0.5em;
}

.#{$lu_css_prefix}-dialog-filter-color-bar {
  width: 100px;
  position: relative;

  > span {
    top: 1px;
    left: 0;
    bottom: 1px;
    position: absolute;
    margin: 0;
    transition: background-color 0.25s linear;
  }
}

.#{$lu_css_prefix}-tooltip {
  pointer-events: none;
  min-width: 15em;
  max-width: 50em;

  div[x-arrow] {
    position: absolute;
<<<<<<< HEAD
    width: 0;
    height: 0;
  }

  $arrow_size: 5px;

  &[x-placement=bottom] div[x-arrow] {
    border-left: $arrow_size solid transparent;
    border-right: $arrow_size solid transparent;
    border-bottom: $arrow_size solid black;
    top: -$arrow_size;
  }

  &[x-placement=left] div[x-arrow] {
    border-top: $arrow_size solid transparent;
    border-bottom: $arrow_size solid transparent;
    border-left: $arrow_size solid black;
    right: -$arrow_size;
  }

  &[x-placement=right] div[x-arrow] {
    border-top: $arrow_size solid transparent;
    border-bottom: $arrow_size solid transparent;
    border-right: $arrow_size solid black;
    left: -$arrow_size;
  }

  &[x-placement=top] div[x-arrow] {
    border-left: $arrow_size solid transparent;
    border-right: $arrow_size solid transparent;
    border-top: $arrow_size solid black;
    bottom: -$arrow_size;
=======
    padding: 5px;
    z-index: 9;
    font-size: $lu_dialog_font_size;
    clear: right;
    animation: #{$lu_css_prefix}-dialogs-fade-in 0.4s;

    strong {
      margin: 1em 0.2em 0.4em;
      display: inline-block;
    }
  }

  .#{$lu_css_prefix}-dialog {
    label {
      font-weight: normal;
    }

    input {
      font-size: 8pt;
    }

    button {
      border: none;
      background: none;
      color: $lu_toolbar_color_base;
      transition: all 0.5s ease;
      cursor: pointer;

      &:hover,
      &:active,
      &:focus {
        color: $lu_toolbar_color_hover;
      }

      &::before {
        @include lu_icons();
      }
    }

    button[type=submit],
    button[type=reset],
    button[title=cancel] {
      margin-top: 1em;
    }

    button[type=submit]::before {
      content: $lu_icon_check;
    }

    button[title=Cancel]::before {
      content: $lu_icon_times;
    }

    button[type=reset]::before {
      content: $lu_icon_undo;
    }

    button[type=submit] {
      float: right;
      color: darken($lu_toolbar_color_base, 20%); // slightly darker primary action
    }

    &.#{$lu_css_prefix}-sub-nested {
      width: 150px;
    }

    &.#{$lu_css_prefix}-filter-table.#{$lu_css_prefix}-weights-table {
      input {
        width: 6em;
      }

      div > span {
        width: 100px !important;
        position: relative;

        > span {
          top: 1px;
          left: 0;
          bottom: 1px;
          position: absolute;
          margin: 0;
        }
      }
    }

    &.#{$lu_css_prefix}-filter-table {
      > div:first-of-type {
        overflow-y: auto;
        max-height: 50vh;
        display: flex;
        flex-direction: column;

        * {
          transition: all 0.5s ease;
        }

        span {
          width: 1.2em;
          margin: 0 0.5em;
        }

        input[type=number] + div {
          width: 3em;
          position: relative;

          > * {
            height: 100%;
          }
        }

        input[type=checkbox]:not(:checked) ~ * {
          opacity: 0.5;
        }

        > * {
          display: flex;
          flex: 0 0 auto;
        }
      }
    }

    .#{$lu_css_prefix}_filter_missing {
      margin-top: 1em;
    }

    .script-description {
      font-size: 120%;
      max-width: 50em;

      dd {
        padding-left: 1em;
      }

      dl {
        padding: 1em 0.2em;
      }
    }
  }

  .#{$lu_css_prefix}-dialog-color {
    width: 15em;

    > strong[data-toggle] {
      cursor: pointer;

      &::before {
        @include lu_icons();

        content: $lu_icon_caret_right;
        width: 0.8em;
      }

      &[data-toggle=open]::before {
        content: $lu_icon_caret_down;
      }
    }

    input[disabled] {
      cursor: not-allowed;
      opacity: 0.2;
    }

    [data-toggle=""] + div {
      display: none;
    }

    label.#{$lu_css_prefix}-color-custom {
      display: inline-flex;
      justify-content: space-between;

      > input {
        width: unset;
        flex: 1 1 0;
      }
    }
  }

  .#{$lu_css_prefix}-tooltip {
    pointer-events: none;
    min-width: 15em;
    max-width: 50em;

    div[x-arrow] {
      position: absolute;
      width: 0;
      height: 0;
    }

    $arrow_size: 5px;

    &[x-placement=bottom] div[x-arrow] {
      border-left: $arrow_size solid transparent;
      border-right: $arrow_size solid transparent;
      border-bottom: $arrow_size solid black;
      top: -$arrow_size;
    }

    &[x-placement=left] div[x-arrow] {
      border-top: $arrow_size solid transparent;
      border-bottom: $arrow_size solid transparent;
      border-left: $arrow_size solid black;
      right: -$arrow_size;
    }

    &[x-placement=right] div[x-arrow] {
      border-top: $arrow_size solid transparent;
      border-bottom: $arrow_size solid transparent;
      border-right: $arrow_size solid black;
      left: -$arrow_size;
    }

    &[x-placement=top] div[x-arrow] {
      border-left: $arrow_size solid transparent;
      border-right: $arrow_size solid transparent;
      border-top: $arrow_size solid black;
      bottom: -$arrow_size;
    }
>>>>>>> 8e594be7
  }
}<|MERGE_RESOLUTION|>--- conflicted
+++ resolved
@@ -149,7 +149,6 @@
 
   div[x-arrow] {
     position: absolute;
-<<<<<<< HEAD
     width: 0;
     height: 0;
   }
@@ -182,147 +181,10 @@
     border-right: $arrow_size solid transparent;
     border-top: $arrow_size solid black;
     bottom: -$arrow_size;
-=======
-    padding: 5px;
-    z-index: 9;
-    font-size: $lu_dialog_font_size;
-    clear: right;
-    animation: #{$lu_css_prefix}-dialogs-fade-in 0.4s;
-
-    strong {
-      margin: 1em 0.2em 0.4em;
-      display: inline-block;
-    }
-  }
-
-  .#{$lu_css_prefix}-dialog {
-    label {
-      font-weight: normal;
-    }
-
-    input {
-      font-size: 8pt;
-    }
-
-    button {
-      border: none;
-      background: none;
-      color: $lu_toolbar_color_base;
-      transition: all 0.5s ease;
-      cursor: pointer;
-
-      &:hover,
-      &:active,
-      &:focus {
-        color: $lu_toolbar_color_hover;
-      }
-
-      &::before {
-        @include lu_icons();
-      }
-    }
-
-    button[type=submit],
-    button[type=reset],
-    button[title=cancel] {
-      margin-top: 1em;
-    }
-
-    button[type=submit]::before {
-      content: $lu_icon_check;
-    }
-
-    button[title=Cancel]::before {
-      content: $lu_icon_times;
-    }
-
-    button[type=reset]::before {
-      content: $lu_icon_undo;
-    }
-
-    button[type=submit] {
-      float: right;
-      color: darken($lu_toolbar_color_base, 20%); // slightly darker primary action
-    }
-
-    &.#{$lu_css_prefix}-sub-nested {
-      width: 150px;
-    }
-
-    &.#{$lu_css_prefix}-filter-table.#{$lu_css_prefix}-weights-table {
-      input {
-        width: 6em;
-      }
-
-      div > span {
-        width: 100px !important;
-        position: relative;
-
-        > span {
-          top: 1px;
-          left: 0;
-          bottom: 1px;
-          position: absolute;
-          margin: 0;
-        }
-      }
-    }
-
-    &.#{$lu_css_prefix}-filter-table {
-      > div:first-of-type {
-        overflow-y: auto;
-        max-height: 50vh;
-        display: flex;
-        flex-direction: column;
-
-        * {
-          transition: all 0.5s ease;
-        }
-
-        span {
-          width: 1.2em;
-          margin: 0 0.5em;
-        }
-
-        input[type=number] + div {
-          width: 3em;
-          position: relative;
-
-          > * {
-            height: 100%;
-          }
-        }
-
-        input[type=checkbox]:not(:checked) ~ * {
-          opacity: 0.5;
-        }
-
-        > * {
-          display: flex;
-          flex: 0 0 auto;
-        }
-      }
-    }
-
-    .#{$lu_css_prefix}_filter_missing {
-      margin-top: 1em;
-    }
-
-    .script-description {
-      font-size: 120%;
-      max-width: 50em;
-
-      dd {
-        padding-left: 1em;
-      }
-
-      dl {
-        padding: 1em 0.2em;
-      }
-    }
-  }
-
-  .#{$lu_css_prefix}-dialog-color {
+  }
+}
+
+ .#{$lu_css_prefix}-dialog-color {
     width: 15em;
 
     > strong[data-toggle] {
@@ -364,42 +226,5 @@
     pointer-events: none;
     min-width: 15em;
     max-width: 50em;
-
-    div[x-arrow] {
-      position: absolute;
-      width: 0;
-      height: 0;
-    }
-
-    $arrow_size: 5px;
-
-    &[x-placement=bottom] div[x-arrow] {
-      border-left: $arrow_size solid transparent;
-      border-right: $arrow_size solid transparent;
-      border-bottom: $arrow_size solid black;
-      top: -$arrow_size;
-    }
-
-    &[x-placement=left] div[x-arrow] {
-      border-top: $arrow_size solid transparent;
-      border-bottom: $arrow_size solid transparent;
-      border-left: $arrow_size solid black;
-      right: -$arrow_size;
-    }
-
-    &[x-placement=right] div[x-arrow] {
-      border-top: $arrow_size solid transparent;
-      border-bottom: $arrow_size solid transparent;
-      border-right: $arrow_size solid black;
-      left: -$arrow_size;
-    }
-
-    &[x-placement=top] div[x-arrow] {
-      border-left: $arrow_size solid transparent;
-      border-right: $arrow_size solid transparent;
-      border-top: $arrow_size solid black;
-      bottom: -$arrow_size;
-    }
->>>>>>> 8e594be7
   }
 }