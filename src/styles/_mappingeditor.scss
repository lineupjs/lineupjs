--- conflicted
+++ resolved
@@ -31,34 +31,21 @@
 
 .#{$lu_css_prefix}-dialog-mapper-domain,
 .#{$lu_css_prefix}-dialog-mapper-range {
-<<<<<<< HEAD
-  transform: translate(0, 10px);
-=======
   transform: translate(0, 24px);
->>>>>>> 9f0d7a0e
   display: flex;
   align-items: center;
   justify-content: space-between;
   margin: 0 14px;
-<<<<<<< HEAD
-  border: 3px solid $lu_mapping_box;
-  padding: 0.4em 2px;
-=======
   border-bottom: 3px solid $lu_mapping_box;
   padding: 0.4em 2px 20px;
->>>>>>> 9f0d7a0e
   text-align: center;
 }
 
 .#{$lu_css_prefix}-dialog-mapper-range {
-<<<<<<< HEAD
-  transform: translate(0, -10px);
-=======
   padding: 20px 2px 0.4em;
   transform: translate(0, -24px);
   border-bottom: none;
   border-top: 3px solid $lu_mapping_box;
->>>>>>> 9f0d7a0e
   justify-content: space-around;
 }
 
@@ -75,11 +62,7 @@
 
   line {
     stroke: $lu_mapping_handle;
-<<<<<<< HEAD
-    stroke-width: 1;
-=======
     stroke-width: 0.8;
->>>>>>> 9f0d7a0e
     stroke-linejoin: round;
     stroke-linecap: round;
 
