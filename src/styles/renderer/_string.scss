@import '../vars';

.#{$engine_css_prefix}-td.#{$lu_css_prefix}-renderer-string {
  display: flex;
  align-items: center;
}

.#{$lu_css_prefix}-group.#{$lu_css_prefix}-renderer-string {
  display: block;
  overflow: hidden;
  text-overflow: ellipsis;
  white-space: normal;
}

<<<<<<< HEAD
.#{$lu_css_prefix}-annotate-input {
  position: absolute;
  left: 0;
  top: 0;
  width: 100%;
  height: 100%;
  padding: 0;
  margin: 0;
  box-sizing: border-box;
=======
.#{$lu_css_prefix}-right {
  justify-content: flex-end;
  text-align: right;
}

.#{$lu_css_prefix}-center {
  justify-content: center;
  text-align: left;
>>>>>>> 7dcf47b2
}<|MERGE_RESOLUTION|>--- conflicted
+++ resolved
@@ -12,7 +12,6 @@
   white-space: normal;
 }
 
-<<<<<<< HEAD
 .#{$lu_css_prefix}-annotate-input {
   position: absolute;
   left: 0;
@@ -22,7 +21,8 @@
   padding: 0;
   margin: 0;
   box-sizing: border-box;
-=======
+}
+
 .#{$lu_css_prefix}-right {
   justify-content: flex-end;
   text-align: right;
@@ -31,5 +31,4 @@
 .#{$lu_css_prefix}-center {
   justify-content: center;
   text-align: left;
->>>>>>> 7dcf47b2
 }