--- conflicted
+++ resolved
@@ -49,13 +49,10 @@
     }
   }
 
-<<<<<<< HEAD
-=======
   &:hover .#{$lu_css_prefix}-toolbar::before {
     font-size: $lu_side_panel_toolbar_font_size - 1pt;
   }
 
->>>>>>> 88c858fd
   main.#{$lu_css_prefix}-summary {
     margin: 0.5em;
     height: 50px;
