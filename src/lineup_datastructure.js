--- conflicted
+++ resolved
@@ -5,27 +5,6 @@
  * contains the main  LineUp data structure
  * and a loader for client side storage of whole table
  * */
-<<<<<<< HEAD
-=======
-/*global d3, jQuery, _ */
-var LineUp;
-(function (LineUp, d3, $, _, undefined) {
-  /**
-   * The mother of all Columns
-   * @param desc The descriptor object
-   * @class
-   */
-  function LineUpColumn(desc) {
-    this.column = desc.column;
-    this.label = desc.label || desc.column;
-    this.color = desc.color;
-    this.id = (desc.id || this.column).replace(/[\s!\'#$%&'\(\)\*\+,\.\/:;<=>\?\@\[\\\]\^`\{\|\}~]/g, '_'); //replace non css stuff to _
-    this.missingValue = desc.missingValue;
-    this.layout = {};
-  }
-
-  LineUp.LineUpColumn = LineUpColumn;
->>>>>>> 97ddbcde
 
 /**
  * The mother of all Columns
@@ -35,7 +14,8 @@
 function LineUpColumn(desc) {
   this.column = desc.column;
   this.label = desc.label || desc.column;
-  this.id = desc.id || this.column;
+    this.color = desc.color;
+    this.id = (desc.id || this.column).replace(/[\s!\'#$%&'\(\)\*\+,\.\/:;<=>\?\@\[\\\]\^`\{\|\}~]/g, '_'); //replace non css stuff to _
   this.missingValue = desc.missingValue;
   this.layout = {};
 }
