--- conflicted
+++ resolved
@@ -1,30 +1,6 @@
 /**
  * Created by Hendrik Strobelt (hendrik.strobelt.com) on 8/18/14.
  */
-<<<<<<< HEAD
-/**
- * An implementation of data storage for reading locally
- * @param tableId
- * @param data
- * @param columns
- * @param config
- * @class
- */
-function LineUpLocalStorage(data, columns, layout, primaryKey, storageConfig) {
-  this.storageConfig = $.extend(true, {}, {
-    colTypes: {
-      "number": LineUpNumberColumn,
-      "string": LineUpStringColumn,
-//        "max" : LineUpMaxColumn,
-//        "stacked" : LineUpStackedColumn,
-      "rank": LineUpRankColumn
-    },
-    layoutColumnTypes: {
-      "single": LayoutSingleColumn,
-      "stacked": LayoutStackedColumn,
-      "rank": LayoutRankColumn,
-      "actions": LayoutActionColumn
-=======
 /* global d3, jQuery, _ */
 var LineUp;
 (function (LineUp, d3, $, _, undefined) {
@@ -67,166 +43,133 @@
     function toLayoutColumn(desc) {
       var type = desc.type || "single";
       return new layoutColumnTypes[type](desc, that.rawcols, toLayoutColumn, that);
->>>>>>> 97ddbcde
     }
-  }, storageConfig);
-  this.config = null ; //will be injected by lineup
-
-  var colTypes = this.storageConfig.colTypes;
-  var layoutColumnTypes = this.storageConfig.layoutColumnTypes;
-  var that = this;
-
-  function toColumn(desc) {
-    return new colTypes[desc.type](desc, toColumn);
+
+    this.storageConfig.toLayoutColumn = toLayoutColumn;
+
+    this.primaryKey = primaryKey;
+    this.rawdata = data;
+    this.data = data;
+    this.rawcols = columns.map(toColumn);
+    this.layout = layout || LineUpLocalStorage.generateDefaultLayout(this.rawcols);
+
+    this.bundles = {
+      "primary": {
+        layoutColumns: [],
+        needsLayout: true  // this triggers the layout generation at first access to "getColumnLayout"
+      }
+    };
   }
-  this.storageConfig.toColumn = toColumn;
-
-  function toLayoutColumn(desc) {
-    var type = desc.type || "single";
-    return new layoutColumnTypes[type](desc, that.rawcols, toLayoutColumn, that)
-  }
-  this.storageConfig.toLayoutColumn = toLayoutColumn;
-
-  this.primaryKey = primaryKey;
-  this.rawdata = data;
-  this.data = data;
-  this.rawcols = columns.map(toColumn);
-  this.layout = layout || LineUpLocalStorage.generateDefaultLayout(this.rawcols);
-
-  this.bundles = {
-    "primary": {
-      layoutColumns: [],
-      needsLayout: true  // this triggers the layout generation at first access to "getColumnLayout"
-    }
+
+  LineUp.LineUpLocalStorage = LineUpLocalStorage;
+  LineUp.createLocalStorage = function (data, columns, layout, primaryKey, storageConfig) {
+    return new LineUpLocalStorage(data, columns, layout, primaryKey, storageConfig);
   };
-}
-
-/**
- * generate a default layout by just showing all columns with 100 px
- * @param columns
- * @returns {{primary: (Array|*)}}
- */
-LineUpLocalStorage.generateDefaultLayout = function(columns) {
-  var layout = columns.map(function(c) {
+
+  /**
+   * generate a default layout by just showing all columns with 100 px
+   * @param columns
+   * @returns {{primary: (Array|*)}}
+   */
+  LineUpLocalStorage.generateDefaultLayout = function (columns) {
+    var layout = columns.map(function (c) {
+      return {
+        column: c.id,
+        width: c instanceof LineUp.LineUpStringColumn ? 200 : 100
+      };
+    });
     return {
-      column: c.id,
-      width: c instanceof LineUpStringColumn ? 200 : 100
-    }
-  });
-  return {
-    primary : layout
+      primary: layout
+    };
   };
-};
-
-LineUpLocalStorage.prototype = $.extend({}, {},
-  /** @lends LineUpLocalStorage.prototype */
-  {
-    getRawColumns: function () {
-      return this.rawcols;
-    },
-    getColumnLayout: function (key) {
-      var _key = key || "primary";
-      if (this.bundles[_key].needsLayout) {
-        this.generateLayout(this.layout, _key);
-        this.bundles[_key].needsLayout = false;
-      }
-
-      return this.bundles[_key].layoutColumns;
-    },
-
-    /**
-     *  get the data
-     *  @returns data
-     */
-    getData: function () {
-      return this.data;
-    },
-    filterData: function(columns) {
-      columns = columns || this.bundles["primary"].layoutColumns;
-
-      var flat = [];
-      columns.forEach(function (d) {
-        d.flattenMe(flat);
-      });
-      flat = flat.filter(function(d) {
-        return d.isFiltered();
-      });
-      if ($.isFunction(this.config.filter.filter)) {
-        flat.push(this.config.filter.filter);
-      }
-      if (flat.length === 0) {
-        this.data = this.rawdata;
-      } else {
-        this.data = this.rawdata.filter(function(row) {
-          return flat.every(function(f) {
-            return f.filterBy(row);
+
+  LineUpLocalStorage.prototype = $.extend({}, {},
+    /** @lends LineUpLocalStorage.prototype */
+    {
+      getRawColumns: function () {
+        return this.rawcols;
+      },
+      getColumnLayout: function (key) {
+        var _key = key || "primary";
+        if (this.bundles[_key].needsLayout) {
+          this.generateLayout(this.layout, _key);
+          this.bundles[_key].needsLayout = false;
+        }
+
+        return this.bundles[_key].layoutColumns;
+      },
+
+      /**
+       *  get the data
+       *  @returns data
+       */
+      getData: function () {
+        return this.data;
+      },
+      filterData: function (columns) {
+        columns = columns || this.bundles["primary"].layoutColumns;
+
+        var flat = [];
+        columns.forEach(function (d) {
+          d.flattenMe(flat);
+        });
+        flat = flat.filter(function (d) {
+          return d.isFiltered();
+        });
+        if ($.isFunction(this.config.filter.filter)) {
+          flat.push(this.config.filter.filter);
+        }
+        if (flat.length === 0) {
+          this.data = this.rawdata;
+        } else {
+          this.data = this.rawdata.filter(function (row) {
+            return flat.every(function (f) {
+              return f.filterBy(row);
+            });
           });
+        }
+      },
+      resortData: function (spec) {
+
+        var _key = spec.key || "primary";
+        var bundle = this.bundles[_key];
+        var asc = spec.asc || this.config.columnBundles.primary.sortingOrderAsc;
+        var column = spec.column || this.config.columnBundles.primary.sortedColumn;
+
+        //console.log("resort: ", spec);
+        this.filterData(bundle.layoutColumns);
+        if (column) {
+          this.data.sort(column.sortBy);
+          if (asc) {
+            this.data.reverse();
+          }
+        }
+
+        var start = this.config.filter.skip ? this.config.filter.skip : 0;
+        if ((this.config.filter.limit && isFinite(this.config.filter.limit))) {
+          this.data = this.data.slice(start, start + this.config.filter.limit);
+        } else {
+          this.data = this.data.slice(start);
+        }
+
+        var rankColumn = bundle.layoutColumns.filter(function (d) {
+          return d.column instanceof LineUp.LineUpRankColumn;
         });
-      }
-    },
-    resortData: function (spec) {
-
-      var _key = spec.key || "primary";
-      var bundle =  this.bundles[_key];
-      var asc = spec.asc || this.config.columnBundles.primary.sortingOrderAsc;
-      var column = spec.column || this.config.columnBundles.primary.sortedColumn;
-
-      //console.log("resort: ", spec);
-      this.filterData(bundle.layoutColumns);
-      if (column) {
-        this.data.sort(column.sortBy);
-        if (asc) {
-          this.data.reverse();
-        }
-      }
-
-      var start = this.config.filter.skip ? this.config.filter.skip : 0;
-      if ((this.config.filter.limit && isFinite(this.config.filter.limit))) {
-        this.data = this.data.slice(start, start + this.config.filter.limit);
-      } else {
-        this.data = this.data.slice(start);
-      }
-
-      var rankColumn = bundle.layoutColumns.filter(function (d) {
-        return d.column instanceof LineUpRankColumn;
-      });
-      if (rankColumn.length > 0) {
-        var accessor = function(d, i) { return i};
-        if (column instanceof LayoutStackedColumn) {
-          accessor = function (d) { return column.getValue(d) };
-        } else if (column) {
-          accessor = function (d) { return column.column.getValue(d) };
-        }
-<<<<<<< HEAD
-        this.assignRanks(this.data, accessor, rankColumn[0].column);
-      }
-    },
-    /*
-     * assigns the ranks to the data which is expected to be sorted in decreasing order
-     * */
-    assignRanks: function (data, accessor, rankColumn) {
-
-      var actualRank = 1;
-      var actualValue = -1;
-
-      data.forEach(function (row, i) {
-        if (actualValue == -1) actualValue = accessor(row, i);
-
-//                console.log(row, accessor(row));
-        if (actualValue != accessor(row, i)) {
-          actualRank = i+1; //we have 1,1,3, not 1,1,2
-          actualValue = accessor(row, i);
-        }
-        rankColumn.setValue(row, actualRank);
-      });
-    },
-    generateLayout: function (layout, bundle) {
-      var that = this;
-      console.log(that);
-      var _bundle = bundle || "primary";
-
-      // create Rank Column
-=======
+        if (rankColumn.length > 0) {
+          var accessor = function (d, i) {
+            return i;
+          };
+          if (column instanceof LineUp.LayoutStackedColumn) {
+            accessor = function (d) {
+              return column.getValue(d);
+            };
+          } else if (column) {
+            accessor = function (d) {
+              return column.column.getValue(d);
+            };
+          }
+          this.assignRanks(this.data, accessor, rankColumn[0].column);
+        }
       },
       /*
        * assigns the ranks to the data which is expected to be sorted in decreasing order
@@ -251,59 +194,58 @@
         var _bundle = bundle || "primary";
 
         // create Rank Column
->>>>>>> 97ddbcde
 //            new LayoutRankColumn();
 
-      var b  = {};
-      b.layoutColumns = layout[_bundle].map(this.storageConfig.toLayoutColumn);
-      console.log(b.layoutColumns, layout);
-      //if there is no rank column create one
-      if (b.layoutColumns.filter(function (d) {
-        return d instanceof LayoutRankColumn;
-      }).length < 1) {
-        b.layoutColumns.unshift(new LayoutRankColumn(null, null, null, this))
-      }
-
-      //if we have row actions and no action column create one
-      if (this.config.svgLayout.rowActions.length > 0 && b.layoutColumns.filter(function (d) {
-        return d instanceof LayoutActionColumn;
-      }).length < 1) {
-        b.layoutColumns.push(new LayoutActionColumn())
-      }
-
-      this.bundles[_bundle] = b;
-    },
-    addColumn: function(col, bundle) {
-      var _bundle = bundle || "primary";
-      var cols = this.bundles[_bundle].layoutColumns, i, c;
-      //insert the new column after the first non rank, text column
-      for(i = 0; i < cols.length; ++i) {
-        c = cols[i];
-        if (c instanceof LayoutRankColumn || (c instanceof LayoutSingleColumn && c.column instanceof LineUpStringColumn)) {
-          continue;
-        }
-        break;
-      }
-      cols.splice(i,0, col);
-    },
-    addStackedColumn: function (spec, bundle) {
-      var _spec = spec || {label: "Stacked", children: []};
-      this.addColumn(new LayoutStackedColumn(_spec, this.rawcols, this.storageConfig.toLayoutColumn), bundle);
-    },
-    addSingleColumn: function (spec, bundle) {
-      this.addColumn(new LayoutSingleColumn(spec, this.rawcols), bundle);
-    },
-
-
-    removeColumn: function (col, bundle) {
-      var _bundle = bundle || "primary";
-
-      var headerColumns = this.bundles[_bundle].layoutColumns;
-
-      if (col instanceof LayoutStackedColumn) {
-        var indexOfElement = _.indexOf(headerColumns, col);//function(c){ return (c.id == d.id)});
-        if (indexOfElement != undefined) {
-          var addColumns = [];
+        var b = {};
+        b.layoutColumns = layout[_bundle].map(this.storageConfig.toLayoutColumn);
+        //console.log(b.layoutColumns, layout);
+        //if there is no rank column create one
+        if (b.layoutColumns.filter(function (d) {
+          return d instanceof LineUp.LayoutRankColumn;
+        }).length < 1) {
+          b.layoutColumns.unshift(new LineUp.LayoutRankColumn(null, null, null, this));
+        }
+
+        //if we have row actions and no action column create one
+        if (this.config.svgLayout.rowActions.length > 0 && b.layoutColumns.filter(function (d) {
+          return d instanceof LineUp.LayoutActionColumn;
+        }).length < 1) {
+          b.layoutColumns.push(new LineUp.LayoutActionColumn());
+        }
+
+        this.bundles[_bundle] = b;
+      },
+      addColumn: function (col, bundle) {
+        var _bundle = bundle || "primary";
+        var cols = this.bundles[_bundle].layoutColumns, i, c;
+        //insert the new column after the first non rank, text column
+        for (i = 0; i < cols.length; ++i) {
+          c = cols[i];
+          if (c instanceof LineUp.LayoutRankColumn || (c instanceof LineUp.LayoutSingleColumn && c.column instanceof LineUp.LineUpStringColumn)) {
+            continue;
+          }
+          break;
+        }
+        cols.splice(i, 0, col);
+      },
+      addStackedColumn: function (spec, bundle) {
+        var _spec = spec || {label: "Stacked", children: []};
+        this.addColumn(new LineUp.LayoutStackedColumn(_spec, this.rawcols, this.storageConfig.toLayoutColumn), bundle);
+      },
+      addSingleColumn: function (spec, bundle) {
+        this.addColumn(new LineUp.LayoutSingleColumn(spec, this.rawcols), bundle);
+      },
+
+
+      removeColumn: function (col, bundle) {
+        var _bundle = bundle || "primary";
+
+        var headerColumns = this.bundles[_bundle].layoutColumns;
+
+        if (col instanceof LineUp.LayoutStackedColumn) {
+          var indexOfElement = _.indexOf(headerColumns, col);//function(c){ return (c.id == d.id)});
+          if (indexOfElement !== undefined) {
+            var addColumns = [];
 //                d.children.forEach(function(ch){
 //
 //                    // if there is NO column of same data type
@@ -316,136 +258,113 @@
 
 //                headerColumns.splice(indexOfElement,1,addColumns)
 
-          Array.prototype.splice.apply(headerColumns, [indexOfElement, 1].concat(addColumns))
-
-        }
-
-
-      } else if (col instanceof LayoutSingleColumn) {
-        if (col.parent == null || col.parent == undefined) {
-          headerColumns.splice(headerColumns.indexOf(col), 1);
-        } else {
-          col.parent.removeChild(col);
-          this.resortData({})
-        }
+            Array.prototype.splice.apply(headerColumns, [indexOfElement, 1].concat(addColumns));
+
+          }
+
+
+        } else if (col instanceof LineUp.LayoutSingleColumn) {
+          if (col.parent === null || col.parent === undefined) {
+            headerColumns.splice(headerColumns.indexOf(col), 1);
+          } else {
+            col.parent.removeChild(col);
+            this.resortData({});
+          }
+        }
+
+
+      },
+      setColumnLabel: function (col, newValue, bundle) {
+        var _bundle = bundle || "primary";
+
+        //TODO: could be done for all Column header
+        var headerColumns = this.bundles[_bundle].layoutColumns;
+        headerColumns.filter(function (d) {
+          return d.id === col.id;
+        })[0].label = newValue;
+      },
+      moveColumn: function (column, targetColumn, position, bundle) {
+        var _bundle = bundle || "primary",
+          headerColumns = this.bundles[_bundle].layoutColumns,
+          targetIndex;
+
+        // different cases:
+        if (column.parent == null && targetColumn.parent == null) {
+          // simple L1 Column movement:
+
+          headerColumns.splice(headerColumns.indexOf(column), 1);
+
+          targetIndex = headerColumns.indexOf(targetColumn);
+          if (position === "r") {
+            targetIndex++;
+          }
+          headerColumns.splice(targetIndex, 0, column);
+        }
+        else if ((column.parent !== null) && targetColumn.parent === null) {
+          // move from stacked Column
+          column.parent.removeChild(column);
+
+          targetIndex = headerColumns.indexOf(targetColumn);
+          if (position === "r") {
+            targetIndex++;
+          }
+          headerColumns.splice(targetIndex, 0, column);
+
+        } else if (column.parent === null && (targetColumn.parent !== null)) {
+
+          // move into stacked Column
+          if (targetColumn.parent.addChild(column, targetColumn, position)) {
+            headerColumns.splice(headerColumns.indexOf(column), 1);
+          }
+
+        } else if ((column.parent !== null) && (targetColumn.parent !== null)) {
+
+          // move from Stacked into stacked Column
+          column.parent.removeChild(column);
+          targetColumn.parent.addChild(column, targetColumn, position);
+        }
+        this.resortData({});
+      },
+      copyColumn: function (column, targetColumn, position, bundle) {
+        var _bundle = bundle || "primary";
+
+        var headerColumns = this.bundles[_bundle].layoutColumns;
+
+        var newColumn = column.makeCopy();
+
+        // different cases:
+        if (targetColumn.parent == null) {
+
+          var targetIndex = headerColumns.indexOf(targetColumn);
+          if (position === "r") {
+            targetIndex++;
+          }
+          headerColumns.splice(targetIndex, 0, newColumn);
+        }
+        else if ((targetColumn.parent !== null)) {
+          // copy into stacked Column
+          targetColumn.parent.addChild(newColumn, targetColumn, position);
+        }
+        this.resortData({});
+      },
+
+      /**
+       * returns a column by name
+       * @param name
+       * @returns {*}
+       */
+      getColumnByName: function (name) {
+        var cols = this.getColumnLayout();
+        for (var i = cols.length - 1; i >= 0; --i) {
+          var col = cols[i];
+          if (col.getLabel() === name || (col.column && col.column.column === name)) {
+            return col;
+          }
+        }
+        return null;
       }
 
 
-    },
-    setColumnLabel: function (col, newValue, bundle) {
-      var _bundle = bundle || "primary";
-
-      //TODO: could be done for all Column header
-      var headerColumns = this.bundles[_bundle].layoutColumns;
-      headerColumns.filter(function (d) {
-        return d.id == col.id;
-      })[0].label = newValue;
-    },
-    moveColumn: function (column, targetColumn, position, bundle) {
-      var _bundle = bundle || "primary";
-
-      var headerColumns = this.bundles[_bundle].layoutColumns;
-      var that = this;
-
-      // different cases:
-      if (column.parent == null && targetColumn.parent == null) {
-        // simple L1 Column movement:
-
-        headerColumns.splice(headerColumns.indexOf(column), 1)
-
-        var targetIndex = headerColumns.indexOf(targetColumn);
-        if (position == "r") {
-          targetIndex++;
-        }
-        headerColumns.splice(targetIndex, 0, column)
-      }
-      else if (!(column.parent == null) && targetColumn.parent == null) {
-        // move from stacked Column
-        column.parent.removeChild(column);
-
-        var targetIndex = headerColumns.indexOf(targetColumn);
-        if (position == "r") {
-          targetIndex++;
-        }
-        headerColumns.splice(targetIndex, 0, column)
-
-      } else if (column.parent == null && !(targetColumn.parent == null)) {
-
-        // move into stacked Column
-        if (targetColumn.parent.addChild(column, targetColumn, position)) {
-          headerColumns.splice(headerColumns.indexOf(column), 1)
-        }
-        ;
-
-      } else if (!(column.parent == null) && !(targetColumn.parent == null)) {
-
-        // move from Stacked into stacked Column
-        column.parent.removeChild(column);
-        targetColumn.parent.addChild(column, targetColumn, position)
-
-      }
-      this.resortData({})
-    },
-    copyColumn: function (column, targetColumn, position, bundle) {
-      var _bundle = bundle || "primary";
-
-      var headerColumns = this.bundles[_bundle].layoutColumns;
-
-      var newColumn = column.makeCopy();
-
-      var that = this;
-
-      // different cases:
-      if (targetColumn.parent == null) {
-
-        var targetIndex = headerColumns.indexOf(targetColumn);
-        if (position == "r") {
-          targetIndex++;
-        }
-        headerColumns.splice(targetIndex, 0, newColumn)
-      }
-      else if (!(targetColumn.parent == null)) {
-        // copy into stacked Column
-        targetColumn.parent.addChild(newColumn, targetColumn, position);
-      }
-      this.resortData({})
-    },
-
-    /**
-     * returns a column by name
-     * @param name
-     * @returns {*}
-     */
-    getColumnByName : function(name) {
-      var cols = this.getColumnLayout();
-      for(var i = cols.length - 1; i>=0; --i) {
-        var col = cols[i];
-        if (col.getLabel() === name || (col.column && col.column.column === name)) {
-          return col;
-        }
-      }
-      return null;
-    }
-
-
-
-  });
-
-///**
-// * LineUp Query object to send to a storage instance requesting updates
-// * @constructor
-// */
-//function LineUpQuery(rowRange, columnWeights){
-//    this.rowRange=[0,100];
-//    this.columnWeights = [];
-//    this.ranks =[];
-//
-//    function getRanks(){
-//        return this.ranks;
-//    }
-//
-//
-//
-//}
-
-
+
+    });
+}(LineUp || (LineUp = {}), d3, jQuery, _));