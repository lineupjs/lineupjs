--- conflicted
+++ resolved
@@ -1,19 +1,20 @@
 /**
  * Created by Hendrik Strobelt (hendrik.strobelt.com) on 8/15/14.
  */
-/**
- * updates the table body
- * @param headers - the headers as in {@link updateHeader}
- * @param data - the data array from {@link LineUpLocalStorage.prototype#getData()}
- */
-(function() {
-  LineUp.updateClipPaths = function (headers, svg, prefix, shift) {
+/* global d3, jQuery, document */
+var LineUp;
+(function (LineUp, d3, $, undefined) {
+  LineUp.prototype = LineUp.prototype || {};
+  LineUp.updateClipPaths = function (headers, svg, prefix, shift, defclass) {
+    defclass = defclass || 'column';
     //generate clip paths for the text columns to avoid text overflow
     //see http://stackoverflow.com/questions/11742812/cannot-select-svg-foreignobject-element-in-d3
     //there is a bug in webkit which present camelCase selectors
-    var textClipPath = svg.select('defs.column').selectAll(function () {
+    var textClipPath = svg.select('defs.' + defclass).selectAll(function () {
       return this.getElementsByTagName("clipPath");
-    }).data(headers, function(d) { return d.id; });
+    }).data(headers, function (d) {
+      return d.id;
+    });
     textClipPath.enter().append('clipPath')
       .attr('id', function (d) {
         return 'clip-' + prefix + d.id;
@@ -37,10 +38,10 @@
     // -- the text columns
 
     var allTextHeaders = allHeaders.filter(function (d) {
-      return d.column instanceof LineUpStringColumn || d instanceof LayoutRankColumn;
-    });
-
-    const rowCenter = (config.svgLayout.rowHeight / 2);
+      return d.column instanceof LineUp.LineUpStringColumn || d instanceof LineUp.LayoutRankColumn;
+    });
+
+    var rowCenter = (config.svgLayout.rowHeight / 2);
 
     var textRows = allRows.selectAll(".tableData.text")
       .data(function (d) {
@@ -50,7 +51,7 @@
             label: column.column.getRawValue(d),
             offsetX: column.offsetX,
             columnW: column.getColumnWidth(),
-            isRank: (column instanceof LayoutRankColumn),
+            isRank: (column instanceof LineUp.LayoutRankColumn),
             clip: 'url(#clip-B' + column.id + ')'
           };
         });
@@ -70,8 +71,8 @@
     textRows.exit().remove();
 
     textRows
-      .attr('x',function (d) {
-          return d.offsetX
+      .attr('x', function (d) {
+        return d.offsetX;
       })
       .text(function (d) {
         return d.label;
@@ -98,13 +99,13 @@
     }
     //primary is a stacked one
     var current = config.columnBundles.primary.sortedColumn;
-    return !(current && (current.parent instanceof LayoutStackedColumn));
+    return !(current && (current.parent instanceof LineUp.LayoutStackedColumn));
   }
 
   function updateSingleBars(headers, allRows, config) {
     // -- handle the Single columns  (!! use unflattened headers for filtering)
     var allSingleBarHeaders = headers.filter(function (d) {
-      return d.column instanceof LineUpNumberColumn;
+      return d.column instanceof LineUp.LineUpNumberColumn;
     });
     var barRows = allRows.selectAll(".tableData.bar")
       .data(function (d) {
@@ -131,14 +132,14 @@
     barRows
       .attr({
         x: function (d) {
-          return d.offsetX
+          return d.offsetX;
         },
         width: function (d) {
-          return Math.max(+d.value - 2, 0)
+          return Math.max(+d.value - 2, 0);
         }
       }).style({
         fill: function (d) {
-          return config.colorMapping.get(d.key)
+          return config.colorMapping.get(d.key);
         }
       });
   }
@@ -146,7 +147,7 @@
   function updateStackBars(headers, allRows, _stackTransition, config) {
     // -- RENDER the stacked columns (update, exit, enter)
     var allStackedHeaders = headers.filter(function (d) {
-      return (d instanceof LayoutStackedColumn);
+      return (d instanceof LineUp.LayoutStackedColumn);
     });
 
     // -- render StackColumnGroups
@@ -160,7 +161,7 @@
     stackRows.exit().remove();
     stackRows.enter()
       .append("g")
-      .attr("class","tableData stacked");
+      .attr("class", "tableData stacked");
 
     stackRows
       .attr("transform", function (d) {
@@ -189,7 +190,7 @@
             allStackOffset += child.getColumnWidth();
           }
           return allStackRes;
-        })
+        });
       }
     );
     allStack.exit().remove();
@@ -204,11 +205,11 @@
           return d.offsetX;
         },
         width: function (d) {
-          return (d.width > 2) ? d.width - 2 : d.width
+          return (d.width > 2) ? d.width - 2 : d.width;
         }
       }).style({
         fill: function (d) {
-          return config.colorMapping.get(d.child.getDataID())
+          return config.colorMapping.get(d.child.getDataID());
         }
       });
   }
@@ -217,13 +218,13 @@
     var $r = $elem.selectAll('text').data(config.svgLayout.rowActions);
     $r.enter().append('text').append('title');
     $r.exit().remove();
-    $r.attr('x', function(d,i) {
-        return i*config.svgLayout.rowHeight;
-    }).text(function(d) {
+    $r.attr('x', function (d, i) {
+      return i * config.svgLayout.rowHeight;
+    }).text(function (d) {
       return d.icon;
-    }).on('click', function(d) {
+    }).on('click', function (d) {
       d.action.call(this, item.data, d);
-    }).select('title').text(function(d) {
+    }).select('title').text(function (d) {
       return d.name;
     });
   }
@@ -231,7 +232,7 @@
   function updateActionBars(headers, allRows, config) {
     // -- handle the Single columns  (!! use unflattened headers for filtering)
     var allActionBarHeaders = headers.filter(function (d) {
-      return (d instanceof LayoutActionColumn);
+      return (d instanceof LineUp.LayoutActionColumn);
     });
     var actionRows = allRows.selectAll(".tableData.action")
       .data(function (d) {
@@ -244,24 +245,24 @@
       });
     actionRows.enter()
       .append("g")
-      .attr('class',"tableData action")
-      .each(function(item) {
+      .attr('class', "tableData action")
+      .each(function (item) {
         createActions(d3.select(this), item, config);
       });
 
     actionRows.exit().remove();
 
     actionRows
-      .attr('transform',function (d) {
-        return 'translate(' + (d.offsetX+10) + ','+(config.svgLayout.rowHeight*0.5+1)+')';
-      });
-  }
-
-  function createRepr(col,row) {
-    if (col instanceof LayoutStackedColumn) {
+      .attr('transform', function (d) {
+        return 'translate(' + (d.offsetX + 10) + ',' + (config.svgLayout.rowHeight * 0.5 + 1) + ')';
+      });
+  }
+
+  function createRepr(col, row) {
+    if (col instanceof LineUp.LayoutStackedColumn) {
       return col.getValue(row);
     }
-    if (col instanceof LayoutSingleColumn && col.column instanceof LineUpNumberColumn) {
+    if (col instanceof LineUp.LayoutSingleColumn && col.column instanceof LineUp.LineUpNumberColumn) {
       var r = col.column.getRawValue(row);
       return isNaN(r) || r.toString() === '' ? '' : +r;
     }
@@ -276,18 +277,23 @@
   function generateTooltip(row, headers, config) {
     var $table = $('<div><table><thead><tr><th>Column</th><th>Value</th></tr></thead><tbody></tbody></table></div>');
     var $body = $table.find('tbody');
-    headers.forEach(function(header) {
+    headers.forEach(function (header) {
       var r = createRepr(header, row);
       if (typeof r === 'undefined') {
         r = '';
       } else if (typeof r === 'number') {
         r = config.numberformat(r);
       }
-      $('<tr><th>'+header.getLabel()+'</th><td>'+r+'</td></tr>').appendTo($body);
+      $('<tr><th>' + header.getLabel() + '</th><td>' + r + '</td></tr>').appendTo($body);
     });
     return $table.html();
   }
 
+  /**
+   * updates the table body
+   * @param headers - the headers as in {@link updateHeader}
+   * @param data - the data array from {@link LineUpLocalStorage.prototype#getData()}
+   */
   LineUp.prototype.updateBody = function (headers, data, stackTransition) {
     //default values
     headers = headers || this.storage.getColumnLayout();
@@ -304,85 +310,81 @@
 
     var allHeaders = [];
     headers.forEach(function (d) {
-      d.flattenMe(allHeaders)
+      d.flattenMe(allHeaders);
     });
 
     var datLength = data.length;
     var rowScale = d3.scale.ordinal()
-      .domain(data.map(function (d) {
-        return d[primaryKey]
-      }))
-      .rangeBands([0, (datLength * that.config.svgLayout.rowHeight)], 0, .2),
+        .domain(data.map(function (d) {
+          return d[primaryKey];
+        }))
+        .rangeBands([0, (datLength * that.config.svgLayout.rowHeight)], 0, 0.2),
       prevRowScale = this.prevRowScale || rowScale;
     //backup the rowscale from the previous call to have a previous "old" position
     this.prevRowScale = rowScale;
 
-<<<<<<< HEAD
-    svg.attr("height", datLength * that.config.svgLayout.rowHeight);
-    svg.attr('width',this.totalWidth);
-=======
     this.$bodySVG.attr("height", datLength * that.config.svgLayout.rowHeight + that.config.htmlLayout.headerHeight);
->>>>>>> 97ddbcde
 
     var visibleRange = this.selectVisible(data, rowScale);
     if (visibleRange[0] > 0 || visibleRange[1] < data.length) {
-      data = data.slice(visibleRange[0],visibleRange[1]);
+      data = data.slice(visibleRange[0], visibleRange[1]);
     }
     // -- handle all row groups
 
     var allRowsSuper = svg.selectAll(".row").data(data, function (d) {
-      return d[primaryKey]
+      return d[primaryKey];
     });
     allRowsSuper.exit().remove();
 
     // --- append ---
     var allRowsSuperEnter = allRowsSuper.enter().append("g").attr({
       "class": "row",
-      transform : function(d) { //init with its previous position
+      transform: function (d) { //init with its previous position
         var prev = prevRowScale(d[primaryKey]);
         if (typeof prev === 'undefined') { //if not defined from the bottom
-          prev = rowScale.range()[1]
-        }
-        return "translate(" + 0 + "," + prev + ")"
+          prev = rowScale.range()[1];
+        }
+        return "translate(" + 0 + "," + prev + ")";
       }
     });
     allRowsSuperEnter.append('rect').attr({
-      'class' : 'filler',
-      width : '100%',
-      height : that.config.svgLayout.rowHeight
+      'class': 'filler',
+      width: '100%',
+      height: that.config.svgLayout.rowHeight
     });
 
     //    //--- update ---
     (this.config.renderingOptions.animation ? allRowsSuper.transition().duration(this.config.svgLayout.animationDuration) : allRowsSuper).attr({
       "transform": function (d) {
-        return  "translate(" + 0 + "," + rowScale(d[primaryKey]) + ")"
+        return  "translate(" + 0 + "," + rowScale(d[primaryKey]) + ")";
       }
     });
     var asStacked = showStacked(this.config);
 
     function createOverlays(row) {
       var textOverlays = [];
+
       function toValue(v) {
         if (isNaN(v) || v === '' || typeof v === "undefined") {
           return '';
         }
         return that.config.numberformat(+v);
       }
+
       headers.forEach(function (col) {
-          if (col.column instanceof LineUpNumberColumn) {
+          if (col.column instanceof LineUp.LineUpNumberColumn) {
             textOverlays.push({id: col.id, value: col.column.getValue(row), label: that.config.numberformat(+col.column.getRawValue(row)),
               x: col.offsetX,
-              w: col.getColumnWidth()})
-          } else if (col instanceof  LayoutStackedColumn) {
+              w: col.getColumnWidth()});
+          } else if (col instanceof  LineUp.LayoutStackedColumn) {
             var allStackOffset = 0;
 
             col.children.forEach(function (child) {
               var allStackW = child.getWidth(row);
 
               textOverlays.push({
-                  id : child.id,
-                  label: toValue(child.column.getRawValue(row))
-                    + " -> (" + zeroFormat(child.getWidth(row)) + ")",
+                  id: child.id,
+                  label: toValue(child.column.getRawValue(row)) + " -> (" + zeroFormat(child.getWidth(row)) + ")",
                   w: asStacked ? allStackW : child.getColumnWidth(),
                   x: (allStackOffset + col.offsetX)}
               );
@@ -391,23 +393,23 @@
               } else {
                 allStackOffset += child.getColumnWidth();
               }
-            })
+            });
           }
         }
       );
       return textOverlays;
     }
 
-    function renderOverlays($row, textOverlays, clazz, clipPrefix){
-      $row.selectAll("text."+clazz).data(textOverlays).enter().append("text").
+    function renderOverlays($row, textOverlays, clazz, clipPrefix) {
+      $row.selectAll("text." + clazz).data(textOverlays).enter().append("text").
         attr({
-          'class': "tableData "+clazz,
+          'class': "tableData " + clazz,
           x: function (d) {
             return d.x;
           },
           y: that.config.svgLayout.rowHeight / 2,
-          'clip-path' : function(d) {
-            return 'url(#clip-'+ clipPrefix + d.id+')';
+          'clip-path': function (d) {
+            return 'url(#clip-' + clipPrefix + d.id + ')';
           }
         }).text(function (d) {
           return d.label;
@@ -415,9 +417,9 @@
     }
 
     allRowsSuper.on({
-      mouseenter: function(row) {
+      mouseenter: function (row) {
         var $row = d3.select(this);
-        $row.classed('hover',true);
+        $row.classed('hover', true);
 //            d3.select(this.parent).classed("hovered", true)
         var textOverlays = createOverlays(row);
         //create clip paths which clips the overlay text of the bars
@@ -425,63 +427,38 @@
         //generate clip paths for the text columns to avoid text overflow
         //see http://stackoverflow.com/questions/11742812/cannot-select-svg-foreignobject-element-in-d3
         //there is a bug in webkit which present camelCase selectors
-<<<<<<< HEAD
-        var textClipPath = svg.select('defs.overlay').selectAll(function () {
-=======
         var textClipPath = that.$bodySVG.select('defs.overlay').selectAll(function () {
->>>>>>> 97ddbcde
           return this.getElementsByTagName("clipPath");
         }).data(textOverlays);
-          textClipPath.enter().append('clipPath')
-            .append('rect').attr({
-              height: '1000'
-            });
-          textClipPath.exit().remove();
-          textClipPath.attr('y',shift).attr('id', function (d) {
-            return 'clip-M' + d.id;
+        textClipPath.enter().append('clipPath')
+          .append('rect').attr({
+            height: '1000'
           });
+        textClipPath.exit().remove();
+        textClipPath.attr('y', shift).attr('id', function (d) {
+          return 'clip-M' + d.id;
+        });
         textClipPath.select('rect')
-            .attr({
-              x: function (d) {
-                return d.x;
-              },
-              width: function (d) {
-                return Math.max(d.w - 2, 0);
-              }
-            });
-        renderOverlays($row, textOverlays, 'hoveronly','M');
+          .attr({
+            x: function (d) {
+              return d.x;
+            },
+            width: function (d) {
+              return Math.max(d.w - 2, 0);
+            }
+          });
+        renderOverlays($row, textOverlays, 'hoveronly', 'M');
 
         function absoluteRowPos(elem) {
           var scrollTop = document.documentElement.scrollTop || document.body.scrollTop;
           var matrix = elem.getScreenCTM(),
-<<<<<<< HEAD
-              tbbox = elem.getBBox(),
-              point = that.$body.node().createSVGPoint();
-=======
             tbbox = elem.getBBox(),
             point = that.$bodySVG.node().createSVGPoint();
->>>>>>> 97ddbcde
           point.x = tbbox.x;
           point.y = tbbox.y;
           point = point.matrixTransform(matrix);
           return scrollTop + point.y;
         }
-<<<<<<< HEAD
-
-        that.tooltip.show(generateTooltip(row, allHeaders, that.config),{
-          x : d3.event.x+10,
-          y: absoluteRowPos(this),
-          height: that.config.svgLayout.rowHeight
-        });
-      },
-      mousemove: function() {
-        that.tooltip.move({
-          x : d3.event.x
-        });
-      },
-      mouseleave: function() {
-        that.tooltip.hide();
-=======
         if (that.config.interaction.tooltips) {
           that.tooltip.show(generateTooltip(row, allHeaders, that.config), {
             x: d3.event.x + 10,
@@ -501,7 +478,6 @@
         if (that.config.interaction.tooltips) {
           that.tooltip.hide();
         }
->>>>>>> 97ddbcde
         d3.select(this).classed('hover', false);
         d3.select(this).selectAll('text.hoveronly').remove();
       }
@@ -509,25 +485,20 @@
 
     var allRows = allRowsSuper;
 
-    LineUp.updateClipPaths(allHeaders, svg, 'B', true);
-    updateText(allHeaders, allRows, svg, that.config);
     updateSingleBars(headers, allRows, that.config);
     updateStackBars(headers, allRows, this.config.renderingOptions.animation && stackTransition, that.config);
     updateActionBars(headers, allRows, that.config);
 
-<<<<<<< HEAD
-=======
     LineUp.updateClipPaths(allHeaders, this.$bodySVG, 'B', true);
     updateText(allHeaders, allRows, svg, that.config);
->>>>>>> 97ddbcde
     if (that.config.renderingOptions.values) {
       allRowsSuper.classed('values', true);
-      allRowsSuper.each(function(row) {
+      allRowsSuper.each(function (row) {
         var $row = d3.select(this);
-        renderOverlays($row, createOverlays(row), 'valueonly','B');
-      })
+        renderOverlays($row, createOverlays(row), 'valueonly', 'B');
+      });
     } else {
       allRowsSuper.classed('values', false).selectAll('text.valueonly').remove();
     }
-  }
-}());+  };
+}(LineUp || (LineUp = {}), d3, jQuery));